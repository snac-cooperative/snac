/**
 * Contact Message Sender
 *
 * @author Robbie Hott
 * @license http://opensource.org/licenses/BSD-3-Clause BSD 3-Clause
 * @copyright 2017 the Rector and Visitors of the University of Virginia, and
 *            the Regents of the University of California
 */

function sendContactForm() {

    var feedbackBody = {
        "subject" : $("#subject").val() ? $("#subject").val() : "Contact Form Submission",
        "name" : $("#name").val(),
        "email" : $("#email").val(),
        "body" :    "<p><strong>Topic:</strong> " + $("#contact-topic-select").val() + "</p>" +
                    "<p>" + tinymce.get("message").getContent() + "</p>" +
                    "<p><strong>URL:</strong> " + window.location.href + "<br>" +
                    "<strong>Referer</strong>:" + document.referrer + "</p>",
        "token" : $("#g-recaptcha-response").val()
    };

    $("#send_comment").prop("disabled", true).addClass("disabled");
    $("#send_comment").html("<i class=\"fa fa-spinner fa-pulse fa-fw\"></i> Sending...");

    $.post(snacUrl+"/feedback", feedbackBody, function (data) {
        if (data.result == "success") {
            // show success alert
            $("#comment_status_message").addClass("alert-success").html("<p>Message sent successfully.</p>");
            $('#comment_status_message').slideDown();

            $("#send_comment").html("<i class=\"fa fa-paper-plane-o\" aria-hidden=\"true\"></i> Send");
            $("#send_comment").prop("disabled", false).removeClass("disabled");
        } else {
            // show an error alert
            $("#comment_status_message").addClass("alert-warning").html("<p>Error: "+data.message+"</p>");
            $('#comment_status_message').slideDown();

            // close the alert after 10 seconds
            setTimeout(function() {
                $('#comment_status_message').slideUp();
                $('#comment_status_message').removeClass("alert-warning").html("");
            }, 10000);
        }
    });
}

<<<<<<< HEAD
function confirmSendContactForm() {
    bootbox.confirm("<h4>I understand that SNAC is a research discovery platform for persons, families and " +
        "corporations and not a means of contacting the individual, institution, or holding repository " +
        "of any identity displayed on our website.</h4>",
        function(answer) {
            if (answer) {
                sendContactForm()
            }
        })
}

$(document).ready(function() {
=======
function validateContactForm() {
    var valid = true;
    $('#contact-topic-select,#name,#email,#subject').each(function() {
        if ($(this).val() === '') {
            valid = false;
        }
    })
    return valid && $("#contact-confirm-checkbox").prop('checked')
}
>>>>>>> fdd86ca0

$(document).ready(function() {
    $("#send_comment").click(function() {
<<<<<<< HEAD
        if ($('#contact-topic-select').val() === '' || !$("#contact-confirm-checkbox").prop('checked')) {
            alert("Please fill all required fields.");
            return false
        }
        confirmSendContactForm();
        return false;
=======
        if (validateContactForm()) {
            sendContactForm()
        } else {
            alert("Please fill all fields.")
        }
>>>>>>> fdd86ca0
    });
});<|MERGE_RESOLUTION|>--- conflicted
+++ resolved
@@ -45,20 +45,6 @@
     });
 }
 
-<<<<<<< HEAD
-function confirmSendContactForm() {
-    bootbox.confirm("<h4>I understand that SNAC is a research discovery platform for persons, families and " +
-        "corporations and not a means of contacting the individual, institution, or holding repository " +
-        "of any identity displayed on our website.</h4>",
-        function(answer) {
-            if (answer) {
-                sendContactForm()
-            }
-        })
-}
-
-$(document).ready(function() {
-=======
 function validateContactForm() {
     var valid = true;
     $('#contact-topic-select,#name,#email,#subject').each(function() {
@@ -68,23 +54,13 @@
     })
     return valid && $("#contact-confirm-checkbox").prop('checked')
 }
->>>>>>> fdd86ca0
 
 $(document).ready(function() {
     $("#send_comment").click(function() {
-<<<<<<< HEAD
-        if ($('#contact-topic-select').val() === '' || !$("#contact-confirm-checkbox").prop('checked')) {
-            alert("Please fill all required fields.");
-            return false
-        }
-        confirmSendContactForm();
-        return false;
-=======
         if (validateContactForm()) {
             sendContactForm()
         } else {
             alert("Please fill all fields.")
         }
->>>>>>> fdd86ca0
     });
 });