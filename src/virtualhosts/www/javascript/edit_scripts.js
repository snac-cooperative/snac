--- conflicted
+++ resolved
@@ -740,16 +740,6 @@
         });
     }
 
-<<<<<<< HEAD
-    // add parser btn if nameEntry is a computed name, entity is person, and if btn doesn't already exist
-    if (short === 'nameEntry' && ($("#entityType").val() === "700") && $("#nameEntry_component_0_panel_" + i).find('select:first').text() === "Name") {
-        if (!$("#nameEntry_panel_" + i).find('.name-parser').length) {
-            $('#nameEntry_component_add_' + i).after('<button class="btn btn-primary name-parser" id="nameEntry_parse_' + i +
-            '" style="margin-left:5px;"> <i class="fa fa-magic" aria-hidden="true"></i> Parse </button>');
-        }
-    }
-
-=======
     // add parser btn if nameEntry is a computed name, entity is person, and if no btn or extra name components already exist
     if (short === 'nameEntry' && ($("#entityType").val() === "700") &&
         ($("#nameEntry_component_0_panel_" + i).find('select:first').text() === "Name") &&
@@ -758,7 +748,6 @@
         $('#nameEntry_component_add_' + i).after('<button class="btn btn-primary name-parser" id="nameEntry_parse_' + i +
             '" style="margin-left:5px;"> <i class="fa fa-magic" aria-hidden="true"></i> Parse </button>');
     }
->>>>>>> f8e684da
 
     // Set this data's operation value appropriately
     if ($("#" + short + "_id_" + i).val() != "")
@@ -1798,10 +1787,6 @@
     $('#parser-accept-btn').unbind('click')
     $('#parser-accept-btn').on('click', function() {
         var selectedName = $('#name-parser input[type="radio"]:checked').data('parsed-name')
-<<<<<<< HEAD
-        console.log("you chose: ", selectedName);
-=======
->>>>>>> f8e684da
         $.get( snacUrl + "/vocabulary/?type=name_component&entity_type=700")
             .done(function(data) {
             acceptParsedName(selectedName, $nameComponents, name, data.results)
@@ -1831,10 +1816,6 @@
     for (var key in selectedName) {
         if (key == 'NameAdditions') {
             key = 'NameAddition';
-<<<<<<< HEAD
-            // TODO: Extract doubled logic
-=======
->>>>>>> f8e684da
             for (var j = 0; j < selectedName['NameAdditions'].length; j++) {
                 newNameEntryComponent(i);
                 var option = new Option(key, nameComponentMap[key], false, true);
