/**
 * Edit Scripts
 *
 * Scripts used in the edit page
 *
 * @author Robbie Hott
 * @license https://opensource.org/licenses/BSD-3-Clause BSD 3-Clause
 * @copyright 2015 the Rector and Visitors of the University of Virginia, and
 *            the Regents of the University of California
 */

var biogHistEditor = null;

// Has anything been edited on this page?
var somethingHasBeenEdited = false;

function setEditedFlag(val) {
    if (val == true) {
       $("#save_and_continue").addClass("save-active"); 
    } else {
       $("#save_and_continue").removeClass("save-active"); 
    }
    somethingHasBeenEdited = val;
}


// Global Undo Set
var undoSet = new Array();

var defaults = {
    language: {
        id: 130,
        term: "eng"
    },
    script: {
        id: 586,
        term: "Latn"
    }
};



/**
 * Display Error message
 *
 * Displays the error message box to the user with the given error message
 *
 * @param string|object err The error message (string) or error object containing a message and type string
 */
function displayErrorMessage(err, data) {
    var errorMsg = "";
    if (typeof err === 'undefined')
        errorMsg = "an unknown problem occurred";
    else if ((typeof err) == "string")
        errorMsg = err;
    else if (err.message)
        errorMsg = err.message;
    else if (err.type)
        errorMsg = err.type;
    else
        errorMsg = "an unknown problem occurred";

    $('#error-message').html("<h4>Oops</h4><p>"+errorMsg+"</p>"
            +"<p class=\"text-right\">"
            +"<button type=\"button\" class=\"btn btn-warning\" aria-label=\"Close\" onClick=\"$('#error-message').slideUp()\">"+
            "Stay Here"
            +"</button> "
            +"<a href=\""+snacUrl+"/dashboard\" type=\"button\" class=\"btn btn-danger\">"+
            "Go to Dashboard"
            +"</a>"
            +"</p>");
    setTimeout(function(){
        $('#error-message').slideDown();
    }, 500);

    // For reference, put the server response in the console
    console.log(data);
}

/**
 * Add sub-Date GUI object
 *
 * Adds a Date GUI object to the Date modal for the given "short" type of data indexed by i
 *
 * @param string short The short name of the data object, such as "nameEntry" or "occupation"
 * @param string|int i The index of the object to add a date object to.
 * @returns boolean false to keep the browser from redrawing the page
 */
function addDateEntry(short, i){
	//next_date_{{short}}_{{i}}_j
	var j = parseInt($('#next_date_'+short+'_'+i+'_j').text());
	var id = j + "_" + i;
    setEditedFlag(true);
    //somethingHasBeenEdited = true;
	var text = $('#sub_date_template').clone();
    var html = text.html().replace(/ZZ/g, i).replace(/XX/g, j).replace(/SHORT/g, short);
    $('#add_date_'+short+'_'+i+'_div').after(html);
    $('#next_date_'+short+'_'+i+'_j').text(j + 1);
    turnOnButtons(short+"_date"+j, i);
    turnOnTooltips(short+"_date_"+j, i);
    makeEditable(short + "_date_"+j, i);
    return false;
}

/**
 * Add sub-Date GUI object
 *
 * Adds a Date GUI object to the Date modal for the given "short" type of data indexed by i
 *
 * @param string short The short name of the data object, such as "nameEntry" or "occupation"
 * @param string|int i The index of the object to add a date object to.
 * @returns boolean false to keep the browser from redrawing the page
 */
function addDateRangeEntry(short, i){
	//next_date_{{short}}_{{i}}_j
	var j = parseInt($('#next_date_'+short+'_'+i+'_j').text());
	var id = j + "_" + i;
    setEditedFlag(true);
    //somethingHasBeenEdited = true;
	var text = $('#sub_dateRange_template').clone();
    var html = text.html().replace(/ZZ/g, i).replace(/XX/g, j).replace(/SHORT/g, short);
    $('#add_date_'+short+'_'+i+'_div').after(html);
    $('#next_date_'+short+'_'+i+'_j').text(j + 1);
    turnOnButtons(short+"_date"+j, i);
    turnOnTooltips(short+"_date_"+j, i);
    makeEditable(short + "_date_"+j, i);
    return false;
}

/**
 * Add SCM GUI object
 *
 * Adds a GUI SCM object to the SCM modal for the given "short" type of data indexed by i
 *
 * @param string short The short name of the data object, such as "nameEntry" or "occupation"
 * @param string|int i The index of the object to add an SCM object to.
 * @returns boolean false to keep the browser from redrawing the page
 */
function addSCMEntry(short, i){
	//next_scm_{{short}}_{{i}}_j
	var j = parseInt($('#next_scm_'+short+'_'+i+'_j').text());
	var id = j + "_" + i;
    setEditedFlag(true);
    //somethingHasBeenEdited = true;
	var text = $('#scm_template').clone();
    var html = text.html().replace(/ZZ/g, i).replace(/YY/g, j).replace(/SHORT/g, short);
    $('#add_scm_'+short+'_'+i+'_div').after(html);
    $('#next_scm_'+short+'_'+i+'_j').text(j + 1);
    turnOnSCMButtons(short, i, j);
    turnOnTooltips("scm_"+short, id);
    makeSCMEditable(short, i, j);
    return false;
}

/**
 * Undo Edit
 *
 * Returns the html for the (short, i) panel back to its original state, i.e. removes
 * the edit.  Before doing this, to clean up the page, it first makes the edited version
 * uneditable.
 *
 * @param string short The short name of the data object, such as "nameEntry" or "occupation"
 * @param string|int i The index within the edit page of the object.
 */
function undoEdit(short, i) {
	makeUneditable(short, i);

	// restore the old content
	$("#" + short + "_datapart_" + i).replaceWith(undoSet[short+"-"+i]);
    turnOnTooltips(short,i);
    $("#" + short + "_datapart_" + i + " input[type='checkbox']").each(function() {
        var obj = $(this);
        obj.bootstrapToggle();
    });
}

/**
 * Undo SCM Edit
 *
 * Takes an SCM GUI object (j) for a data object (short, i) and returns it back to its
 * original state (removing the edit).  Before doing this, to clean up the page and JS, it first
 * makes the edited version uneditable, then replaces the HTML.
 *
 * @param string short The short name of the data object, such as "nameEntry" or "occupation"
 * @param string|int i The index within the edit page of the object.
 * @param string|int j The index within the data object SCM list on the edit page of the SCM object.
 */
function undoSCMEdit(short, i, j) {
	var id = j + "_" + i;
	makeSCMUneditable(short, i, j);

	// restore the old content
	$("#scm_" + short + "_datapart_" + id).replaceWith(undoSet["scm_"+short+"-"+id]);
    turnOnTooltips("scm_"+short, id);
}

/**
 * Change vocabulary input divs to selects
 *
 * Changes all div's with id "select_" for a given data object (shortName, idStr) from a list of
 * inputs defining the parameters to a select (view mode) to a select box (edit mode).  It then
 * calls the select2 function to replace the select with an AJAX-compatible select.
 *
 * This function handles VOCABULARY select boxes ONLY.
 *
 * Note: idStr must not have the "_" pre-appended
 *
 * @param string shortName The short name of the data object, such as "nameEntry" or "occupation"
 * @param string|int idStr The index within the edit page of the object.
 */
function textToSelect(shortName, idStr) {
    $("#"+shortName+"_datapart_" + idStr + " div[id^='select_"+shortName+"']").each(function() {
        var cont = $(this);
        if(cont.attr('id').endsWith("_"+idStr) && !cont.attr('id').endsWith("ZZ")) {
            // remove the short name and "select_" from the string we're parsing
            var divStr = cont.attr('id').replace("select_", "").replace(shortName + "_", "");
            // remove the idstr to receive the name of this element
            var regex = new RegExp("\_"+idStr+"$", "g");
            var name = divStr.replace(regex, "");
            var id = $("#"+shortName+"_"+name+"_id_"+idStr).val();
            var term = $("#"+shortName+"_"+name+"_term_"+idStr).val();
            var vocabtype = $("#"+shortName+"_"+name+"_vocabtype_"+idStr).val();
            var minlength = $("#"+shortName+"_"+name+"_minlength_"+idStr).val();
            var placeholder = "Select";
            if ($("#"+shortName+"_"+name+"_placeholder_"+idStr).exists()) {
                placeholder = $("#"+shortName+"_"+name+"_placeholder_"+idStr).val();
            }
            var options = "";
            if ($("#"+shortName+"_"+name+"_defaultOptions_"+idStr).exists()) {
                options = $("#"+shortName+"_"+name+"_defaultOptions_"+idStr).val();
            }

            cont.html("<select id='"+shortName+"_"+name+"_id_"+idStr+"' name='"+shortName+"_"+name+"_id_"+idStr+"' class='form-control' data-placeholder='"+placeholder+"'>"+
                    "<option></option>"+
                    "<option value=\""+id+"\" selected>"+term+"</option>"+ options +
                    "</select>"+
                    "<input type=\"hidden\" id=\""+shortName+"_"+name+"_vocabtype_"+idStr+"\" " +
                        "name=\""+shortName+"_"+name+"_vocabtype_"+idStr+"\" value=\""+vocabtype+"\"/>" +
                    "<input type=\"hidden\" id=\""+shortName+"_"+name+"_minlength_"+idStr+"\" " +
                        "name=\""+shortName+"_"+name+"_minlength_"+idStr+"\" value=\""+minlength+"\"/>");

            if (name == "citation")
                scm_source_select_replace($("#"+shortName+"_"+name+"_id_"+idStr), "_"+idStr);
            else
                vocab_select_replace($("#"+shortName+"_"+name+"_id_"+idStr), "_"+idStr, vocabtype, minlength);

        }
    });
}

function textToCheckbox(shortName, idStr) {
    $("#"+shortName+"_datapart_" + idStr + " div[id^='checkbox_"+shortName+"']").each(function() {
        var cont = $(this);
        if(cont.attr('id').endsWith("_"+idStr) && !cont.attr('id').endsWith("ZZ")) {
            // remove the short name and "select_" from the string we're parsing
            var divStr = cont.attr('id').replace(/^checkbox_/, "").replace(shortName + "_", "");
            // remove the idstr to receive the name of this element
            var regex = new RegExp("\_"+idStr+"$", "g");
            var name = divStr.replace(regex, "");
            var value = $("#"+shortName+"_"+name+"_"+idStr).val();
            var placeholderOn = "";
            if ($("#"+shortName+"_"+name+"_placeholderOn_"+idStr).exists()) {
                placeholderOn = $("#"+shortName+"_"+name+"_placeholderOn_"+idStr).val();
            }
            var placeholderOff = "";
            if ($("#"+shortName+"_"+name+"_placeholderOff_"+idStr).exists()) {
                placeholderOff = $("#"+shortName+"_"+name+"_placeholderOff_"+idStr).val();
            }

            var html = "<input id='"+shortName+"_"+name+"_"+idStr+"' name='"+shortName+"_"+name+"_"+
                    idStr+"' class='form-control' type='checkbox' value=\"checked\""+
                    "data-on=\""+placeholderOn+"\" data-off=\""+placeholderOff+"\"";
            if (value == 'checked')
                html += " checked";
            html += "/>";
            if (placeholderOn != "") {
                html += "<input type=\"hidden\" id=\""+shortName+"_"+name+"_placeholderOn_"+idStr+"\" " +
                "value=\""+placeholderOn+"\"/>";
            }
            if (placeholderOff != "") {
                html += "<input type=\"hidden\" id=\""+shortName+"_"+name+"_placeholderOff_"+idStr+"\" " +
                "value=\""+placeholderOff+"\"/>";
            }

            cont.html(html);
            $("#"+shortName+"_"+name+"_"+idStr).bootstrapToggle();
        }
    });


}


function checkboxToText(shortName, idStr) {
    $("#"+shortName+"_datapart_" + idStr + " div[id^='checkbox_"+shortName+"']").each(function() {
        var cont = $(this);
        if(cont.attr('id').endsWith("_"+idStr) && !cont.attr('id').endsWith("ZZ")) {
            // remove the short name and "select_" from the string we're parsing
            var divStr = cont.attr('id').replace(/^checkbox_/, "").replace(shortName + "_", "");
            // remove the idstr to receive the name of this element
            var regex = new RegExp("\_"+idStr+"$", "g");
            var name = divStr.replace(regex, "");
            var value = $("#"+shortName+"_"+name+"_"+idStr).val();
            var checked = $("#"+shortName+"_"+name+"_"+idStr).prop('checked');
            var placeholderOn = "";
            if ($("#"+shortName+"_"+name+"_placeholderOn_"+idStr).exists()) {
                placeholderOn = $("#"+shortName+"_"+name+"_placeholderOn_"+idStr).val();
            }
            var placeholderOff = "";
            if ($("#"+shortName+"_"+name+"_placeholderOff_"+idStr).exists()) {
                placeholderOff = $("#"+shortName+"_"+name+"_placeholderOff_"+idStr).val();
            }


            var html = "<input id='"+shortName+"_"+name+"_"+idStr+"' name='"+shortName+"_"+name+"_"+
                    idStr+"' type='hidden' value=\"";
            if (checked)
                html += "checked";
            html +="\"/>";

            html += "<p class='form-control-static'>";
            if (checked) {
                if (placeholderOn != "")
                   html += placeholderOn;
                else
                   html += value;
            } else {
                if (placeholderOff != "")
                   html += placeholderOff;
            }
            html += "</p>";
            if (placeholderOn != "") {
                html += "<input type=\"hidden\" id=\""+shortName+"_"+name+"_placeholderOn_"+idStr+"\" " +
                "value=\""+placeholderOn+"\"/>";
            }
            if (placeholderOff != "") {
                html += "<input type=\"hidden\" id=\""+shortName+"_"+name+"_placeholderOff_"+idStr+"\" " +
                "value=\""+placeholderOff+"\"/>";
            }

            $("#"+shortName+"_"+name+"_"+idStr).bootstrapToggle("destroy");
            cont.html(html);
        }
    });


}

function textToInput(shortName, idStr) {
    $("#"+shortName+"_datapart_" + idStr + " div[id^='text_"+shortName+"']").each(function() {
        var cont = $(this);
        if(cont.attr('id').endsWith("_"+idStr) && !cont.attr('id').endsWith("ZZ")) {
            // remove the short name and "select_" from the string we're parsing
            var divStr = cont.attr('id').replace(/^text_/, "").replace(shortName + "_", "");
            // remove the idstr to receive the name of this element
            var regex = new RegExp("\_"+idStr+"$", "g");
            var name = divStr.replace(regex, "");
            var value = $("#"+shortName+"_"+name+"_"+idStr).val();
            var size = 0;
            var sizeStr = "";
            if ($("#"+shortName+"_"+name+"_size_"+idStr).exists()) {
                size = parseInt($("#"+shortName+"_"+name+"_size_"+idStr).val());
                sizeStr = " size='" + size +"' ";
            }
            var placeholder = "";
            if ($("#"+shortName+"_"+name+"_placeholder_"+idStr).exists()) {
                placeholder = $("#"+shortName+"_"+name+"_placeholder_"+idStr).val();
            }

            var onKeyUp = "";
            if ($("#"+shortName+"_"+name+"_onKeyUp_"+idStr).exists()) {
                onKeyUp = $("#"+shortName+"_"+name+"_onKeyUp_"+idStr).val();
            }
            var onKeyUpStr = "";
            if (onKeyUp != "") {
                onKeyUpStr = " onKeyUp='"+onKeyUp+"' ";
            }

            var html = "<input id='"+shortName+"_"+name+"_"+idStr+"' name='"+shortName+"_"+name+"_"+
                    idStr+"' class='form-control' type='text' value=\""+ value +"\""+sizeStr + onKeyUpStr +
                    "placeholder=\""+placeholder+"\"/>";
            if (size != 0) {
                    html += "<input type=\"hidden\" id=\""+shortName+"_"+name+"_size_"+idStr+"\" " +
                        "value=\""+size+"\"/>";
            }
            if (placeholder != "") {
                html += "<input type=\"hidden\" id=\""+shortName+"_"+name+"_placeholder_"+idStr+"\" " +
                "value=\""+placeholder+"\"/>";
            }
            if (onKeyUp != "") {
                html += "<input type=\"hidden\" id=\""+shortName+"_"+name+"_onKeyUp_"+idStr+"\" " +
                "value=\""+onKeyUp+"\"/>";
            }

            cont.html(html);
        }
    });


}


function inputToText(shortName, idStr) {
    $("#"+shortName+"_datapart_" + idStr + " div[id^='text_"+shortName+"']").each(function() {
        var cont = $(this);
        if(cont.attr('id').endsWith("_"+idStr) && !cont.attr('id').endsWith("ZZ")) {
            // remove the short name and "select_" from the string we're parsing
            var divStr = cont.attr('id').replace(/^text_/, "").replace(shortName + "_", "");
            // remove the idstr to receive the name of this element
            var regex = new RegExp("\_"+idStr+"$", "g");
            var name = divStr.replace(regex, "");
            var value = $("#"+shortName+"_"+name+"_"+idStr).val();
            var size = 0;
            if ($("#"+shortName+"_"+name+"_size_"+idStr).exists()) {
                size = parseInt($("#"+shortName+"_"+name+"_size_"+idStr).val());
            }
            var placeholder = "";
            if ($("#"+shortName+"_"+name+"_placeholder_"+idStr).exists()) {
                placeholder = $("#"+shortName+"_"+name+"_placeholder_"+idStr).val();
            }
            var onKeyUp = "";
            if ($("#"+shortName+"_"+name+"_onKeyUp_"+idStr).exists()) {
                onKeyUp = $("#"+shortName+"_"+name+"_onKeyUp_"+idStr).val();
            }

            var html = "<input id='"+shortName+"_"+name+"_"+idStr+"' name='"+shortName+"_"+name+"_"+
                    idStr+"' type='hidden' value=\""+ value +"\"/>";
            html += "<p class='form-control-static'>" + value + "</p>";
            if (size != 0) {
                    html += "<input type=\"hidden\" id=\""+shortName+"_"+name+"_size_"+idStr+"\" " +
                        "value=\""+size+"\"/>";
            }
            if (placeholder != "") {
                html += "<input type=\"hidden\" id=\""+shortName+"_"+name+"_placeholder_"+idStr+"\" " +
                "value=\""+placeholder+"\"/>";
            }
            if (onKeyUp != "") {
                html += "<input type=\"hidden\" id=\""+shortName+"_"+name+"_onKeyUp_"+idStr+"\" " +
                "value=\""+onKeyUp+"\"/>";
            }

            cont.html(html);
        }
    });


}



function textToTextArea(shortName, idStr) {
    $("#"+shortName+"_datapart_" + idStr + " div[id^='textarea_"+shortName+"']").each(function() {
        var cont = $(this);
        if(cont.attr('id').endsWith("_"+idStr) && !cont.attr('id').endsWith("ZZ")) {
            // remove the short name and "select_" from the string we're parsing
            var divStr = cont.attr('id').replace(/^textarea_/, "").replace(shortName + "_", "");
            // remove the idstr to receive the name of this element
            var regex = new RegExp("\_"+idStr+"$", "g");
            var name = divStr.replace(regex, "");
            var value = $("#"+shortName+"_"+name+"_"+idStr).val();

            var html = "<textarea id='"+shortName+"_"+name+"_"+idStr+"' name='"+shortName+"_"+name+"_"+
                    idStr+"' class='form-control' style='width: 100%;'>"+ value +"</textarea>";

            cont.html(html);
        }
    });
}


function textAreaToText(shortName, idStr) {
    $("#"+shortName+"_datapart_" + idStr + " div[id^='textarea_"+shortName+"']").each(function() {
        var cont = $(this);
        if(cont.attr('id').endsWith("_"+idStr) && !cont.attr('id').endsWith("ZZ")) {
            // remove the short name and "select_" from the string we're parsing
            var divStr = cont.attr('id').replace(/^textarea_/, "").replace(shortName + "_", "");
            // remove the idstr to receive the name of this element
            var regex = new RegExp("\_"+idStr+"$", "g");
            var name = divStr.replace(regex, "");
            var value = $("#"+shortName+"_"+name+"_"+idStr).val();

            //var html = "<input type='hidden' id='"+shortName+"_"+name+"_"+idStr+"' name='"+shortName+"_"+name+"_"+
            //        idStr+"' value=\""+ value +"\"/>";
            var html = "<textarea style='display:none;' id='"+shortName+"_"+name+"_"+idStr+"' name='"+shortName+"_"+name+"_"+
                    idStr+"'>"+ value +"</textarea>";
            html += "<div class='form-control-static'>" + value + "</div>";

            cont.html(html);
        }
    });
}

/**
 * Change vocabulary selects to divs of inputs
 *
 * Changes all div's with id "select_" for a given data object (shortName, idStr) from a select
 * box (edit mode) to a list of inputs defining the parameters to a select (view mode).
 *
 * This function handles VOCABULARY select boxes ONLY.
 *
 * Note: idStr must not have the "_" pre-appended
 *
 * @param string shortName The short name of the data object, such as "nameEntry" or "occupation"
 * @param string|int idStr The index within the edit page of the object.
 */
function selectToText(shortName, idStr) {
    $("div[id^='select_"+shortName+"']").each(function() {
        var cont = $(this);
        if(cont.attr('id').endsWith("_"+idStr) && !cont.attr('id').endsWith("ZZ")) {
            // remove the short name and "select_" from the string we're parsing
            var divStr = cont.attr('id').replace("select_", "").replace(shortName + "_", "");
            // remove the idstr to receive the name of this element
            var regex = new RegExp("\_"+idStr+"$", "g");
            var name = divStr.replace(regex, "");
            var id = $("#"+shortName+"_"+name+"_id_"+idStr).val();
            var term = $("#"+shortName+"_"+name+"_id_"+idStr+ " option:selected").text();
            var vocabtype = $("#"+shortName+"_"+name+"_vocabtype_"+idStr).val();
            var minlength = $("#"+shortName+"_"+name+"_minlength_"+idStr).val();

            var additionalStyle = "";
            var postText = "";
            if (vocabtype == "name_component") {
                additionalStyle = "name-component-type";
                postText = " :";
            }

            cont.html("<input type=\"hidden\" id=\""+shortName+"_"+name+"_id_"+idStr+"\" " +
                    "name=\""+shortName+"_"+name+"_id_"+idStr+"\" value=\""+id+"\"/>" +
                    "<input type=\"hidden\" id=\""+shortName+"_"+name+"_term_"+idStr+"\" " +
                    "name=\""+shortName+"_"+name+"_term_"+idStr+"\" value=\""+term+"\"/>" +
                    "<input type=\"hidden\" id=\""+shortName+"_"+name+"_vocabtype_"+idStr+"\" " +
                        "name=\""+shortName+"_"+name+"_vocabtype_"+idStr+"\" value=\""+vocabtype+"\"/>" +
                    "<input type=\"hidden\" id=\""+shortName+"_"+name+"_minlength_"+idStr+"\" " +
                        "name=\""+shortName+"_"+name+"_minlength_"+idStr+"\" value=\""+minlength+"\"/>" +
                        "<p class=\"form-control-static "+additionalStyle+"\">"+term+postText+"</p>");

        }
    });
}


var geoPlaceLoadResults = null;

function textToGeoPlaceSelect(shortName, idStr) {
    $("#"+shortName+"_datapart_" + idStr + " div[id^='selectGeo_"+shortName+"']").each(function() {
        var cont = $(this);
        if(cont.attr('id').endsWith("_"+idStr) && !cont.attr('id').endsWith("ZZ")) {
            // remove the short name and "select_" from the string we're parsing
            var divStr = cont.attr('id').replace("selectGeo_", "").replace(shortName + "_", "");
            // remove the idstr to receive the name of this element
            var regex = new RegExp("\_"+idStr+"$", "g");
            var name = divStr.replace(regex, "");
            var id = $("#"+shortName+"_"+name+"_id_"+idStr).val();
            var term = $("#"+shortName+"_"+name+"_term_"+idStr).val();
            var placeholder = "Select Geo Place Term";

            var confirmed = $("#"+shortName+"_confirmed_" + idStr).val() == "true" ? true : false;
            var firstOptionSelect = "";
            var secondOptionSelect = " selected";
            if (!confirmed) {
                firstOptionSelect = " selected";
                secondOptionSelect = "";
            }

            cont.html("<select id='"+shortName+"_"+name+"_id_"+idStr+"' name='"+shortName+"_"+name+"_id_"+idStr+"' class='form-control' data-placeholder='"+placeholder+"'>"+
                    "<option"+firstOptionSelect+"></option>"+
                    "<option value=\""+id+"\""+secondOptionSelect+">"+term+"</option>"+
                    "</select>");

            geovocab_select_replace($("#"+shortName+"_"+name+"_id_"+idStr), "_"+idStr);

        }
    });
}

function geoPlaceSelectToText(shortName, idStr) {
    $("div[id^='selectGeo_"+shortName+"']").each(function() {
        var cont = $(this);
        if(cont.attr('id').endsWith("_"+idStr) && !cont.attr('id').endsWith("ZZ")) {
            // remove the short name and "select_" from the string we're parsing
            var divStr = cont.attr('id').replace("selectGeo_", "").replace(shortName + "_", "");
            // remove the idstr to receive the name of this element
            var regex = new RegExp("\_"+idStr+"$", "g");
            var name = divStr.replace(regex, "");
            var id = $("#"+shortName+"_"+name+"_id_"+idStr).val();
            var term = $("#"+shortName+"_"+name+"_id_"+idStr+ " option:selected").text();

            cont.html("<input type=\"hidden\" id=\""+shortName+"_"+name+"_id_"+idStr+"\" " +
                    "name=\""+shortName+"_"+name+"_id_"+idStr+"\" value=\""+id+"\"/>" +
                    "<input type=\"hidden\" id=\""+shortName+"_"+name+"_term_"+idStr+"\" " +
                    "name=\""+shortName+"_"+name+"_term_"+idStr+"\" value=\""+term+"\"/>");

        }
    });
}

/**
 * Make a data object editable
 *
 * Make the GUI pane for a given constellation object (short, i) editable.  Sets up the edit and delete
 * buttons for first-order data objects.
 *
 * @param string shortName The short name of the data object, such as "nameEntry" or "occupation"
 * @param string|int i     The index within the edit page of the object.
 * @return boolean         False to play nice with the browser
 */
function makeEditable(short, i) {
    // No editing if it's already in edit mode
    if ($("#" + short + "_operation_" + i).val() == "update")
        return false;
    // If it's deleted, then you better undelete it first
    if ($("#" + short + "_operation_" + i).val() == "delete")
        setDeleted(short, i);

    $("#" + short + "_editbutton_" + i).removeClass("list-group-item-info").addClass("list-group-item-warning");
    $("#" + short + "_editbutton_" + i).html("<span class=\"fa fa-2x fa-undo\"></span><br>Undo");
    $("#" + short + "_editbutton_" + i).off('click').on("click", function() {
    	undoEdit(short, i);
    });
    $("#" + short + "_deletebutton_" + i).removeClass("list-group-item-danger").addClass("disabled");
    $("#" + short + "_deletebutton_" + i).off('click').on("click", function() {
        return false;
    });

    $("#" + short + "_panel_" + i).removeClass("panel-default").addClass("alert-info").addClass("edited-component");

    return subMakeEditable(short, i);
}

/**
 * Make a data object editable
 *
 * Make the GUI pane for a given constellation object (short, i) editable.  Handles removing the read-only
 * statuses and changing divs into selects.
 *
 * @param string shortName The short name of the data object, such as "nameEntry" or "occupation"
 * @param string|int i     The index within the edit page of the object.
 * @return boolean         False to play nice with the browser
 */
function subMakeEditable(short, i) {
    // No editing if it's already in edit mode
    if ($("#" + short + "_operation_" + i).val() == "update")
        return false;

    // Add to the undo set
    undoSet[short + "-" + i] = $("#"+short+"_datapart_" + i).clone();


    textToInput(short, i);
    textToTextArea(short, i);
    textToCheckbox(short, i);

    var idstr = "_" + i;

    // Enable buttons
    $("#"+short+"_datapart_" + i + " button[id^='"+short+"_']").each(function() {
        var obj = $(this);
        if(obj.attr('id').endsWith(idstr) && !obj.attr('id').endsWith("ZZ")) {
            obj.removeAttr("disabled").removeClass("snac-hidden");
        }
    });
    // Enable buttons
    $("#"+short+"_datapart_" + i + " a.label").each(function() {
        $(this).removeClass("snac-hidden");
    });

    // Enable checkboxes
    $("#"+short+"_datapart_" + i + " input[type='checkbox']").each(function() {
        var obj = $(this);
        if(obj.attr('id').endsWith(idstr) && !obj.attr('id').endsWith("ZZ")) {
            obj.bootstrapToggle('enable');
        }
    });

    // Turn on CodeMirror Editors
    $("#"+short+"_datapart_" + i + " textarea[id^='"+short+"_']").each(function() {
        var obj = $(this);
        if(obj.attr('id').endsWith(idstr)
            && !obj.attr('id').endsWith("ZZ")) {
            // remove the short name from the string we're parsing
            var idStr = obj.attr('id').replace(short, "");
            if (idStr.indexOf('_text_') != -1 || idStr.indexOf('_source_') != -1) {
                obj.get(0).CodeMirror = CodeMirror.fromTextArea(obj.get(0), {
                  lineNumbers: true,
                  lineWrapping: true,
                  viewportMargin: Infinity,
                  mode: {name: "xml"}
                });
            }
        }
    });
    var sawSelect = false;
    $("#"+short+"_datapart_" + i + " select[id^='"+short+"_']").each(function() {
        var obj = $(this);
        if(obj.attr('id').endsWith(idstr) && !obj.attr('id').endsWith("ZZ")) {
            sawSelect = true;
        }
    });

    if (!sawSelect) {
        textToSelect(short, i);
        textToGeoPlaceSelect(short, i);
        textToDate(short, i);
    }

    // Make things re-orderable if something exists
    // $( "#nameEntry_component_ui_0" ).sortable({  // id of the container containing sortable things
    //      items       : '.name_component'         // class of the things that are sortable.  They MUST have ids
    // });
    $("#"+short+"_datapart_" + i + " span.move-handle").each(function() {
        $(this).removeClass("snac-hidden");
    });
    $( "#"+short+"_reorderable_"+i ).sortable({
          items       : '.reorderable',
          opacity     : 0.5,
          update      : function( event, ui ) {
              var neworder = $( "#"+short+"_reorderable_"+i ).sortable("toArray");
              console.log(neworder);
              neworder.forEach(function(orderedID, index) {
                    $("#"+orderedID + " input.order-index").val(index);
              });
              if (short == "nameEntry")
                    updateNameEntryHeading(i);
          }
    });

    // Make the relation pictures update appropriately
    if (short == 'constellationRelation') {
        // make the role dropdown affect the picture
        $('#'+short+'_type_id_'+i).change(function() {
            updatePictureArrow(short, i,
                $('#'+short+'_type_id_'+i+' option:selected').text());
        });

    }
    if (short == 'resourceRelation') {
        // make the role dropdown affect the picture
        $('#'+short+'_role_id_'+i).change(function() {
            updatePictureArrow(short, i,
                $('#'+short+'_role_id_'+i+' option:selected').text());
        });
    }
    // Places should update the place heading
    if (short == 'place') {
        // If there is a value pre-set, then automatically confirm and update
        if ($('#'+short+'_geoplace_id_'+i).val() != null && $('#'+short+'_geoplace_id_'+i).val() != "") {
            updatePlaceHeading(short, i, $('#'+short+'_geoplace_id_'+i).val());
        }
        // make the role dropdown affect the picture
        $('#'+short+'_geoplace_id_'+i).change(function() {
            updatePlaceHeading(short, i,
                $('#'+short+'_geoplace_id_'+i).val());
        });
    }

    // add parser btn if nameEntry is a computed name, entity is person, and if no btn or extra name components already exist
    if (short === 'nameEntry' && ($("#entityType").val() === "700") &&
        ($("#nameEntry_component_0_panel_" + i).find('select:first').text() === "Name") &&
        (!$("#nameEntry_panel_" + i).find('.name-parser').length &&
            $("#nameEntry_component_1_panel_" + i).length === 0)) {
        $('#nameEntry_component_add_' + i).after('<button class="btn btn-primary name-parser" id="nameEntry_parse_' + i +
            '" style="margin-left:5px;"> <i class="fa fa-magic" aria-hidden="true"></i> Parse </button>');
    }

    // Set this data's operation value appropriately
    if ($("#" + short + "_id_" + i).val() != "")
    	$("#" + short + "_operation_" + i).val("update");
    else
    	$("#" + short + "_operation_" + i).val("insert");

    // Asked to edit something, so make it globally known
    setEditedFlag(true);
    //somethingHasBeenEdited = true;

    return false;
}

/**
 * Make a data object uneditable
 *
 * Make each object in the GUI page for the given piece uneditable by turning them back to text.  Also
 * takes the color away from the pane and removes the operation flag.
 *
 * @param string shortName The short name of the data object, such as "nameEntry" or "occupation"
 * @param string|int i     The index within the edit page of the object.
 * @return boolean         False to play nice with the browser
 */
function subMakeUneditable(shortName, i) {

	// Make inputs read-only
    var idstr = "_" + i;


    // Turn off the reordering js
    $("#"+shortName+"_datapart_" + i + " span.move-handle").each(function() {
        $(this).addClass("snac-hidden");
    });
    if ($( "#"+shortName+"_reorderable_"+i ).hasClass("ui-sortable"))
        $( "#"+shortName+"_reorderable_"+i ).sortable("destroy");

    // Remove CodeMirror editors
    $("#"+shortName+"_datapart_" + i + " textarea[id^='"+shortName+"_']").each(function() {
        var obj = $(this);
        if(obj.attr('id').endsWith(idstr)
            && !obj.attr('id').endsWith("ZZ")
            && (obj.attr('id').indexOf('_text_') != -1 || obj.attr('id').indexOf('_source_') != -1)) {

            if (obj.get(0).CodeMirror) {
                obj.get(0).CodeMirror.toTextArea();
            }
            //(document.getElementById(obj.attr('id'))).CodeMirror.toTextArea();
                //obj.get(0).CodeMirror.toTextArea();
        }
    });
    // Disable buttons
    $("#"+shortName+"_datapart_" + i + " button[id^='"+shortName+"_']").each(function() {
        var obj = $(this);
        if(obj.attr('id').endsWith(idstr) && !obj.attr('id').endsWith("ZZ")) {
            obj.attr("disabled", "true").addClass("snac-hidden");
        }
    });

    // Disable buttons
    $("#"+shortName+"_datapart_" + i + " a.label").each(function() {
        $(this).addClass("snac-hidden");
    });

    // Disable checkboxes
    $("#"+shortName+"_datapart_" + i + " input[type='checkbox']").each(function() {
        var obj = $(this);
        if(obj.attr('id').endsWith(idstr) && !obj.attr('id').endsWith("ZZ")) {
            obj.bootstrapToggle("disable");
        }
    });

    inputToText(shortName, i);
    textAreaToText(shortName, i);
    checkboxToText(shortName, i);
    // Check for a select box
    var sawSelect = false;
    $("#"+shortName+"_datapart_" + i + " select[id^='"+shortName+"_']").each(function() {
        var obj = $(this);
        if(obj.attr('id').endsWith(idstr) && !obj.attr('id').endsWith("ZZ")) {
            sawSelect = true;
        }
    });
    // If a select box was seen, undo it
    if (sawSelect) {
        selectToText(shortName, i);
        geoPlaceSelectToText(shortName, i);
        dateToText(shortName,i);
    }


    // Clear the operation flags
    //$("#" + shortName + "_operation_" + i).val("");
    $("#"+shortName+"_datapart_" + i + " input[id^='"+shortName+"_']").each(function() {
        var obj = $(this);
        if(obj.attr('id').endsWith("_operation" + idstr) && !obj.attr('id').endsWith("ZZ")) {
            obj.val("");
        }
    });

	$("#" + shortName + "_panel_" + i).addClass("panel-default").removeClass("alert-info").removeClass("edited-component");



}

/**
 * Make a data object uneditable
 *
 * Make the GUI pane for a given constellation object (short, i) un-editable.  Sets up the edit and delete
 * buttons for first-order data objects, and calls the function to turn the elements back to text.
 *
 * @param string shortName The short name of the data object, such as "nameEntry" or "occupation"
 * @param string|int i     The index within the edit page of the object.
 * @return boolean         False to play nice with the browser
 */
function makeUneditable(shortName, i) {
	// Make inputs read-only
    var idstr = "_" + i;

    subMakeUneditable(shortName, i);

    // restore the edit button
    $("#" + shortName + "_editbutton_" + i).addClass("list-group-item-info").removeClass("list-group-item-warning");
    $("#" + shortName + "_editbutton_" + i).html("<span class=\"fa fa-2x fa-pencil-square-o\"></span><br>Edit");
    $("#" + shortName + "_editbutton_" + i).off('click').on("click", function() {
    	makeEditable(shortName, i);
    });

    // restore the delete button
    $("#" + shortName + "_deletebutton_" + i).addClass("list-group-item-danger").removeClass("disabled");
    $("#" + shortName + "_deletebutton_" + i).off('click').on("click", function() {
       setDeleted(shortName, i);
    });

    return false;
}

/**
 * Make an SCM data object editable
 *
 * Make the GUI pane for an SCM (j) of a given constellation object (short, i) editable.  Sets up the edit and delete
 * buttons for first-order data objects.
 *
 * @param string shortName  The short name of the data object, such as "nameEntry" or "occupation"
 * @param string|int i      The index within the edit page of the object.
 * @param string|int j      The index within the data object SCM list on the edit page of the SCM object.
 * @return boolean          False to play nice with the browser
 */
function makeSCMEditable(shortName, i, j) {
	var id = j + "_" + i;
    var scmShortName = "scm_" + shortName;

    // No editing if it's already in edit mode
    if ($("#" + scmShortName + "_operation_" + id).val() == "update")
        return false;
    // If it's deleted, then you better undelete it first
    if ($("#" + scmShortName + "_operation_" + id).val() == "delete")
        setSCMDeleted(shortName, i, j);

    $("#" + scmShortName + "_editbutton_" + id).removeClass("list-group-item-info").addClass("list-group-item-warning");
    $("#" + scmShortName + "_editbutton_" + id).html("<span class=\"fa fa-undo\"></span>");
    $("#" + scmShortName + "_editbutton_" + id).off('click').on("click", function() {
    	undoSCMEdit(shortName, i, j);
    });
    $("#" + scmShortName + "_deletebutton_" + id).removeClass("list-group-item-danger").addClass("disabled");
    $("#" + scmShortName + "_deletebutton_" + id).off('click').on("click", function() {
        return false;
    });

    $("#" + scmShortName + "_panel_" + id).removeClass("panel-default").addClass("alert-info").addClass("edited-component");

    return subMakeEditable(scmShortName, id);
}

/**
 * Make an SCM data object un-editable
 *
 * Make the GUI pane for an SCM object (j) for a given constellation object (short, i) un-editable.  Sets up the edit and delete
 * buttons for SCM data objects.
 *
 * @param string shortName The short name of the data object, such as "nameEntry" or "occupation"
 * @param string|int i     The index within the edit page of the object.
 * @param string|int j      The index within the data object SCM list on the edit page of the SCM object.
 * @return boolean         False to play nice with the browser
 */
function makeSCMUneditable(shortName, i, j) {

	// Make inputs read-only
    var idstr = j + "_" + i;

    subMakeUneditable('scm_'+shortName, idstr);

    // restore the edit button
    $("#scm_" + shortName + "_editbutton_" + idstr).addClass("list-group-item-info").removeClass("list-group-item-warning");
    $("#scm_" + shortName + "_editbutton_" + idstr).html("<span class=\"fa fa-pencil-square-o\"></span>");
    $("#scm_" + shortName + "_editbutton_" + idstr).off('click').on("click", function() {
    	makeSCMEditable(shortName, i, j);
    });

    // restore the delete button
    $("#scm_" + shortName + "_deletebutton_" + idstr).addClass("list-group-item-danger").removeClass("disabled");
    $("#scm_" + shortName + "_deletebutton_" + idstr).off('click').on("click", function() {
       setSCMDeleted(shortName, i, j);
    });

    return false;
}

/**
 * Set a Contributor Object as deleted
 *
 * Sets the contributor object (shortName, i) as deleted or undeleted and makes the appropriate changes.
 *
 * @param string shortName The short name of the contributor object.
 * @param string|int i     The index within the edit page of the object.
 */
function setRepeatedDataDeleted(shortName, i) {
    if ($("#" + shortName + "_operation_" + i).val() != "delete") {
        $("#" + shortName + "_remove_" + i).removeClass("btn-danger").addClass("btn-warning");
        $("#" + shortName + "_remove_" + i).html("<i class=\"fa fa-undo\" aria-hidden=\"true\"></i>");
    } else {
        $("#" + shortName + "_remove_" + i).removeClass("btn-warning").addClass("btn-danger");
        $("#" + shortName + "_remove_" + i).html("<span class=\"glyphicon glyphicon-minus-sign\"></span>");
    }

    return subSetDeleted(shortName, i);
}

/**
 * Set a first-order data object as deleted
 *
 * Sets a first-order data object (short, i) as deleted or undeleted and makes the appropriate changes throughout the page.
 *
 * @param string shortName The short name of the data object, such as "nameEntry" or "occupation"
 * @param string|int i     The index within the edit page of the object.
 */
function setDeleted(short, i) {
    if ($("#" + short + "_operation_" + i).val() != "delete") {
    	// set deleted
        $("#" + short + "_deletebutton_" + i).removeClass("list-group-item-danger").addClass("list-group-item-warning");
        $("#" + short + "_deletebutton_" + i).html("<span class=\"fa fa-2x fa-undo\"></span><br>Undo");

        // disable edit button
        $("#" + short + "_editbutton_" + i).removeClass("list-group-item-info").addClass("disabled");
        $("#" + short + "_editbutton_" + i).off('click').on("click", function() {
           return false;
        });

        // disable the Date button
        $("#" + short + "_datebutton_" + i).removeClass("list-group-item-success").addClass("disabled").prop('disabled', true);

        // disable the SCM button
        $("#" + short + "_scmbutton_" + i).removeClass("list-group-item-success").addClass("disabled").prop('disabled', true);

    } else {
    	// set undelete
        $("#" + short + "_deletebutton_" + i).removeClass("list-group-item-warning").addClass("list-group-item-danger");
        $("#" + short + "_deletebutton_" + i).html("<span class=\"fa fa-2x fa-trash-o\"></span><br>Trash");

        // restore edit button
        $("#" + short + "_editbutton_" + i).addClass("list-group-item-info").removeClass("disabled");
        $("#" + short + "_editbutton_" + i).off('click').on("click", function() {
           makeEditable(short, i);
        });

        // restore the Date button
        $("#" + short + "_datebutton_" + i).addClass("list-group-item-success").removeClass("disabled").prop('disabled', false);

        // restore the SCM button
        $("#" + short + "_scmbutton_" + i).addClass("list-group-item-success").removeClass("disabled").prop('disabled', false);

    }

    return subSetDeleted(short, i);
}

/**
 * Make the delete/undelete happen
 *
 * Actually performs the changes to the object, affecting the operation and panel color.
 *
 * @param string shortName The short name of the data object, such as "nameEntry" or "occupation"
 * @param string|int i     The index within the edit page of the object.
 * @return boolean         False to play nice with the browser
 */
function subSetDeleted(short, i) {
    if ($("#" + short + "_operation_" + i).val() != "delete") {
    	// set deleted
    	$("#" + short + "_panel_" + i).removeClass("panel-default").addClass("alert-danger").addClass("deleted-component");

        $("#" + short + "_operation_" + i).val("delete");
    } else {
    	// set undelete
    	$("#" + short + "_panel_" + i).removeClass("alert-danger").addClass("panel-default").removeClass("deleted-component");

        // If this thing was deleted but is supposed to be an update, then return it back to update status
        var sawSelect = false;
        $("select[id^='"+short+"_']").each(function() {
            var obj = $(this);
            if(obj.attr('id').endsWith("_" + i)  && !obj.attr('id').endsWith("ZZ")) {
                sawSelect = true;
            }
        });
        if (sawSelect) {
    	    if ($("#" + short + "_id_" + i).val() != "")
    	    	$("#" + short + "_operation_" + i).val("update");
    	    else
    	    	$("#" + short + "_operation_" + i).val("insert");
        } else {
        	$("#" + short + "_operation_" + i).val("");
        }

    }

    // Asked to delete something, so make it globally known
    setEditedFlag(true);
    //somethingHasBeenEdited = true;

    return false;
}

/**
 * Set an SCM data object as deleted
 *
 * Sets an SCM object (j) for a constellation object (short, i) as deleted or undeleted and makes the appropriate changes throughout the page.
 *
 * @param string shortName The short name of the data object, such as "nameEntry" or "occupation"
 * @param string|int i     The index within the edit page of the object.
 * @param string|int j      The index within the data object SCM list on the edit page of the SCM object.
 */
function setSCMDeleted(short, i, j) {
	var id = j + '_' + i;
    if ($("#scm_" + short + "_operation_" + id).val() != "delete") {
    	// set deleted
        $("#scm_" + short + "_deletebutton_" + id).removeClass("list-group-item-danger").addClass("list-group-item-warning");
        $("#scm_" + short + "_deletebutton_" + id).html("<span class=\"fa fa-undo\"></span>");

        // disable edit button
        $("#scm_" + short + "_editbutton_" + id).removeClass("list-group-item-info").addClass("disabled");
        $("#scm_" + short + "_editbutton_" + id).off('click').on("click", function() {
           return false;
        });

    } else {
    	// set undelete
        $("#scm_" + short + "_deletebutton_" + id).removeClass("list-group-item-warning").addClass("list-group-item-danger");
        $("#scm_" + short + "_deletebutton_" + id).html("<span class=\"fa fa-trash-o\"></span>");

        // restore edit button
        $("#scm_" + short + "_editbutton_" + id).addClass("list-group-item-info").removeClass("disabled");
        $("#scm_" + short + "_editbutton_" + id).off('click').on("click", function() {
           makeSCMEditable(short, i, j);
        });

    }

    return subSetDeleted("scm_"+short, id);
}

/**
 * Turn on the Edit/Delete buttons for an object
 *
 * @param string shortName The short name of the data object, such as "nameEntry" or "occupation"
 * @param string|int i     The index within the edit page of the object.
 */
function turnOnButtons(shortName, i) {

    // Turn on the edit button
    $("#"+shortName+"_editbutton_"+i).on("click", function() {
        makeEditable(shortName, i);
    });

    // Turn on the delete buttons
    $("#"+shortName+"_deletebutton_"+i).on("click", function() {
        setDeleted(shortName, i);
    });
}

function turnOnTooltips(shortName, i) {
    // Load tooltips
    $(function () {
          $('#'+shortName+'_panel_'+ i +' [data-toggle="tooltip"]').tooltip()
    })

    // Load popovers
    $(function () {
          $('#'+shortName+'_panel_'+ i +' [data-toggle="popover"]').popover({
                trigger: 'hover',
                container: 'body'
          })
    })


}

/**
 * Turn on the Edit/Delete buttons for an SCM object
 *
 * @param string shortName The short name of the data object, such as "nameEntry" or "occupation"
 * @param string|int i     The index within the edit page of the object.
 * @param string|int j      The index within the data object SCM list on the edit page of the SCM object.
 */
function turnOnSCMButtons(shortName, i, j) {

    // Turn on the edit button
    $("#scm_"+shortName+"_editbutton_"+j+"_"+i).on("click", function() {
        makeSCMEditable(shortName, i, j);
    });

    // Turn on the delete buttons
    $("#scm_"+shortName+"_deletebutton_"+j+"_"+i).on("click", function() {
        setSCMDeleted(shortName, i, j);
    });
}

/**
 * Create a new Address Line object on page
 *
 * Puts a new Place Address Line object DIV on the page and attaches it correctly to the DOM and javascript.
 *
 * @param  int     i    The index on the page of the place to add this component to
 * @return boolean      false to play nice with the browser.
 */
function newAddressLine(i) {
	var nextid = 1;
	if ($('#place_address_next_j_'+i).exists()) {
	    nextid = parseInt($('#place_address_next_j_'+i).text());
	}
	console.log("Creating new address line for place " + i + " with id: " + nextid);
    setEditedFlag(true);
    //somethingHasBeenEdited = true;
    var text = $('#addressline_template').clone();
    var html = text.html().replace(/ZZ/g, i).replace(/YY/g, nextid);
    $('#place_address_add_div_'+i).before(html);

    $('#place_address_' + nextid + '_operation_' + 1).val("insert");
    subMakeEditable("place_address_" + nextid, i);

    vocab_select_replace($("#place_address_"+nextid+"_type_id_"+i), "_"+i, 'address_part', 0);

    // Put the updated version number back in the DOM
    $('#place_address_next_j_'+i).text(++nextid);

    return false;
}

/**
 * Create a new Resource Relation Origination Name object on page
 *
 * Puts a new Resource Relation Origination Name object DIV on the page and attaches it correctly to the DOM and javascript.
 *
 * @param  int     i    The index on the page of the Resource Relation to add this Origination Name to
 * @return boolean      false to play nice with the browser.
 */
function newOriginationName(i) {
	var nextid = 1;
	if ($('#resource_originationName_next_j_'+i).exists()) {
	    nextid = parseInt($('#resource_originationName_next_j_'+i).text());
	}
	console.log("Creating new origination name for resource " + i + " with id: " + nextid);
    setEditedFlag(true);
    //somethingHasBeenEdited = true;
    var text = $('#originationName_template').clone();
    var html = text.html().replace(/ZZ/g, i).replace(/YY/g, nextid);
    $('#resource_originationName_add_div_'+i).before(html);

    $('#resource_originationName_' + nextid + '_operation_' + 1).val("insert");
    subMakeEditable("resource_originationName_" + nextid, i);

    // Put the updated version number back in the DOM
    $('#resource_originationName_next_j_'+i).text(++nextid);

    return false;
}


/**
 * Create a new Name Entry Component object on page
 *
 * Puts a new Name Entry component object DIV on the page and attaches it correctly to the DOM and javascript.
 *
 * @param  int     i    The index on the page of the nameEntry to add this component to
 * @return boolean      false to play nice with the browser.
 */
function newNameEntryComponent(i) {
    removeParserButton(i);
	var nextid = 1;
	if ($('#nameEntry_component_next_j_'+i).exists()) {
	    nextid = parseInt($('#nameEntry_component_next_j_'+i).text());
	}
	console.log("Creating new name entry component for nameEntry " + i + " with id: " + nextid);
<<<<<<< HEAD
    // add parser btn if entity is person, and if no btn or other name components already exist
    if (($("#entityType").val() === "700") && (nextid == 0) &&
        (!$("#nameEntry_panel_" + i).find('.name-parser').length &&
            $("#nameEntry_component_1_panel_" + i).length === 0)) {
        $('#nameEntry_component_add_' + i).after('<button class="btn btn-primary name-parser" id="nameEntry_parse_' + i +
            '" style="margin-left:5px;"> <i class="fa fa-magic" aria-hidden="true"></i> Parse </button>');
    }

    somethingHasBeenEdited = true;
=======
    setEditedFlag(true);
    //somethingHasBeenEdited = true;
>>>>>>> 61b4d6ad
    var text = $('#component_template').clone();
    var html = text.html().replace(/ZZ/g, i).replace(/YY/g, nextid);
    $('#nameEntry_component_add_div_'+i).before(html);

    $('#nameEntry_component_' + nextid + '_operation_' + 1).val("insert");
    subMakeEditable("nameEntry_component_" + nextid, i);

    vocab_select_replace($("#nameEntry_component_"+nextid+"_type_id_"+i), "_"+i, 'name_component', 0);

    // Put the updated version number back in the DOM
    $('#nameEntry_component_next_j_'+i).text(++nextid);

    return false;
}

function updateNameEntryHeading(i) {
    var text = "";
    var components = [];

    $("#nameEntry_panel_"+i+" div[id^='nameEntry_component_']").each(function() {
        var obj = $(this);
        if (!obj.hasClass("deleted-component") && obj.attr('id').endsWith("_panel_" + i)
                && !obj.attr('id').endsWith("ZZ")) {
            var j = obj.attr('id').replace("nameEntry_component_", "").replace("_panel_"+i, "");
            var type = $("#nameEntry_component_"+j+"_type_id_"+i+" option:selected").text();
            var partText = $("#nameEntry_component_"+j+"_text_"+i).val();

            components.push([type, partText]);
        }
    });

    var entityType = $("#entityType option:selected").text();
    text = combineNameHeading(components, entityType);


    $("#nameEntry_heading_"+i).text(text.trim());
    $("#nameEntry_original_"+i).val(text.trim());
}


/**
 * Create a new Name Entry Rules object on page
 *
 * Puts a new Name Entry rule object DIV on the page and attaches it correctly to the DOM and javascript.
 *
 * @param  int     i    The index on the page of the nameEntry to add this rule to
 * @return boolean      false to play nice with the browser.
 */
function newNameEntryRule(i) {
	var nextid = 1;
	if ($('#nameEntry_rule_next_j_'+i).exists()) {
	    nextid = parseInt($('#nameEntry_rule_next_j_'+i).text());
	}
	console.log("Creating new name entry rule for nameEntry " + i + " with id: " + nextid);
    setEditedFlag(true);
    //somethingHasBeenEdited = true;
    var text = $('#rule_template').clone();
    var html = text.html().replace(/ZZ/g, i).replace(/YY/g, nextid);
    $('#nameEntry_rule_add_div_'+i).before(html);

    $('#nameEntry_rule_' + nextid + '_operation_' + 1).val("insert");
    turnOnTooltips("nameEntry_rule_" + nextid, i);
    subMakeEditable("nameEntry_rule_" + nextid, i);

    // Put the updated version number back in the DOM
    $('#nameEntry_rule_next_j_'+i).text(++nextid);

    return false;
}

/**
 * Parse a date string into parts
 */
function parseDate(dateString) {
   var pieces = dateString.split("-");
   if (pieces.length == 3)
      return {
          year : parseInt(pieces[0]),
          month : parseInt(pieces[1]),
          day : parseInt(pieces[2])
      };
   else if (pieces.length == 2)
      return {
          year : parseInt(pieces[0]),
          month : parseInt(pieces[1]),
          day : ''
      };
   else if (pieces.length == 1 && pieces[0] != '')
      return {
          year : parseInt(pieces[0]),
          month : '',
          day : ''
      };
   else return {
       year : '', month : '', day : ''
   }
}

/**
 * Change date input divs to select and boxes
 *
 * Changes all div's with id "date_" for a given data object (shortName, idStr) from a list of
 * inputs defining the parameters (view mode) to a inputs and a select (edit mode).  It then
 * calls the select2 function to replace the select with one matching the rest of the page.
 *
 * Note: idStr must not have the "_" pre-appended
 *
 * @param string shortName The short name of the data object, such as "nameEntry" or "occupation"
 * @param string|int idStr The index within the edit page of the object.
 */
function textToDate(shortName, idStr) {
    $("div[id^='date_"+shortName+"']").each(function() {
        var cont = $(this);
        if(cont.attr('id').endsWith("_"+idStr) && !cont.attr('id').endsWith("ZZ")) {
            // remove the short name and "select_" from the string we're parsing
            var divStr = cont.attr('id').replace("date_", "").replace(shortName + "_", "");
            // remove the idstr to receive the name of this element
            var regex = new RegExp("\_"+idStr+"$", "g");
            var name = divStr.replace(regex, "");
            var dateStr = $("#"+shortName+"_"+name+"_"+idStr).val();

            var dateParts = parseDate(dateStr);

            var html = "<input type='text' size='4' style='width:20%;display:inline;' placeholder='YYYY' id='"+shortName+"_"+name+"_year_"+idStr+"' class='form-control' value='"+dateParts.year+"'>";
            html += "<span class='form-control-static'> - </span>";
            html += "<select id='"+shortName+"_"+name+"_month_"+idStr+"' class='form-control' data-placeholder='Month' style='width: 57%; margin-bottom: 5px; display: inline-block;'>"+
                    "<option></option>";
            var months = ["January", "February", "March", "April", "May",
                            "June", "July", "August", "September", "October", "November", "December"];

            months.forEach(function(value, key) {
                var mInt = key + 1;

                if (mInt == dateParts.month)
                    html += "<option value=\""+mInt+"\" selected>"+value+"</option>";
                else
                    html += "<option value=\""+mInt+"\">"+value+"</option>";
            });
            html += "<select> ";
            html += "<span class='form-control-static'> - </span>";
            html += "<input type='text' style='width:14%;display:inline;' size='2' placeholder='DD' id='"+shortName+"_"+name+"_day_"+idStr+"' class='form-control' value='"+dateParts.day+"'> ";
            html += "<input type='hidden' id='"+shortName+"_"+name+"_"+idStr+"' name='"+shortName+"_"+name+"_"+idStr+"' value='"+dateStr+"'>";
            cont.html(html);

            $("#"+shortName+"_"+name+"_month_"+idStr).select2({
                    width: '57%',
                    allowClear: true,
                    theme: 'bootstrap',
                    placeholder: 'Month'
                });

        }
    });
}

/**
 * Pad an integer
 *
 * This is a helper function to pad an integer with 0s for display.  This is useful to pad
 * a month or day with a leading 0.
 *
 * @param int|string num The number to pad
 * @param int size The total width of the desired output
 * @return string A string containing a size-wide integer representation, 0-padded
 */
function pad(num, size) {
    var s = num+"";
    while (s.length < size) s = "0" + s;
    return s;
}

/**
 * Updates the standard date input field
 *
 * If the date for the data object (shortName, idStr) has been turned into a 3-field edit
 * area, then this function will update the hidden standard date (YYYY-MM-DD) field with the
 * newest values from the human-enterable field.
 *
 * Note: idStr must not have the "_" pre-appended
 *
 * @param string shortName The short name of the data object, such as "nameEntry" or "occupation"
 * @param string|int idStr The index within the edit page of the object.
 */
function updateDate(shortName, idStr) {
    $("div[id^='date_"+shortName+"']").each(function() {
        var cont = $(this);
        if(cont.attr('id').endsWith("_"+idStr) && !cont.attr('id').endsWith("ZZ")) {
            // remove the short name and "select_" from the string we're parsing
            var divStr = cont.attr('id').replace("date_", "").replace(shortName + "_", "");
            // remove the idstr to receive the name of this element
            var regex = new RegExp("\_"+idStr+"$", "g");
            var name = divStr.replace(regex, "");

            if ($("#"+shortName+"_"+name+"_year_"+idStr).exists()) {
                var year = $("#"+shortName+"_"+name+"_year_"+idStr).val();
                var day = $("#"+shortName+"_"+name+"_day_"+idStr).val();
                var month = $("#"+shortName+"_"+name+"_month_"+idStr+ " option:selected").val();

                var dateStr = "";
                if (year != "") {
                    dateStr += pad(year, 4);
                    if (month != "") {
                        dateStr += "-" + pad(month,2);
                        if (day != "") {
                            dateStr += "-" + pad(day,2);
                        }
                    }
                }

                $("#"+shortName+"_"+name+"_"+idStr).val(dateStr);
            }

        }
    });
}

/**
 * Return editable date area back to text
 *
 * If the date for the data object (shortName, idStr) has been turned into a 3-field edit
 * area, then this function will return the editable area back to the view mode text, replacing
 * the edit boxes with a paragraph containing the computed standard date string (YYYY-MM-DD).
 *
 * Note: idStr must not have the "_" pre-appended
 *
 * @param string shortName The short name of the data object, such as "nameEntry" or "occupation"
 * @param string|int idStr The index within the edit page of the object.
 */
function dateToText(shortName, idStr) {
    $("div[id^='date_"+shortName+"']").each(function() {
        var cont = $(this);
        if(cont.attr('id').endsWith("_"+idStr) && !cont.attr('id').endsWith("ZZ")) {
            // remove the short name and "select_" from the string we're parsing
            var divStr = cont.attr('id').replace("date_", "").replace(shortName + "_", "");
            // remove the idstr to receive the name of this element
            var regex = new RegExp("\_"+idStr+"$", "g");
            var name = divStr.replace(regex, "");

            updateDate(shortName, idStr);


            var dateStr = $("#"+shortName+"_"+name+"_"+idStr).val();

            var html = "<p class='form-control-static'>"+dateStr+"</p>";
            html += "<input type='hidden' id='"+shortName+"_"+name+"_"+idStr+"' name='"+shortName+"_"+name+"_"+idStr+"' value='"+dateStr+"'>";
            cont.html(html);

        }
    });
}


// TODO: If we want to show a DIV of edited and deleted components, we should use the following two functions
// to get copies of the edited/deleted components from the page.  We can then insert those copies onto a modal
// dialog box with a "Save" or "Continue" button at the top and bottom.
//
// All the pieces shown in the dialog should be disabled.  One way to do this would be using the following
// method to place a semi-transparent div on top of the editable pieces, making them appear to be grayed out
// and with the not permitted cursor.
//
// .append('<div style="position:absolute; top:0; left:0; width:100%; height:100%; background:#f3f3f3; z-index:500; cursor:not-allowed;opacity:0.4;filter: alpha(opacity = 50)"></div>');
//
// Note: this modal should NOT be inside the constellation form so that we don't submit the values twice.

/**
 * Get all the edited components
 */
function getEdited() {
    var html = "";

    $("#constellation_form div.edited-component").each(function() {
        var cont = $(this);
        console.log(cont.attr('id'));
        var pieces = cont.attr('id').split("_panel_");
        if (pieces.length == 2) {
            html += "<div class='panel panel-body edited-component'>" + $("#"+pieces[0] + "_datapart_" + pieces[1]).html() + "</div>";
        }
    });

    return html;
}

/**
 * Get all the deleted components
 */
function getDeleted() {
    var html = "";

    $("#constellation_form div.deleted-component").each(function() {
        var cont = $(this);
        console.log(cont.attr('id'));
        var pieces = cont.attr('id').split("_panel_");
        if (pieces.length == 2) {
            html += "<div class='panel panel-body deleted-component'>" + $("#"+pieces[0] + "_datapart_" + pieces[1]).html() + "</div>";
        }
    });

    return html;
}

function turnOnEditDeleteButtons(part='') {
    var divID = '';
    if (part != '')
        divID = "#" + part + " ";
    // Turn on the edit buttons
    $(divID + "a[id*='editbutton']").each(function() {
        var obj = $(this);
        var pieces = obj.attr('id').split("_");

        if (pieces.length == 3) {
            var short = pieces[0];
            var i = pieces[2];
            obj.on("click", function() {
                makeEditable(short, i);
            });
        } else if (pieces.length == 5 && pieces[0] == "scm") {
            var short = pieces[1];
            var i = pieces[4];
            var j = pieces[3];
            obj.on("click", function() {
                makeSCMEditable(short, i, j);
            });
        } else if (pieces.length == 5) {
            var short = pieces[0] + "_" + pieces[1] + "_" + pieces[2];
            var i = pieces[4];
            obj.on("click", function() {
                makeEditable(short, i);
            });
        }
    });

    // Turn on the delete buttons
    $(divID + "a[id*='deletebutton']").each(function() {
        var obj = $(this);
        var pieces = obj.attr('id').split("_");

        if (pieces.length == 3) {
            var short = pieces[0];
            var i = pieces[2];
            obj.on("click", function() {
                setDeleted(short, i);
            });
        } else if (pieces.length == 5 && pieces[0] == "scm") {
            var short = pieces[1];
            var i = pieces[4];
            var j = pieces[3];
            obj.on("click", function() {
                setSCMDeleted(short, i, j);
            });
        } else if (pieces.length == 5) {
            var short = pieces[0] + "_" + pieces[1] + "_" + pieces[2];
            var i = pieces[4];
            obj.on("click", function() {
                setDeleted(short, i);
            });
        }
    });
}

function turnOnTooltipsForTab(part='') {
    var divID = '';
    if (part != '')
        divID = "#" + part + " ";
    // Load tooltips
    $(function () {
          $(divID + '[data-toggle="tooltip"]').tooltip()
    })

    // Load popovers
    $(function () {
          $(divID + '[data-toggle="popover"]').popover({
                trigger: 'hover',
                container: 'body'
          })
    })

}

function updatePictureArrow(shortName, i, newValue) {
    $('#'+shortName+'_relationPictureArrow_'+i).text(newValue);
}

function updatePictureTitle(shortName, i, newValue) {
    $('#'+shortName+'_relationPictureTitle_'+i).text(newValue);
}

function updatePictureIcon(shortName, i, entityType) {
    var html = "";
    if (entityType == 'person')
        html = '<i class="fa fa-user" aria-hidden="true"></i><br/>';
    else if (entityType == 'corporateBody')
        html = '<i class="fa fa-building" aria-hidden="true"></i><br/>';
    else if (entityType == 'family')
        html = '<i class="fa fa-users" aria-hidden="true"></i><br/>';
    $('#'+shortName+'_relationPictureIcon_'+i).html(html);
}


var geoPlaceLoadResults = null;

function loadGeoPlaceResultCache() {
    $("input[id^='place_geoplace_id_']").each(function() {
        var obj = $(this);
        // Query for term by ajax
        if (obj.val() != null && obj.val() != "") {
            $.get(snacUrl+"/vocabulary/read?type=geoPlace&id="+obj.val(), null, function (data) {
                // Check the return value from the ajax. If success, then go to dashboard
                if (data.term) {
                    if (!geoPlaceLoadResults)
                        geoPlaceLoadResults = new Array();
                    geoPlaceLoadResults.push(data.term);
                }
            });
        }
    });
}

function chooseSuggestedGeoPlace(selectID, idStr, value) {
    // idStr == id number on the page
    var obj = $("#"+selectID);
    obj.select2('destroy');
    obj.val(value);
    geovocab_select_replace(obj, "_"+idStr);
    updatePlaceHeading("place", idStr, value);
}

function updatePlaceHeading(shortName, i, newValue) {
    var place = null;
    if (!geoPlaceSearchResults && !geoPlaceLoadResults) {
        $('#'+shortName+'_confirmed_'+i).val("false");
        $('#'+shortName+'_geoterm_text_'+i).html("<em>Unconfirmed</em>");
        $('#'+shortName+"_geoterm_maplink_"+i).addClass("disabled");
        $('#'+shortName+"_geoterm_maplink_"+i).prop('onclick',null).off("click");
        if ($('#'+shortName+'_original_'+i).val() != "")
            $('#'+shortName+'_geoterm_caption_'+i).text("Recorded as: " + $('#'+shortName+'_original_'+i).val());
        else
            $('#'+shortName+'_geoterm_caption_'+i).text();
        return;
    }

    if (geoPlaceSearchResults) {
        geoPlaceSearchResults.forEach(function(result) {
            if (result.id == newValue)
                place = result;
        });
    }

    if (!place && geoPlaceLoadResults) {
        geoPlaceLoadResults.forEach(function(result) {
            if (result.id == newValue)
                place = result;
        });
    }

    if (!place) {
        $('#'+shortName+'_confirmed_'+i).val("false");
        $('#'+shortName+"_geoterm_maplink_"+i).addClass("disabled");
        $('#'+shortName+"_geoterm_maplink_"+i).off("click");
        if ($('#'+shortName+'_original_'+i).val() != "") {
            $('#'+shortName+'_geoterm_text_'+i).html("<em>Unconfirmed</em>");
            $('#'+shortName+'_geoterm_caption_'+i).text("Recorded as: " + $('#'+shortName+'_original_'+i).val());
        } else {
            $('#'+shortName+'_geoterm_text_'+i).text("--");
            $('#'+shortName+'_geoterm_caption_'+i).text("GeoPlace term not specified");
        }
        return;
    }
    $('#'+shortName+'_confirmed_'+i).val("true");
    $('#'+shortName+'_geoterm_text_'+i).text(place.name);
    $('#'+shortName+'_geoterm_caption_'+i).text(place.administrationCode + ", " + place.countryCode);
    if (place.latitude && place.longitude) {
        $('#'+shortName+"_geoterm_maplink_"+i).prop('onclick',null).off("click");
        $('#'+shortName+"_geoterm_maplink_"+i).on("click", function() {openGeoPlaceViewer(place.id); return false;});
        $('#'+shortName+"_geoterm_maplink_"+i).removeClass("disabled");
    } else {
        $('#'+shortName+"_geoterm_maplink_"+i).addClass("disabled");
        $('#'+shortName+"_geoterm_maplink_"+i).prop('onclick',null).off("click");
    }


}

function magicDefaultFill(selectID, vocabType) {
   if (typeof(defaults[vocabType]) !== undefined) {

       var data = {
           id: defaults[vocabType].id,
           text: defaults[vocabType].term
       };

       // If the selected item exists, then select it. Else, add a new option
       // and select it.
       if ($('#'+selectID).find("option[value='" + data.id + "']").length) {
               $('#'+selectID).val(data.id).trigger('change');
       } else {
           var newOption = new Option(data.text, data.id, false, true);
           $('#'+selectID).append(newOption).trigger('change');
       }
   }

}

function capitalize(word) {
    return word[0].toUpperCase() + word.slice(1);
}

function parseName(e) {
    $('#name-parser-options').text('');
    var $nameComponents = $(e.target).closest('.name-components');

    var $partType = $nameComponents.find("select:last");
    var $textbox = $nameComponents.find('input[type="text"]:last');

    var name = $textbox.val();

    var entityType = $('#entityType').text().trim();
    $('#name-parser-type').text(capitalize(entityType));
    $('#name-parser-original').text(name);

    var parser = new NameParser();
    guesses = parser.guessPerson(name);

    var parsedOption = '';

    var counter = 0;
    guesses.forEach(function(guess) {
        // attach name data object to radio
        for (var key in guess) {
            if (guess[key] && guess[key].length != 0) {
                parsedOption += "<li><span style='font-weight: bold;'>" + key + "</span>: " + guess[key] + "</li>";
            }
        }

        $('#name-parser-options').append("<div class='radio'>" +
            "<label class='radio form-inline' for='name-parser-option-" + counter + "'>" +
            "<input type='radio' name='parsed-names' id='name-parser-option-" + counter + "'>" +
            "<ul class='list-unstyled'>" + parsedOption + "</ul></label> </div>");


        $('#name-parser-options').find("input[type='radio']:last").data("parsed-name", guess);

        parsedOption = '';
        counter++;
    })

    $('#name-parser-options').find("input[type='radio']:first").prop('checked', true)


    $('#parser-accept-btn').unbind('click')
    $('#parser-accept-btn').on('click', function() {
        var selectedName = $('#name-parser input[type="radio"]:checked').data('parsed-name')
        $.get( snacUrl + "/vocabulary/?type=name_component&entity_type=700")
            .done(function(data) {
            acceptParsedName(selectedName, $nameComponents, name, data.results)
        })
    })
}

function acceptParsedName(selectedName, $nameComponents, name, nameComponentIDs) {
    var i = $nameComponents.attr('id').split('_')[2];
    var $nameComponent = $nameComponents.find('.reorderable'); ///
    $nameComponent.replaceWith('<div style="margin-left:10%; font-size: 14x; font-style:italic; color: #777777;"> Name: ' + name + '</div>');

    var nameComponentMap = {};

    for (var k = 0; k < nameComponentIDs.length; k++) {
        nameComponentMap[nameComponentIDs[k].text] = nameComponentIDs[k].id
    }
    // var nameComponentMap = {
    //     'Surname': 400223,
    //     'Forename': 400224,
    //     'NameAddition': 400236,
    //     'Date': 400237,
    //     'NameExpansion': 400226,
    //     'Numeration': 400225
    // };

    for (var key in selectedName) {
        if (key == 'NameAdditions') {
            key = 'NameAddition';
            for (var j = 0; j < selectedName['NameAdditions'].length; j++) {
                newNameEntryComponent(i);
                var option = new Option(key, nameComponentMap[key], false, true);
                $partType = $nameComponents.find("select:last");
                $partType.append(option).trigger('change');
                $textbox = $nameComponents.find("input[type='text']:last");
                $textbox.val(selectedName["NameAdditions"][j]);

                $partType.append(option).trigger('change');
            }
        } else if (selectedName[key] && nameComponentMap[key]) {
            newNameEntryComponent(i);
            var option = new Option(key, nameComponentMap[key], false, true);
            $partType = $nameComponents.find("select:last");
            $partType.append(option).trigger('change');
            $textbox = $nameComponents.find("input[type='text']:last");
            $textbox.val(selectedName[key]);

            $partType.append(option).trigger('change');
        }
    }

    $("#nameEntry_datapart_" + i).find(".name-parser").remove();
    updateNameEntryHeading(i);
}

function removeParserButton(i) {
    $('#nameEntry_datapart_' + i).find('.name-parser').remove();
}

/**
 * Things to do when the page finishes loading
 */
$(document).ready(function() {

    // Load the place cache, if needed
    loadGeoPlaceResultCache();

    // listen for name-parsing
    $('#nameEntries').on('click', '.name-parser', function(event) {
        event.preventDefault();
        parseName(event);
        $("#name-parser").modal('toggle');
    });

    $('#name-parser').on('shown.bs.modal', function () {
        $('#parser-accept-btn').focus();
    })

    // If the constellation is in "insert" mode, then we should automatically set "somethingHasBeenEdited"
    // to be true...
    if ($('#operation').val() == 'insert')
        setEditedFlag(true);
        //somethingHasBeenEdited = true;

    turnOnEditDeleteButtons();

	// Attach functions to the entityType select
	if ($('#entityType').exists()) {
		$('#entityType').change(function() {
            setEditedFlag(true);
            //somethingHasBeenEdited = true;
            // If there is an ID, then we need to set this to update
            // Else, the main-level operation should be and remain insert
			if ($('#constellationid').val() != null &&
					$('#constellationid').val() != "") {
				$('#operation').val("update");
			}
		});
	}

    // Name Entry doesn't get any AJAX, since it is pre-loaded
	var nameEntryid = 1;
	if ($('#next_nameEntry_i').exists()) {
	    nameEntryid = parseInt($('#next_nameEntry_i').text());
	}
	console.log("Next NameEntry ID: " + nameEntryid);
	if ($('#btn_add_nameEntry').exists()){
		$('#btn_add_nameEntry').click(function(){
            setEditedFlag(true);
            //somethingHasBeenEdited = true;
			var text = $('#nameEntry_template').clone();
	        var html = text.html().replace(/ZZ/g, nameEntryid);
	        $('#add_nameEntry_div').after(html);
            turnOnButtons("nameEntry", nameEntryid);
            turnOnTooltips("nameEntry", nameEntryid);
            makeEditable("nameEntry", nameEntryid);
	        nameEntryid = nameEntryid + 1;
	        return false;
		});
	}


	// Attach functions to each of the "+ Add New _______" buttons

	// Code to handle adding new genders to the page
	var genderid = 1;
    var genderOpen = false;
	if ($('#genderstab').exists()){
		$('#genderstab').click(function(){
            // Don't open a second time
            if (genderOpen)
                return;

            $.get(snacUrl+"/edit_part/"+$('#constellationid').val()+"/"+$('#version').val()+"?part=genders", null, function (data) {
                genderOpen = true;
                $('#genders').html(data);

                turnOnEditDeleteButtons("genders");

                if ($('#next_gender_i').exists()) {
                    genderid = parseInt($('#next_gender_i').text());
                }
                console.log("Next Gender ID: " + genderid);
                if ($('#btn_add_gender').exists()){
                    $('#btn_add_gender').click(function(){
                        setEditedFlag(true);
                        //somethingHasBeenEdited = true;
                        var text = $('#gender_template').clone();
                        var html = text.html().replace(/ZZ/g, genderid);
                        $('#add_gender_div').after(html);
                        turnOnButtons("gender", genderid);
                        turnOnTooltips("gender", genderid);
                        makeEditable("gender", genderid);
                        genderid = genderid + 1;
                        return false;
                    });
                }

                turnOnTooltipsForTab("genders");
            });
        });
    }

	// Code to handle adding new genders to the page
	var existid = 1;
    var existOpen = false;
	if ($('#existstab').exists()){
		$('#existstab').click(function(){
            // Don't open a second time
            if (existOpen)
                return;

            $.get(snacUrl+"/edit_part/"+$('#constellationid').val()+"/"+$('#version').val()+"?part=dates", null, function (data) {
                existOpen = true;
                $('#dates').html(data);

                turnOnEditDeleteButtons("dates");

                if ($('#next_exist_i').exists()) {
                    existid = parseInt($('#next_exist_i').text());
                }
                console.log("Next Exist Date ID: " + existid);
                if ($('#btn_add_exist_date').exists()){
                    $('#btn_add_exist_date').click(function(){
                        setEditedFlag(true);
                        //somethingHasBeenEdited = true;
                        var text = $('#exist_date_template').clone();
                        var html = text.html().replace(/ZZ/g, existid);
                        $('#add_exist_div').after(html);
                        turnOnButtons("exist", existid);
                        turnOnTooltips("exist", existid);
                        makeEditable("exist", existid);
                        existid = existid + 1;
                        return false;
                    });
                }
                if ($('#btn_add_exist_dateRange').exists()){
                    $('#btn_add_exist_dateRange').click(function(){
                        setEditedFlag(true);
                        //somethingHasBeenEdited = true;
                        var text = $('#exist_dateRange_template').clone();
                        var html = text.html().replace(/ZZ/g, existid);
                        $('#add_exist_div').after(html);
                        turnOnButtons("exist", existid);
                        turnOnTooltips("exist", existid);
                        makeEditable("exist", existid);
                        existid = existid + 1;
                        return false;
                    });
                }

                turnOnTooltipsForTab("dates");
            });
        });
    }

	var sameAsid = 1;
    var sameAsOpen = false;
	if ($('#sameAstab').exists()){
		$('#sameAstab').click(function(){
            // Don't open a second time
            if (sameAsOpen)
                return;
            //set sameAs vocab type id
            $.get(snacUrl+"/vocabulary?type=record_type&q=SameAs", null, function(data) {
                sameAsTermId = data.results[0].id;
                $("#sameAs_type_id_ZZ").val(sameAsTermId);
            });

            $.get(snacUrl+"/edit_part/"+$('#constellationid').val()+"/"+$('#version').val()+"?part=sameAs", null, function (data) {
                sameAsOpen = true;
                $('#sameAs').html(data);

                turnOnEditDeleteButtons("sameAs");

                if ($('#next_sameAs_i').exists()) {
                    sameAsid = parseInt($('#next_sameAs_i').text());
                }
                console.log("Next sameAs ID: " + sameAsid);
                if ($('#btn_add_sameAs').exists()){
                    $('#btn_add_sameAs').click(function(){
                        setEditedFlag(true);
                        //somethingHasBeenEdited = true;
                        var text = $('#sameAs_template').clone();
                        var html = text.html().replace(/ZZ/g, sameAsid);
                        $('#add_sameAs_div').after(html);
                        turnOnButtons("sameAs", sameAsid);
                        turnOnTooltips("sameAs", sameAsid);
                        makeEditable("sameAs", sameAsid);
                        sameAsid = sameAsid + 1;
                        return false;
                    });
                }

                turnOnTooltipsForTab("sameAs");
            });
        });
    }


	var entityIDid = 1;
    var entityIDOpen = false;
	if ($('#entityIDtab').exists()){
		$('#entityIDtab').click(function(){
            // Don't open a second time
            if (entityIDOpen)
                return;

            $.get(snacUrl+"/edit_part/"+$('#constellationid').val()+"/"+$('#version').val()+"?part=entityID", null, function (data) {
                entityIDOpen = true;
                $('#entityID').html(data);

                turnOnEditDeleteButtons("entityID");

                if ($('#next_entityID_i').exists()) {
                    entityIDid = parseInt($('#next_entityID_i').text());
                }
                console.log("Next entityID ID: " + entityIDid);
                if ($('#btn_add_entityID').exists()){
                    $('#btn_add_entityID').click(function(){
                        setEditedFlag(true);
                        //somethingHasBeenEdited = true;
                        var text = $('#entityID_template').clone();
                        var html = text.html().replace(/ZZ/g, entityIDid);
                        $('#add_entityID_div').after(html);
                        turnOnButtons("entityID", entityIDid);
                        turnOnTooltips("entityID", entityIDid);
                        makeEditable("entityID", entityIDid);
                        entityIDid = entityIDid + 1;
                        return false;
                    });
                }

                turnOnTooltipsForTab("entityID");
            });
        });
    }

	var sourceid = 1;
    var sourceOpen = false;
	if ($('#sourcestab').exists()){
		$('#sourcestab').click(function(){
            // Don't open a second time
            if (sourceOpen)
                return;

            $.get(snacUrl+"/edit_part/"+$('#constellationid').val()+"/"+$('#version').val()+"?part=sources", null, function (data) {
                sourceOpen = true;
                $('#sources').html(data);

                turnOnEditDeleteButtons("sources");

                if ($('#next_source_i').exists()) {
                    sourceid = parseInt($('#next_source_i').text());
                }
                console.log("Next source ID: " + sourceid);
                if ($('#btn_add_source').exists()){
                    $('#btn_add_source').click(function(){
                        setEditedFlag(true);
                        //somethingHasBeenEdited = true;
                        var text = $('#source_template').clone();
                        var html = text.html().replace(/ZZ/g, sourceid);
                        $('#add_source_div').after(html);
                        turnOnButtons("source", sourceid);
                        turnOnTooltips("source", sourceid);
                        makeEditable("source", sourceid);
                        sourceid = sourceid + 1;
                        return false;
                    });
                }

                turnOnTooltipsForTab("sources");
            });
        });
    }

	var resourceRelationid = 1;
    var resourceRelationOpen = false;
	if ($('#resourceRelationstab').exists()){
		$('#resourceRelationstab').click(function(){
            // Don't open a second time
            if (resourceRelationOpen)
                return;

            $.get(snacUrl+"/edit_part/"+$('#constellationid').val()+"/"+$('#version').val()+"?part=resourceRelations", null, function (data) {
                resourceRelationOpen = true;
                $('#resourceRelations').html(data);

                turnOnEditDeleteButtons("resourceRelations");

                if ($('#next_resourceRelation_i').exists()) {
                    resourceRelationid = parseInt($('#next_resourceRelation_i').text());
                }
                console.log("Next resourceRelation ID: " + resourceRelationid);
                 if ($('#btn_create_resourceRelation').exists()){
                    $('#btn_create_resourceRelation').click(function(){
                        var rid = $('input[name=resourceChoice]:checked', '#resource_search_form').val();
                        if (rid != null && resourceResults != null && rid != 'new') {
                            setEditedFlag(true);
                            //somethingHasBeenEdited = true;
                            var text = $('#resourceRelation_template').clone();
                            var html = text.html().replace(/ZZ/g, resourceRelationid);
                            $('#add_resourceRelation_div').after(html);

                            if (typeof resourceResults[rid].id !== 'undefined')
                                $('#resourceRelation_resourceid_'+resourceRelationid).val(resourceResults[rid].id);
                            if (typeof resourceResults[rid].version !== 'undefined')
                                $('#resourceRelation_resourceversion_'+resourceRelationid).val(resourceResults[rid].version);

                            if (typeof resourceResults[rid].link !== 'undefined')
                                $('#resourceRelation_linkText_'+resourceRelationid).html("<a target='_blank' href='"+resourceResults[rid].link+"'>"+resourceResults[rid].link+"</a>" +
                                    " <a class='label label-info' target='_blank' href='"+resourceResults[rid].link+"'>View</a>");
                            if (typeof resourceResults[rid].displayEntry !== 'undefined')
                                $('#resourceRelation_displayEntryText_'+resourceRelationid).text(resourceResults[rid].displayEntry);
                            if (typeof resourceResults[rid].title !== 'undefined') {
                                $('#resourceRelation_titleText_'+resourceRelationid).text(resourceResults[rid].title);
                                updatePictureTitle('resourceRelation', resourceRelationid, resourceResults[rid].title);
                            }
                            if (typeof resourceResults[rid].abstract !== 'undefined')
                                $('#resourceRelation_abstractText_'+resourceRelationid).text(resourceResults[rid].abstract);
                            if (typeof resourceResults[rid].extent !== 'undefined')
                                $('#resourceRelation_extentText_'+resourceRelationid).text(resourceResults[rid].extent);
                            // if (typeof resourceResults[rid].date !== 'undefined')
                            //     $('#resourceRelation_dateText_'+resourceRelationid).text(resourceResults[rid].date);
                            if (typeof resourceResults[rid].documentType !== 'undefined' && typeof resourceResults[rid].documentType.term !== 'undefined')
                                $('#resourceRelation_documentTypeText_'+resourceRelationid).text(resourceResults[rid].documentType.term);

                            $('#resourceRelation_linkText_'+resourceRelationid).after("<a class='control-label-subtext' target='_blank' href='" +
                                snacUrl+"/vocab_administrator/resources/"+resourceResults[rid].id+"'>View in SNAC</a>");
                            turnOnButtons("resourceRelation", resourceRelationid);
                            turnOnTooltips("resourceRelation", resourceRelationid);
                            makeEditable("resourceRelation", resourceRelationid);
                            resourceRelationid = resourceRelationid + 1;
                            $("#resource-results-box").html("");
                            return true;
                        }
                        return false;
                    });
                }

                if ($('#btn_open_create_resource').exists()){
                    $('#btn_open_create_resource').click(function(){
                        // Close this modal and open the new modal
                        $("#resourceSearchPane").modal("hide");

                        // Set a 500ms timeout to give the hidden search pane time to fully close
                        setTimeout(function() {$("#resourceCreatePane").modal("show");}, 500);

                        // Grab the empty template and replace
                        var text = $('#resource_template').clone();
                        var html = text.html().replace(/ZZ/g, 0);
                        $('#resource-create-box').html(html);
                        var $resourceForm = $("#resource_create_form");
                        // Copy the search contents to title or href
                        if ($("#resource-searchbox").val().indexOf("http") == -1)
                            $resourceForm.find("#resource-title").val($("#resource-searchbox").val());
                        else
                            $resourceForm.find("#resource-url").val($("#resource-searchbox").val());

                        $resourceForm.find('[data-toggle="popover"]').popover({
                              trigger: 'hover',
                              container: 'body'
                        });
                        loadVocabSelectOptions($resourceForm.find("#resource-type-select"), "document_type", "Resource Type");
                        vocab_select_replace($resourceForm.find("#resource-repo"), "", "holding", 3);
                        $resourceForm.find("#new-resource-language-btn").on("click", newResourceLanguage);
                        $resourceForm.find("#magic-resource-language-btn").on("click", magicNewResourceLanguage);

                        $('#search-results-box').on("click", "a.list-group-item", selectHoldingRepository);
                        var timeoutID = null;
                        $resourceForm.find('#searchbox').keyup(function() {
                            clearTimeout(timeoutID);
                            timeoutID = setTimeout(function() { setSearchPosition(0); searchAndUpdate(); }, 500);
                        });

                        // Remove the search results from the other modal
                        $("#resource-results-box").html("");
                        return false;
                    });
                }

                if ($('#btn_create_resource').exists()){
                    $('#resource_create_form').on("submit", function(){
                            // Remove leading and trailing whitespace
                            if ($("#resource_create_form #resource-url").val() == "") {
                                if (!confirm('Are you sure you want to save without an HREF?')) {
                                    return;
                                }
                            }
                            $("#resource_create_form input, textarea").each(function() {
                                $(this).val($.trim($(this).val()));
                            });
                            setDeletedResourceLanguageOperations($("#resource_create_form"));

                            $.post(snacUrl+"/save_resource", $("#resource_create_form").serialize(), function (data) {
                                if (typeof data.result !== 'undefined' && data.result !== 'false') {
                                    setEditedFlag(true);
                                    //somethingHasBeenEdited = true;
                                    var text = $('#resourceRelation_template').clone();
                                    var html = text.html().replace(/ZZ/g, resourceRelationid); // clones DOM, replaces zz with next ids
                                    $('#add_resourceRelation_div').after(html);

                                    if (typeof data.resource.id !== 'undefined')
                                        $('#resourceRelation_resourceid_'+resourceRelationid).val(data.resource.id);
                                    if (typeof data.resource.version !== 'undefined')
                                        $('#resourceRelation_resourceversion_'+resourceRelationid).val(data.resource.version);

                                    if (typeof data.resource.link !== 'undefined')
                                        $('#resourceRelation_linkText_'+resourceRelationid).html("<a target='_blank' href='"+data.resource.link+"'>"+data.resource.link+"</a>" +
                                            " <a class='label label-info' target='_blank' href='"+data.resource.link+"'>View</a>");
                                    if (typeof data.resource.displayEntry !== 'undefined')
                                        $('#resourceRelation_displayEntryText_'+resourceRelationid).text(data.resource.displayEntry);
                                    if (typeof data.resource.title !== 'undefined') {
                                        $('#resourceRelation_titleText_'+resourceRelationid).text(data.resource.title);
                                        updatePictureTitle('resourceRelation', resourceRelationid, data.resource.title);
                                    }
                                    if (typeof data.resource.abstract !== 'undefined')
                                        $('#resourceRelation_abstractText_'+resourceRelationid).text(data.resource.abstract);
                                    if (typeof data.resource.extent !== 'undefined')
                                        $('#resourceRelation_extentText_'+resourceRelationid).text(data.resource.extent);
                                    if (typeof data.resource.documentType !== 'undefined' && typeof data.resource.documentType.term !== 'undefined')
                                        $('#resourceRelation_documentTypeText_'+resourceRelationid).text(data.resource.documentType.term);

                                    $('#resourceRelation_linkText_'+resourceRelationid).after("<a class='control-label-subtext' target='_blank' href='" +
                                        snacUrl+"/vocab_administrator/resources/"+data.resource.id+"'>View in SNAC</a>");
                                    turnOnButtons("resourceRelation", resourceRelationid);
                                    turnOnTooltips("resourceRelation", resourceRelationid);
                                    makeEditable("resourceRelation", resourceRelationid);
                                    resourceRelationid = resourceRelationid + 1;
                                    $("#resourceCreatePane").modal("hide");
                                    $('#resource-create-box').html("");
                                    return true;
                                } else {
                                    console.log(data);
                                    return false;
                                }
                            });
                        return false;
                    });
                }

                turnOnTooltipsForTab("resourceRelations");
            });
        });
    }


	var constellationRelationid = 1;
    var constellationRelationOpen = false;
	if ($('#constellationRelationstab').exists()){
		$('#constellationRelationstab').click(function(){
            // Don't open a second time
            if (constellationRelationOpen)
                return;

            $.get(snacUrl+"/edit_part/"+$('#constellationid').val()+"/"+$('#version').val()+"?part=constellationRelations", null, function (data) {
                constellationRelationOpen = true;
                $('#constellationRelations').html(data);

                turnOnEditDeleteButtons("constellationRelations");

                if ($('#next_constellationRelation_i').exists()) {
                    constellationRelationid = parseInt($('#next_constellationRelation_i').text());
                }
                console.log("Next constellationRelation ID: " + constellationRelationid);
                if ($('#btn_create_constellationRelation').exists()){
                    $('#btn_create_constellationRelation').click(function(){
                        var cid = $('input[name=relationChoice]:checked', '#relation_search_form').val()
                        if (cid != null) {
                            setEditedFlag(true);
                            //somethingHasBeenEdited = true;
                            var text = $('#constellationRelation_template').clone();
                            var html = text.html().replace(/ZZ/g, constellationRelationid);
                            $('#add_constellationRelation_div').after(html);
                            $('#constellationRelation_targetID_'+constellationRelationid).val(cid);
                            $('#constellationRelation_content_'+constellationRelationid).val($('#relationChoice_nameEntry_'+cid).val());
                            $('#constellationRelation_targetArkID_'+constellationRelationid).val($('#relationChoice_arkID_'+cid).val());
                            $('#constellationRelation_targetEntityType_'+constellationRelationid).val($('#relationChoice_entityType_'+cid).val());

                            updatePictureIcon('constellationRelation', constellationRelationid, $('#relationChoice_entityTypeText_'+cid).val());
                            updatePictureTitle('constellationRelation', constellationRelationid, $('#relationChoice_nameEntry_'+cid).val());

                            $('#constellationRelation_contentText_'+constellationRelationid).text($('#relationChoice_nameEntry_'+cid).val());
                            $('#constellationRelation_targetArkIDText_'+constellationRelationid).text($('#relationChoice_arkID_'+cid).val());

                            turnOnButtons("constellationRelation", constellationRelationid);
                            turnOnTooltips("constellationRelation", constellationRelationid);
                            makeEditable("constellationRelation", constellationRelationid);

                            constellationRelationid = constellationRelationid + 1;

                            return true;

                        }


                        return false;
                    });
                }

                turnOnTooltipsForTab("constellationRelations");
            });
        });
    }

	var languageid = 1;
    var languageOpen = false;
	if ($('#languagesUsedtab').exists()){
		$('#languagesUsedtab').click(function(){
            // Don't open a second time
            if (languageOpen)
                return;

            $.get(snacUrl+"/edit_part/"+$('#constellationid').val()+"/"+$('#version').val()+"?part=languagesUsed", null, function (data) {
                languageOpen = true;
                $('#languagesUsed').html(data);

                turnOnEditDeleteButtons("languagesUsed");

                if ($('#next_language_i').exists()) {
                    languageid = parseInt($('#next_language_i').text());
                }
                console.log("Next language ID: " + languageid);
                if ($('#btn_add_language').exists()){
                    $('#btn_add_language').click(function(){
                        setEditedFlag(true);
                        //somethingHasBeenEdited = true;
                        var text = $('#language_template').clone();
                        var html = text.html().replace(/ZZ/g, languageid);
                        $('#add_language_div').after(html);
                        turnOnButtons("language", languageid);
                        turnOnTooltips("language", languageid);
                        makeEditable("language", languageid);
                        languageid = languageid + 1;
                        return false;
                    });
                }

                turnOnTooltipsForTab("languagesUsed");
            });
        });
    }

	var subjectid = 1;
    var subjectOpen = false;
	if ($('#subjectstab').exists()){
		$('#subjectstab').click(function(){
            // Don't open a second time
            if (subjectOpen)
                return;

            $.get(snacUrl+"/edit_part/"+$('#constellationid').val()+"/"+$('#version').val()+"?part=subjects", null, function (data) {
                subjectOpen = true;
                $('#subjects').html(data);

                turnOnEditDeleteButtons("subjects");

                if ($('#next_subject_i').exists()) {
                    subjectid = parseInt($('#next_subject_i').text());
                }
                console.log("Next subject ID: " + subjectid);
                if ($('#btn_add_subject').exists()){
                    $('#btn_add_subject').click(function(){
                        setEditedFlag(true);
                        //somethingHasBeenEdited = true;
                        var text = $('#subject_template').clone();
                        var html = text.html().replace(/ZZ/g, subjectid);
                        $('#add_subject_div').after(html);
                        turnOnButtons("subject", subjectid);
                        turnOnTooltips("subject", subjectid);
                        makeEditable("subject", subjectid);
                        subjectid = subjectid + 1;
                        return false;
                    });
                }

                turnOnTooltipsForTab("subjects");
            });
        });
    }

	var nationalityid = 1;
    var nationalityOpen = false;
	if ($('#nationalitiestab').exists()){
		$('#nationalitiestab').click(function(){
            // Don't open a second time
            if (nationalityOpen)
                return;

            $.get(snacUrl+"/edit_part/"+$('#constellationid').val()+"/"+$('#version').val()+"?part=nationalities", null, function (data) {
                nationalityOpen = true;
                $('#nationalities').html(data);

                turnOnEditDeleteButtons("nationalities");

                if ($('#next_nationality_i').exists()) {
                    nationalityid = parseInt($('#next_nationality_i').text());
                }
                console.log("Next nationality ID: " + nationalityid);
                if ($('#btn_add_nationality').exists()){
                    $('#btn_add_nationality').click(function(){
                        setEditedFlag(true);
                        //somethingHasBeenEdited = true;
                        var text = $('#nationality_template').clone();
                        var html = text.html().replace(/ZZ/g, nationalityid);
                        $('#add_nationality_div').after(html);
                        turnOnButtons("nationality", nationalityid);
                        turnOnTooltips("nationality", nationalityid);
                        makeEditable("nationality", nationalityid);
                        nationalityid = nationalityid + 1;
                        return false;
                    });
                }

                turnOnTooltipsForTab("nationalities");
            });
        });
    }

	var functionid = 1;
    var functionOpen = false;
	if ($('#functionstab').exists()){
		$('#functionstab').click(function(){
            // Don't open a second time
            if (functionOpen)
                return;

            $.get(snacUrl+"/edit_part/"+$('#constellationid').val()+"/"+$('#version').val()+"?part=functions", null, function (data) {
                functionOpen = true;
                $('#functions').html(data);

                turnOnEditDeleteButtons("functions");

                if ($('#next_function_i').exists()) {
                    functionid = parseInt($('#next_function_i').text());
                }
                console.log("Next function ID: " + functionid);
                if ($('#btn_add_function').exists()){
                    $('#btn_add_function').click(function(){
                        setEditedFlag(true);
                        //somethingHasBeenEdited = true;
                        var text = $('#function_template').clone();
                        var html = text.html().replace(/ZZ/g, functionid);
                        $('#add_function_div').after(html);
                        turnOnButtons("function", functionid);
                        turnOnTooltips("function", functionid);
                        makeEditable("function", functionid);
                        functionid = functionid + 1;
                        return false;
                    });
                }

                turnOnTooltipsForTab("functions");
            });
        });
    }

	var occupationid = 1;
    var occupationOpen = false;
	if ($('#occupationstab').exists()){
		$('#occupationstab').click(function(){
            // Don't open a second time
            if (occupationOpen)
                return;

            $.get(snacUrl+"/edit_part/"+$('#constellationid').val()+"/"+$('#version').val()+"?part=occupations", null, function (data) {
                occupationOpen = true;
                $('#occupations').html(data);

                turnOnEditDeleteButtons("occupations");

                if ($('#next_occupation_i').exists()) {
                    occupationid = parseInt($('#next_occupation_i').text());
                }
                console.log("Next occupation ID: " + occupationid);
                if ($('#btn_add_occupation').exists()){
                    $('#btn_add_occupation').click(function(){
                        setEditedFlag(true);
                        //somethingHasBeenEdited = true;
                        var text = $('#occupation_template').clone();
                        var html = text.html().replace(/ZZ/g, occupationid);
                        $('#add_occupation_div').after(html);
                        turnOnButtons("occupation", occupationid);
                        turnOnTooltips("occupation", occupationid);
                        makeEditable("occupation", occupationid);
                        occupationid = occupationid + 1;
                        return false;
                    });
                }

                turnOnTooltipsForTab("occupations");
            });
        });
    }

	var legalStatusid = 1;
    var legalStatusOpen = false;
	if ($('#legalStatusestab').exists()){
		$('#legalStatusestab').click(function(){
            // Don't open a second time
            if (legalStatusOpen)
                return;

            $.get(snacUrl+"/edit_part/"+$('#constellationid').val()+"/"+$('#version').val()+"?part=legalStatuses", null, function (data) {
                legalStatusOpen = true;
                $('#legalStatuses').html(data);

                turnOnEditDeleteButtons("legalStatuses");

                if ($('#next_legalStatus_i').exists()) {
                    legalStatusid = parseInt($('#next_legalStatus_i').text());
                }
                console.log("Next legalStatus ID: " + legalStatusid);
                if ($('#btn_add_legalStatus').exists()){
                    $('#btn_add_legalStatus').click(function(){
                        setEditedFlag(true);
                        //somethingHasBeenEdited = true;
                        var text = $('#legalStatus_template').clone();
                        var html = text.html().replace(/ZZ/g, legalStatusid);
                        $('#add_legalStatus_div').after(html);
                        turnOnButtons("legalStatus", legalStatusid);
                        turnOnTooltips("legalStatus", legalStatusid);
                        makeEditable("legalStatus", legalStatusid);
                        legalStatusid = legalStatusid + 1;
                        return false;
                    });
                }

                turnOnTooltipsForTab("legalStatuses");
            });
        });
    }

	var placeid = 1;
    var placeOpen = false;
	if ($('#placestab').exists()){
		$('#placestab').click(function(){
            // Don't open a second time
            if (placeOpen)
                return;

            $.get(snacUrl+"/edit_part/"+$('#constellationid').val()+"/"+$('#version').val()+"?part=places", null, function (data) {
                placeOpen = true;
                $('#places').html(data);

                // Load the place cache, if needed
                loadGeoPlaceResultCache();

                turnOnEditDeleteButtons("places");

                if ($('#next_place_i').exists()) {
                    placeid = parseInt($('#next_place_i').text());
                }
                console.log("Next place ID: " + placeid);
                if ($('#btn_add_place').exists()){
                    $('#btn_add_place').click(function(){
                        setEditedFlag(true);
                        //somethingHasBeenEdited = true;
                        var text = $('#place_template').clone();
                        var html = text.html().replace(/ZZ/g, placeid);
                        $('#add_place_div').after(html);
                        turnOnButtons("place", placeid);
                        turnOnTooltips("place", placeid);
                        makeEditable("place", placeid);
                        placeid = placeid + 1;
                        return false;
                    });
                }

                turnOnTooltipsForTab("places");
            });
        });
    }

	var conventionDeclarationid = 1;
    var conventionDeclarationOpen = false;
	if ($('#conventionDeclarationstab').exists()){
		$('#conventionDeclarationstab').click(function(){
            // Don't open a second time
            if (conventionDeclarationOpen)
                return;

            $.get(snacUrl+"/edit_part/"+$('#constellationid').val()+"/"+$('#version').val()+"?part=conventionDeclarations", null, function (data) {
                conventionDeclarationOpen = true;
                $('#conventionDeclarations').html(data);

                turnOnEditDeleteButtons("conventionDeclarations");

                if ($('#next_conventionDeclaration_i').exists()) {
                    conventionDeclarationid = parseInt($('#next_conventionDeclaration_i').text());
                }
                console.log("Next conventionDeclaration ID: " + conventionDeclarationid);
                if ($('#btn_add_conventionDeclaration').exists()){
                    $('#btn_add_conventionDeclaration').click(function(){
                        setEditedFlag(true);
                        //somethingHasBeenEdited = true;
                        var text = $('#conventionDeclaration_template').clone();
                        var html = text.html().replace(/ZZ/g, conventionDeclarationid);
                        $('#add_conventionDeclaration_div').after(html);
                        turnOnButtons("conventionDeclaration", conventionDeclarationid);
                        turnOnTooltips("conventionDeclaration", conventionDeclarationid);
                        makeEditable("conventionDeclaration", conventionDeclarationid);
                        conventionDeclarationid = conventionDeclarationid + 1;
                        return false;
                    });
                }

                turnOnTooltipsForTab("conventionDeclarations");
            });
        });
    }

	var generalContextid = 1;
    var generalContextOpen = false;
	if ($('#generalContextstab').exists()){
		$('#generalContextstab').click(function(){
            // Don't open a second time
            if (generalContextOpen)
                return;

            $.get(snacUrl+"/edit_part/"+$('#constellationid').val()+"/"+$('#version').val()+"?part=generalContexts", null, function (data) {
                generalContextOpen = true;
                $('#generalContexts').html(data);

                turnOnEditDeleteButtons("generalContexts");

                if ($('#next_generalContext_i').exists()) {
                    generalContextid = parseInt($('#next_generalContext_i').text());
                }
                console.log("Next generalContext ID: " + generalContextid);
                if ($('#btn_add_generalContext').exists()){
                    $('#btn_add_generalContext').click(function(){
                        setEditedFlag(true);
                        //somethingHasBeenEdited = true;
                        var text = $('#generalContext_template').clone();
                        var html = text.html().replace(/ZZ/g, generalContextid);
                        $('#add_generalContext_div').after(html);
                        turnOnButtons("generalContext", generalContextid);
                        turnOnTooltips("generalContext", generalContextid);
                        makeEditable("generalContext", generalContextid);
                        generalContextid = generalContextid + 1;
                        return false;
                    });
                }

                turnOnTooltipsForTab("generalContexts");
            });
        });
    }

	var structureOrGenealogyid = 1;
    var structureOrGenealogyOpen = false;
	if ($('#structureOrGenealogiestab').exists()){
		$('#structureOrGenealogiestab').click(function(){
            // Don't open a second time
            if (structureOrGenealogyOpen)
                return;

            $.get(snacUrl+"/edit_part/"+$('#constellationid').val()+"/"+$('#version').val()+"?part=structureOrGenealogies", null, function (data) {
                structureOrGenealogyOpen = true;
                $('#structureOrGenealogies').html(data);

                turnOnEditDeleteButtons("structureOrGenealogies");

                if ($('#next_structureOrGenealogy_i').exists()) {
                    structureOrGenealogyid = parseInt($('#next_structureOrGenealogy_i').text());
                }
                console.log("Next structureOrGenealogy ID: " + structureOrGenealogyid);
                if ($('#btn_add_structureOrGenealogy').exists()){
                    $('#btn_add_structureOrGenealogy').click(function(){
                        setEditedFlag(true);
                        //somethingHasBeenEdited = true;
                        var text = $('#structureOrGenealogy_template').clone();
                        var html = text.html().replace(/ZZ/g, structureOrGenealogyid);
                        $('#add_structureOrGenealogy_div').after(html);
                        turnOnButtons("structureOrGenealogy", structureOrGenealogyid);
                        turnOnTooltips("structureOrGenealogy", structureOrGenealogyid);
                        makeEditable("structureOrGenealogy", structureOrGenealogyid);
                        structureOrGenealogyid = structureOrGenealogyid + 1;
                        return false;
                    });
                }

                turnOnTooltipsForTab("structureOrGenealogies");
            });
        });
    }

	var mandateid = 1;
    var mandateOpen = false;
	if ($('#mandatestab').exists()){
		$('#mandatestab').click(function(){
            // Don't open a second time
            if (mandateOpen)
                return;

            $.get(snacUrl+"/edit_part/"+$('#constellationid').val()+"/"+$('#version').val()+"?part=mandates", null, function (data) {
                mandateOpen = true;
                $('#mandates').html(data);

                turnOnEditDeleteButtons("mandates");

                if ($('#next_mandate_i').exists()) {
                    mandateid = parseInt($('#next_mandate_i').text());
                }
                console.log("Next mandate ID: " + mandateid);
                if ($('#btn_add_mandate').exists()){
                    $('#btn_add_mandate').click(function(){
                        setEditedFlag(true);
                        //somethingHasBeenEdited = true;
                        var text = $('#mandate_template').clone();
                        var html = text.html().replace(/ZZ/g, mandateid);
                        $('#add_mandate_div').after(html);
                        turnOnButtons("mandate", mandateid);
                        turnOnTooltips("mandate", mandateid);
                        makeEditable("mandate", mandateid);
                        mandateid = mandateid + 1;
                        return false;
                    });
                }

                turnOnTooltipsForTab("mandates");
            });
        });
    }

	var biogHistid = 1;
    var biogHistOpen = false;
	if ($('#biogHiststab').exists()){
		$('#biogHiststab').click(function(){
            // Don't open a second time
            if (biogHistOpen)
                return;

            $.get(snacUrl+"/edit_part/"+$('#constellationid').val()+"/"+$('#version').val()+"?part=biogHists", null, function (data) {
                biogHistOpen = true;
                $('#biogHists').html(data);

                turnOnEditDeleteButtons("biogHists");

                if ($('#next_biogHist_i').exists()) {
                    biogHistid = parseInt($('#next_biogHist_i').text());
                }
                console.log("Next biogHist ID: " + biogHistid);
                if ($('#btn_add_biogHist').exists()){
                    $('#btn_add_biogHist').click(function(){
                        setEditedFlag(true);
                        //somethingHasBeenEdited = true;
                        var text = $('#biogHist_template').clone();
                        var html = text.html().replace(/ZZ/g, biogHistid);
                        $('#add_biogHist_div').after(html);
                        turnOnButtons("biogHist", biogHistid);
                        turnOnTooltips("biogHist", biogHistid);
                        makeEditable("biogHist", biogHistid);
                        biogHistid = biogHistid + 1;
                        return false;
                    });
                }

                turnOnTooltipsForTab("biogHists");
            });
        });
    }

    turnOnTooltipsForTab();

});<|MERGE_RESOLUTION|>--- conflicted
+++ resolved
@@ -16,9 +16,9 @@
 
 function setEditedFlag(val) {
     if (val == true) {
-       $("#save_and_continue").addClass("save-active"); 
+       $("#save_and_continue").addClass("save-active");
     } else {
-       $("#save_and_continue").removeClass("save-active"); 
+       $("#save_and_continue").removeClass("save-active");
     }
     somethingHasBeenEdited = val;
 }
@@ -1253,7 +1253,7 @@
 	    nextid = parseInt($('#nameEntry_component_next_j_'+i).text());
 	}
 	console.log("Creating new name entry component for nameEntry " + i + " with id: " + nextid);
-<<<<<<< HEAD
+
     // add parser btn if entity is person, and if no btn or other name components already exist
     if (($("#entityType").val() === "700") && (nextid == 0) &&
         (!$("#nameEntry_panel_" + i).find('.name-parser').length &&
@@ -1262,11 +1262,9 @@
             '" style="margin-left:5px;"> <i class="fa fa-magic" aria-hidden="true"></i> Parse </button>');
     }
 
-    somethingHasBeenEdited = true;
-=======
     setEditedFlag(true);
     //somethingHasBeenEdited = true;
->>>>>>> 61b4d6ad
+
     var text = $('#component_template').clone();
     var html = text.html().replace(/ZZ/g, i).replace(/YY/g, nextid);
     $('#nameEntry_component_add_div_'+i).before(html);
