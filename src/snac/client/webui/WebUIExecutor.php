<?php
/**
 * Web Interface Executor Class File
 *
 * Contains the WebUIExector class that performs all the tasks for the Web UI
 *
 * @author Robbie Hott
 * @license http://opensource.org/licenses/BSD-3-Clause BSD 3-Clause
 * @copyright 2015 the Rector and Visitors of the University of Virginia, and
 *            the Regents of the University of California
 */
namespace snac\client\webui;

use \snac\client\util\ServerConnect as ServerConnect;

/**
 * WebUIExecutor Class
 *
 * Contains functions that the WebUI's workflow engine needs to complete its work.
 *
 * @author Robbie Hott
 */
class WebUIExecutor {

    /**
     * @var \snac\client\util\ServerConnect $connect Connection to the server
     */
    private $connect = null;

    /**
     * @var \snac\data\User $user The user in the current session
     */
    private $user = null;

    /**
     * @var boolean[] $permissions Associative array of permissions for this user
     */
    private $permissions = null;

    /**
     * @var \Monolog\Logger $logger Logger for this server
     */
    private $logger = null;

    /**
     * Constructor
     *
     * @param \snac\data\User|null $user The current user object
     */
    public function __construct(&$user = null) {
        global $log;

        $this->permissions = array();

        // set up server connection
        $this->connect = new ServerConnect($user);
        $this->user = $user;

        // create a log channel
        $this->logger = new \Monolog\Logger('WebUIExec');
        $this->logger->pushHandler($log);

        return;
    }

    /**
     * Set User
     *
     * Set the user object to use when connecting with the Server
     *
     * @param \snac\data\User|null $user User object
     */
    public function setUser(&$user = null) {
        $this->connect->setUser($user);
        $this->user = $user;
    }

    /**
     * Set User Permissions Data
     *
     * Sets the permissions bitfield (as an associative array) for the user connected
     * to this session.  To maintain compatibility with Twig and other client-side scripts,
     * permission/privilege labels must have spaces and special characters removed.
     *
     * @param boolean[] $data Associative array of Permission to boolean flag
     */
    public function setPermissionData($data) {
        $this->permissions = $data;
    }



    /**
     * Display Edit Page
     *
     * Fills the display object with the edit page for a given user.
     *
     * @param string[] $input Post/Get inputs from the webui
     * @param \snac\client\webui\display\Display $display The display object for page creation
     */
    public function displayEditPage(&$input, &$display) {
        $query = $input;
        $constellation = null;
        // If they are asking for a part and they haven't been given a constellation ID (new page), then let them through anyway
        if ($input["command"] == "edit_part" && isset($input["part"]) && (!isset($input["constellationid"]) || $input["constellationid"] == '') ) {
            $c = new \snac\data\Constellation();
            $constellation = $c->toArray();
        } else {
            $this->logger->addDebug("Sending query to the server", $query);
            $serverResponse = $this->connect->query($query);
            $this->logger->addDebug("Received server response", array($serverResponse));
            if (isset($serverResponse["constellation"]))
                $constellation = $serverResponse["constellation"];
        }

        if ($constellation != null) {
            if ($input["command"] == "edit_part" && isset($input["part"]))
                $display->setTemplate("edit_tabs/".$input["part"]);
            else
                $display->setTemplate("edit_page");
            if (\snac\Config::$DEBUG_MODE == true) {
                $display->addDebugData("constellationSource", json_encode($constellation, JSON_PRETTY_PRINT));
                if (isset($serverResponse))
                    $display->addDebugData("serverResponse", json_encode($serverResponse, JSON_PRETTY_PRINT));
            }
            $this->logger->addDebug("Setting constellation data into the page template");
            $display->setData($constellation);
        } else {
                $this->logger->addDebug("Error page being drawn");
                $this->drawErrorPage($serverResponse, $display);
        }
    }

    /**
     * Display New Simple Page
     *
     * Creates a blank "new constellation" simple edit page and loads it into the display.
     *
     * @param \snac\client\webui\display\Display $display The display object for page creation
     */
    public function displayNewPage(&$display) {
        $display->setTemplate("new_constellation_page");
        $constellation = new \snac\data\Constellation();
        $constellation->setOperation(\snac\data\Constellation::$OPERATION_INSERT);
        $constellation->addNameEntry(new \snac\data\NameEntry());
        if (\snac\Config::$DEBUG_MODE == true) {
            $display->addDebugData("constellationSource", json_encode($constellation, JSON_PRETTY_PRINT));
        }
        $this->logger->addDebug("Setting constellation data into the page template");
        $display->setData($constellation);
    }

    /**
     * Display New Edit Page
     *
     * Fills the display object with the edit page for a given user, using a constellation from the input
     * rather than from the database
     *
     * @param string[] $input Post/Get inputs from the webui
     * @param \snac\client\webui\display\Display $display The display object for page creation
     */
     public function displayNewEditPage(&$input, &$display) {
         $mapper = new \snac\client\webui\util\ConstellationPostMapper();
         $mapper->allowTermLookup();

         // Get the constellation object
         $constellation = $mapper->serializeToConstellation($input);
         $this->logger->addDebug("Setting NEW constellation data", $constellation->toArray());

         $display->setTemplate("edit_page");
         if (\snac\Config::$DEBUG_MODE == true) {
             $display->addDebugData("constellationSource", json_encode($constellation, JSON_PRETTY_PRINT));
         }
         $this->logger->addDebug("Setting constellation data into the page template");
         $display->setData($constellation);
    }

    /**
     * Get Constellation
     *
     * Query the server to read a full Constellation object.
     *
     * @param string[] $input Post/Get inputs from the webui
     * @param \snac\client\webui\display\Display $display The display object for page creation
     * @return string[] The response from the server. It is a json_decode'ed response from curl.
     */
    protected function getConstellation(&$input, &$display) {
        $query = array();
        if (isset($input["constellationid"]))
            $query["constellationid"] = $input["constellationid"];
        if (isset($input["version"]))
            $query["version"] = $input["version"];
        if (isset($input["arkid"]))
            $query["arkid"] = $input["arkid"];
        $query["command"] = "read";

        $this->logger->addDebug("Sending query to the server", $query);
        $serverResponse = $this->connect->query($query);
        $this->logger->addDebug("Received server response");
        return $serverResponse;
    }

    /**
     * Display Browse Page
     *
     * Loads the browse page into the display.
     *
     * @param \snac\client\webui\display\Display $display The display object for page creation
     */
    public function displayBrowsePage(&$display) {
        $display->setTemplate("browse_page");
    }

    /**
     * Perform Browse Search
     *
     * Performs the browsing search for the browse page, returning the list
     * to be displayed to the user.
     *
     * @param string[] $input Post/Get inputs from the webui
     * @return string[] The web ui's response to the client (array ready for json_encode)
     */
    public function performBrowseSearch(&$input) {
        $term = "";
        $position = "middle";
        $entityType = "";
        $icid = 0;

        if (isset($input["entity_type"]))
            $entityType = $input["entity_type"];
        if (isset($input["position"]))
            $position = $input["position"];
        if (isset($input["term"]))
            $term = $input["term"];
        if (isset($input["ic_id"]))
            $icid = $input["ic_id"];

        $query = array(
            "command" => "browse",
            "term" => $term,
            "entity_type" => $entityType,
            "position" => $position,
            "icid" => $icid
        );

        // Query the server for the elastic search results
        $serverResponse = $this->connect->query($query);

        return $serverResponse;

    }


    /**
    * Display Search Page
    *
    * Loads the search page for a given query input into the display.
    *
    * @param string[] $input Post/Get inputs from the webui
    * @param \snac\client\webui\display\Display $display The display object for page creation
    */
    public function displaySearchPage(&$input, &$display) {
        if (!isset($input["term"]))
            $input["term"] = "";

        if (!isset($input["entity_type"]))
            $input["entity_type"] = "";

        if (isset($input["q"])) {
            $input["term"] = $input["q"];
        }
        $results = $this->performNameSearch($input);
        if (isset($results["results"])) {
            $results["query"] = $input["term"];
            $results["entityType"] = $input["entity_type"];
            $results["searchType"] = $results["search_type"];
            $display->setTemplate("search_page");
            $display->setData($results);
        } else {
            $this->logger->addDebug("Error page being drawn");
            $this->drawErrorPage($results, $display);
        }
    }

    /**
     * Display View Page
     *
     * Loads the view page for a given constellation input into the display.
     *
     * @param string[] $input Post/Get inputs from the webui
     * @param \snac\client\webui\display\Display $display The display object for page creation
     */
    public function displayViewPage(&$input, &$display) {
        $message = null;
<<<<<<< HEAD
        $serverResponse = $this->getConstellation($input, $display);
        if (isset($serverResponse["constellation"])) {
            if (isset($serverResponse["constellation"]["dataType"])) {
                // We have only ONE constellation, so display

                $display->setTemplate("view_page");
                $constellation = $serverResponse["constellation"];
                $editingUser = null;
                if (isset($serverResponse["editing_user"]))
                    $editingUser = $serverResponse["editing_user"];

                if (\snac\Config::$DEBUG_MODE == true) {
                    $display->addDebugData("constellationSource", json_encode($serverResponse["constellation"], JSON_PRETTY_PRINT));
                    $display->addDebugData("serverResponse", json_encode($serverResponse, JSON_PRETTY_PRINT));
                }

                $this->logger->addDebug("Getting Holding institution information from the resource relations");
                $c = new \snac\data\Constellation($constellation);
                $holdings = array();
                foreach ($c->getResourceRelations() as $resourceRel) {
                    if ($resourceRel->getResource() !== null && $resourceRel->getResource()->getRepository() != null) {
                        $repo = $resourceRel->getResource()->getRepository();
                        $holdings[$repo->getID()] = array(
                            "name" => $repo->getPreferredNameEntry()->getOriginal()
                        );
                        foreach ($repo->getPlaces() as $place) {
                            if ($place->getGeoTerm() != null) {
                                $holdings[$repo->getID()]["latitude"] = $place->getGeoTerm()->getLatitude();
                                $holdings[$repo->getID()]["longitude"] = $place->getGeoTerm()->getLongitude();
                            }
                        }
                    }
                }
                // Sort the holding institutions alphabetically
                usort($holdings, function($a, $b) {
                    return $a["name"] <=> $b["name"];
                });

                // Check for a redirect
                if ($serverResponse["result"] == "success-notice") {
                    $message = $serverResponse["message"];
                }

                $this->logger->addDebug("Setting constellation data into the page template");

                $display->setData(array_merge(
                    $constellation,
                    array(
                        "preview"=> (isset($input["preview"])) ? true : false,
                        "maybeSameCount"=> (isset($serverResponse["maybesame_count"])) ? $serverResponse["maybesame_count"] : 0,
                        "message" => $message,
                        "holdings" => $holdings,
                        "editingUser" => $editingUser)
                    )
                );
            } else {
                // We have multiple constellations, so redirect to split page
                $this->displaySplitChoicePage($serverResponse, $display);
            }
        } else {
            $this->logger->addDebug("Error page being drawn");
            $this->drawErrorPage($serverResponse, $display);
        }
    }

    /**
     * Display Split Choice Page
     *
     * Loads the display with the split choice page.  This page is used when there are multiple
     * Constellations returned by the server for any given single id/ark.  The user in that case
     * must choose which Constellation to view.
     *
     * @param string[] $serverResponse The server response (associative array) containing multiple constellations
     * @param \snac\client\webui\display\Display $display The display object for page creation
     */
    public function displaySplitChoicePage(&$serverResponse, &$display) {
        $display->setTemplate("split_choice_page");

        // Check for a mesage
        if ($serverResponse["result"] == "success-notice") {
            $message = $serverResponse["message"];
        }

        $this->logger->addDebug("Setting constellation data into the page template");

        $display->setData(
            array(
                "constellations" => $serverResponse["constellation"],
                "message" => $message
            )
        );
    }


    /**
     * Display Detailed View Page
     *
     * Loads the detailed view page for a given constellation input into the display.
     *
     * @param string[] $input Post/Get inputs from the webui
     * @param \snac\client\webui\display\Display $display The display object for page creation
     */
    public function displayDetailedViewPage(&$input, &$display) {
        $serverResponse = $this->getConstellation($input, $display);
        if (isset($serverResponse["constellation"])) {
            $editingUser = null;
            if (isset($serverResponse["editing_user"]))
                $editingUser = $serverResponse["editing_user"];

            $display->setTemplate("detailed_view_page");

            $constellation = $serverResponse["constellation"];
            if (\snac\Config::$DEBUG_MODE == true) {
                $display->addDebugData("constellationSource", json_encode($serverResponse["constellation"], JSON_PRETTY_PRINT));
                $display->addDebugData("serverResponse", json_encode($serverResponse, JSON_PRETTY_PRINT));
            }
            
            $this->logger->addDebug("Getting Holding institution information from the resource relations");
            $c = new \snac\data\Constellation($constellation);
            $holdings = array();
            foreach ($c->getResourceRelations() as $resourceRel) {
                if ($resourceRel->getResource() !== null && $resourceRel->getResource()->getRepository() != null) {
                    $repo = $resourceRel->getResource()->getRepository();
                    $holdings[$repo->getID()] = array(
                        "name" => $repo->getPreferredNameEntry()->getOriginal()
                    );
                    foreach ($repo->getPlaces() as $place) {
                        if ($place->getGeoTerm() != null) {
                            $holdings[$repo->getID()]["latitude"] = $place->getGeoTerm()->getLatitude();
                            $holdings[$repo->getID()]["longitude"] = $place->getGeoTerm()->getLongitude();
                        }
                    }
                }
            }
            // Sort the holding institutions alphabetically
            usort($holdings, function($a, $b) {
                return $a["name"] <=> $b["name"];
            });
            
            $this->logger->addDebug("Setting constellation data into the page template");
            $display->setData(array_merge(
                $constellation,
                array("preview"=> (isset($input["preview"])) ? true : false,
                    "maybeSameCount"=> (isset($serverResponse["maybesame_count"])) ? $serverResponse["maybesame_count"] : 0,
                    "holdings" => $holdings,
                    "editingUser" => $editingUser)
            ));
=======
        $serverResponse = $this->getConstellation($input, $display);
        if (isset($serverResponse["constellation"])) {
            if (isset($serverResponse["constellation"]["dataType"])) {
                // We have only ONE constellation, so display

                $display->setTemplate("view_page");
                $constellation = $serverResponse["constellation"];
                $editingUser = null;
                if (isset($serverResponse["editing_user"]))
                    $editingUser = $serverResponse["editing_user"];

                if (\snac\Config::$DEBUG_MODE == true) {
                    $display->addDebugData("constellationSource", json_encode($serverResponse["constellation"], JSON_PRETTY_PRINT));
                    $display->addDebugData("serverResponse", json_encode($serverResponse, JSON_PRETTY_PRINT));
                }

                $this->logger->addDebug("Getting Holding institution information from the resource relations");
                $c = new \snac\data\Constellation($constellation);
                $holdings = array();
                foreach ($c->getResourceRelations() as $resourceRel) {
                    if ($resourceRel->getResource() !== null && $resourceRel->getResource()->getRepository() != null) {
                        $repo = $resourceRel->getResource()->getRepository();
                        $holdings[$repo->getID()] = array(
                            "name" => $repo->getPreferredNameEntry()->getOriginal()
                        );
                        foreach ($repo->getPlaces() as $place) {
                            if ($place->getGeoTerm() != null) {
                                $holdings[$repo->getID()]["latitude"] = $place->getGeoTerm()->getLatitude();
                                $holdings[$repo->getID()]["longitude"] = $place->getGeoTerm()->getLongitude();
                            }
                        }
                    }
                }
                // Sort the holding institutions alphabetically
                usort($holdings, function($a, $b) {
                    return $a["name"] <=> $b["name"];
                });

                // Check for a redirect
                if ($serverResponse["result"] == "success-notice") {
                    $message = $serverResponse["message"];
                }

                $this->logger->addDebug("Setting constellation data into the page template");

                $display->setData(array_merge(
                    $constellation,
                    array(
                        "preview"=> (isset($input["preview"])) ? true : false,
                        "message" => $message,
                        "holdings" => $holdings,
                        "editingUser" => $editingUser)
                    )
                );
            } else {
                // We have multiple constellations, so redirect to split page
                $this->displaySplitChoicePage($serverResponse, $display);
            }
>>>>>>> f0c56742
        } else {
            $this->logger->addDebug("Error page being drawn");
            $this->drawErrorPage($serverResponse, $display);
        }
    }

<<<<<<< HEAD
=======
    /**
     * Display Split Choice Page
     *
     * Loads the display with the split choice page.  This page is used when there are multiple
     * Constellations returned by the server for any given single id/ark.  The user in that case
     * must choose which Constellation to view.
     *
     * @param string[] $serverResponse The server response (associative array) containing multiple constellations
     * @param \snac\client\webui\display\Display $display The display object for page creation
     */
    public function displaySplitChoicePage(&$serverResponse, &$display) {
        $display->setTemplate("split_choice_page");

        // Check for a mesage
        if ($serverResponse["result"] == "success-notice") {
            $message = $serverResponse["message"];
        }

        $this->logger->addDebug("Setting constellation data into the page template");

        $display->setData(
            array(
                "constellations" => $serverResponse["constellation"],
                "message" => $message
            )
        );
    }


>>>>>>> f0c56742
    /**
     * Display MaybeSame List Page
     *
     * Fills the display object with the maybe-same list page.  If the user has permission
     * and the server says that the constellations are mergeable, it will also add merge buttons.
     *
     * @param string[] $input Post/Get inputs from the webui
     * @param \snac\client\webui\display\Display $display The display object for page creation
     */
    public function displayMaybeSameListPage(&$input, &$display) {

        $query = array(
            "command" => "constellation_list_maybesame",
            "constellationid" => $input["constellationid"]
        );
        $this->logger->addDebug("Sending query to the server", $query);
        $serverResponse = $this->connect->query($query);
        $this->logger->addDebug("Received server response", array($serverResponse));
        if (isset($serverResponse["constellation"])) {
<<<<<<< HEAD
            $display->setTemplate("maybesame_list_page");
            $displayData = array(
                "constellation" => $serverResponse["constellation"],
                "mergeable" => $serverResponse["mergeable"]
            );
            if (isset($serverResponse["maybe_same"])) {
                $displayData["maybeSameList"] = $serverResponse["maybe_same"];
            }
=======
            $editingUser = null;
            if (isset($serverResponse["editing_user"]))
                $editingUser = $serverResponse["editing_user"];

            $display->setTemplate("detailed_view_page");

            $constellation = $serverResponse["constellation"];
>>>>>>> f0c56742
            if (\snac\Config::$DEBUG_MODE == true) {
                $display->addDebugData("serverResponse", json_encode($serverResponse, JSON_PRETTY_PRINT));
            }
            $display->setData($displayData);
        } else {
            $this->logger->addDebug("Error page being drawn");
            $this->drawErrorPage($serverResponse, $display);
        }
    }

    /**
     * Display MaybeSame List Page
     *
     * Fills the display object with the maybe-same list page.  If the user has permission
     * and the server says that the constellations are mergeable, it will also add merge buttons.
     *
     * @param string[] $input Post/Get inputs from the webui
     * @param \snac\client\webui\display\Display $display The display object for page creation
     */
    public function displayMaybeSameListPage(&$input, &$display) {

        $query = array(
            "command" => "constellation_list_maybesame",
            "constellationid" => $input["constellationid"]
        );
        $this->logger->addDebug("Sending query to the server", $query);
        $serverResponse = $this->connect->query($query);
        $this->logger->addDebug("Received server response", array($serverResponse));
        if (isset($serverResponse["constellation"])) {
            $display->setTemplate("maybesame_list_page");
            $displayData = array(
                "constellation" => $serverResponse["constellation"],
                "mergeable" => $serverResponse["mergeable"]
            );
            if (isset($serverResponse["maybe_same"])) {
                $displayData["maybeSameList"] = $serverResponse["maybe_same"];
            }
            if (\snac\Config::$DEBUG_MODE == true) {
                $display->addDebugData("serverResponse", json_encode($serverResponse, JSON_PRETTY_PRINT));
            }
            $display->setData($displayData);
        } else {
            $this->logger->addDebug("Error page being drawn");
            $this->drawErrorPage($serverResponse, $display);
        }
    }
    
    /**
     * Display Constellation History Page
     *
     * Loads the version history page for a given constellation input into the display.
     *
     * @param string[] $input Post/Get inputs from the webui
     * @param \snac\client\webui\display\Display $display The display object for page creation
     */
    public function displayHistoryPage(&$input, &$display) {
        $query = array();
        if (isset($input["constellationid"]))
            $query["constellationid"] = $input["constellationid"];
        if (isset($input["version"]))
            $query["version"] = $input["version"];
        if (isset($input["arkid"]))
            $query["arkid"] = $input["arkid"];
        $query["command"] = "constellation_history";

        $serverResponse = $this->connect->query($query);

        if (isset($serverResponse["constellation"])) {
            $display->setTemplate("history_page");
            if (\snac\Config::$DEBUG_MODE == true) {
                $display->addDebugData("serverResponse", json_encode($serverResponse, JSON_PRETTY_PRINT));
            }
            $this->logger->addDebug("Setting constellation data into the page template");
            $display->setData($serverResponse);
        } else {
            $this->logger->addDebug("Error page being drawn");
            $this->drawErrorPage($serverResponse, $display);
        }
    }

    /**
     * Process a Merge
     *
     * Takes the merged input data from the merge page, converts the merged Constellation into a
     * Constellation object and asks the server to perform the merge.  If the merge is successful,
     * this method will load the new (merged) Constellation into the detailed view template for
     * display to the user.
     *
     * @param string[] $input Post/Get inputs from the webui
     * @param \snac\client\webui\display\Display $display The display object for page creation
     */
    public function processMerge(&$input, &$display) {
        // All the information should come VIA post to build the preview
        $mapper = new \snac\client\webui\util\ConstellationPostMapper();
        $mapper->allowTermLookup();
        $mapper->mapAsNewConstellation();

        // Serialize constellation object
        $constellation = $mapper->serializeToConstellation($input);

        if ($constellation != null && isset($input["constellationid1"]) && isset($input["constellationid2"])) {
            // Ask the server to do the merge
            $query = [
                "command" => "constellation_merge",
                "constellationids" => [
                    $input["constellationid1"],
                    $input["constellationid2"]
                ],
                "constellation" => $constellation->toArray()
            ];
            $this->logger->addDebug("Asking server to do the merge");
            $serverResponse = $this->connect->query($query);
            $this->logger->addDebug("Received server response", array($serverResponse));

            if (isset($serverResponse["constellation"])) {
                $display->setTemplate("detailed_view_page");
                if (\snac\Config::$DEBUG_MODE == true) {
                    $display->addDebugData("constellationSource", json_encode($serverResponse["constellation"], JSON_PRETTY_PRINT));
                    $display->addDebugData("serverResponse", json_encode($serverResponse, JSON_PRETTY_PRINT));
                }

                // Since this was just merged, it is currently editable
                $serverResponse["constellation"]["status"] = "editable";

                $this->logger->addDebug("Setting constellation data into the page template");
                $display->setData($serverResponse["constellation"]);
            } else {
                $this->logger->addDebug("Error page being drawn");
                $this->drawErrorPage($serverResponse, $display);
            }
        }
<<<<<<< HEAD
    }

    /**
     * Process Automatic Merge
     *
     * Takes a list of Constellation IDs as input from the user and try to merge.  If the merge is successful,
     * this method will load the new (merged) Constellation into the detailed view template for
     * display to the user.
     *
     * @param string[] $input Post/Get inputs from the webui
     * @param \snac\client\webui\display\Display $display The display object for page creation
     */
    public function processAutoMerge(&$input, &$display) {

        if (isset($input["mergecount"]) && is_numeric($input["mergecount"]) && $input["mergecount"] > 1) {
            $count = $input["mergecount"];
            $icids = array();
            for ($i = 1; $i <= $count; $i++) {
                if (!isset($input["constellationid" .$i])) {
                    $this->logger->addDebug("Error page being drawn");
                    $this->drawErrorPage(["error" => "Could not auto-merge"], $display);
                }
                array_push($icids, $input["constellationid" . $i]);
            }

            // Ask the server to do the merge
            $query = [
                "command" => "constellation_auto_merge",
                "constellationids" => $icids
            ];
            
            $this->logger->addDebug("Asking server to do the auto merge");
            $serverResponse = $this->connect->query($query);
            $this->logger->addDebug("Received server response", array($serverResponse));

            if (isset($serverResponse["constellation"])) {
                $display->setTemplate("detailed_view_page");
                if (\snac\Config::$DEBUG_MODE == true) {
                    $display->addDebugData("constellationSource", json_encode($serverResponse["constellation"], JSON_PRETTY_PRINT));
                    $display->addDebugData("serverResponse", json_encode($serverResponse, JSON_PRETTY_PRINT));
                }

                // Since this was just merged, it is currently editable
                $serverResponse["constellation"]["status"] = "editable";

                $this->logger->addDebug("Setting constellation data into the page template");
                $display->setData($serverResponse["constellation"]);
            } else {
                $this->logger->addDebug("Error page being drawn");
                $this->drawErrorPage($serverResponse, $display);
            }
        }
    }
=======

    }

>>>>>>> f0c56742
    /**
     * Cancel a merge
     *
     * Tries to cancel a merge by asking the server to unlock both of the Constellations
     * originally locked for the merge.  If successful, then returns JSON response to the client.
     *
     * @param string[] $input Post/Get inputs from the webui
     * @return string[] The web ui's response to the client (array ready for json_encode)
     */
    public function cancelMerge(&$input) {
        $request1 = array (
            "constellationid" => $input["constellationid1"],
            "version" => $input["version1"]
        );
        $response1 = $this->unlockConstellation($request1);

        $request2 = array (
            "constellationid" => $input["constellationid2"],
            "version" => $input["version2"]
        );
        $response2 = $this->unlockConstellation($request2);

        $response = array();

        $response["server_debug"] = array();
        $response["server_debug"]["unlock1"] = $response1;
        $response["server_debug"]["unlock2"] = $response2;
        if (isset($response1["error"]))
            $response["error"] = $response1["error"];
        if (isset($response2["error"]))
            $response["error"] = $response2["error"];

        if (!isset($response1["error"]) && !isset($response2["error"])) {
            // successfully unlocked both constellations
            $response["result"] = "success";
        } else {
            $response["result"] = "failure";
        }
        return $response;
    }

    /**
     * Display MaybeSame Diff Page
     *
     * Fills the display object with the maybe-same diff page.  If the user has permission
     * and the server says that the constellations are mergeable, it will also add merge functionality.
     *
     * @param string[] $input Post/Get inputs from the webui
     * @param \snac\client\webui\display\Display $display The display object for page creation
     * @param boolean $forMerge optional Whether or not this display should include merging, default is false
     */
    public function displayMaybeSameDiffPage(&$input, &$display, $forMerge=false) {

        $command = "constellation_diff";
        if ($forMerge)
            $command = "constellation_diff_merge";

        $query = array(
            "command" => $command,
            "constellationid1" => $input["constellationid1"],
            "constellationid2" => $input["constellationid2"]
        );
        $this->logger->addDebug("Sending query to the server", $query);
        $serverResponse = $this->connect->query($query);
        $this->logger->addDebug("Received server response", array($serverResponse));
        if (isset($serverResponse["intersection"])) {
            if ($forMerge === false || ($forMerge === true && $serverResponse["mergeable"] === true)) {
                // Can only merge if the webUI has requested diff to merge (forMerge) and
                // the server says these two are mergeable
                $merging = $forMerge && $serverResponse["mergeable"];
                $mergeable = $serverResponse["mergeable"];

                $display->setTemplate("maybesame_diff_page");
                $displayData = array(
                    "constellation1" => $serverResponse["constellation1"],
                    "constellation2" => $serverResponse["constellation2"],
                    "intersection" => $serverResponse["intersection"],
                    "mergeable" => $mergeable,
                    "merging" => $merging
                );
                if (\snac\Config::$DEBUG_MODE == true) {
                    $display->addDebugData("serverResponse", json_encode($serverResponse, JSON_PRETTY_PRINT));
                }
                $display->setData($displayData);
            } else {
                // We were able to do the diff, the user wanted to merge, but the server told us we couldn't merge
                $this->drawErrorPage(["error" => ["type" => "Constellation Merge Error", "message"=> "Could not open both Constellations for editing to perform a merge."]], $display);
            }
        } else {
            $this->logger->addDebug("Error page being drawn - no intersection");
            $this->drawErrorPage($serverResponse, $display);
        }
    }

    /**
     * Start SNAC Session
     *
     * Calls to the server to start a new user's session
     *
     * @return boolean true on success, false otherwise
     */
    public function startSNACSession() {
        $query = array(
                "command" => "start_session"
                );
        $serverResponse = $this->connect->query($query);
        $this->logger->addDebug("Server Responded to starting session", array($serverResponse));

        if (isset($serverResponse["result"]) && $serverResponse["result"] == "success")
            return new \snac\data\User($serverResponse["user"]);
        return false;
    }



    /**
     * End SNAC Session
     *
     * Ends the current user's session with the server by calling down with "end_session"
     *
     * @return boolean true on success, false otherwise
     */
    public function endSNACSession() {
        $query = array(
                "command" => "end_session"
        );
        $serverResponse = $this->connect->query($query);

        if (isset($serverResponse["result"]) && $serverResponse["result"] == "success")
            return true;
        return false;
    }

    /**
     * Display Preview Page
     *
     * Fills the display for a view page for the constellation object passed as input.  This is useful for the
     * edit page to be able to draw a preview.
     *
     * @param string[] $input Post/Get inputs from the webui
     * @param \snac\client\webui\display\Display $display The display object for page creation
     */
    public function displayPreviewPage(&$input, &$display) {
        // If just previewing, then all the information should come VIA post to build the preview
        $mapper = new \snac\client\webui\util\ConstellationPostMapper();
        $mapper->allowTermLookup();
        $mapper->mapAsNewConstellation();


        // Get the constellation object
        $constellation = $mapper->serializeToConstellation($input);

        if ($constellation != null) {
            $display->setTemplate("detailed_view_page");
            if (isset($input["view"]) && $input["view"] == "hrt") {
                $display->setTemplate("view_page");
            }

            if (\snac\Config::$DEBUG_MODE === true) {
                $display->addDebugData("constellationSource", $constellation->toJSON());
            }
            $this->logger->addDebug("Setting constellation data into the page template");
            $display->setData(array_merge($constellation->toArray(), array("preview" => true)));
        }
    }

    /**
     * Display Grid Page
     *
     * Fills the display object with the explore grid.
     *
     * @param \snac\client\webui\display\Display $display The display object for page creation
     */
    public function displayGridPage(&$display) {
        $display->setTemplate("grid_page");

        $randomQuery = $this->connect->query(array(
                "command"=>"random_constellations",
                "images" => true
            ));

        if (isset($randomQuery["constellation"]) && $randomQuery["constellation"] != null) {
            $randomConstellations = $randomQuery["constellation"];
        }

        $display->setData($randomQuery);
    }


    /**
     * Display Dashboard Page
     *
     * Fills the display object with the dashboard for the given user.
     *
     * @param \snac\client\webui\display\Display $display The display object for page creation
     */
    public function displayDashboardPage(&$display) {
        $display->setTemplate("dashboard");
        // Ask the server for a list of records to edit
        $ask = array("command"=>"user_information"
        );
        $this->logger->addDebug("Sending query to the server", $ask);
        $serverResponse = $this->connect->query($ask);
        $this->logger->addDebug("Received server response", array($serverResponse));
        $this->logger->addDebug("Setting dashboard data into the page template");

        $needsReview = $this->connect->query(array(
            "command"=>"list_constellations",
            "status"=>"needs review"
        ));
        if (isset($needsReview["results"]))
            $serverResponse["needs_review"] = $needsReview["results"];


        $recentQuery = $this->connect->query(array(
                "command"=>"recently_published"
            ));

        if (isset($recentQuery["constellation"]) && $recentQuery["constellation"] != null) {
            $recentConstellations = $recentQuery["constellation"];

            $recents = array();
            foreach ($recentConstellations as $constellationArray) {
                $constellation = new \snac\data\Constellation($constellationArray);
                array_push($recents, array(
                        "id"=>$constellation->getID(),
                        "nameEntry"=>$constellation->getPreferredNameEntry()->getOriginal()));
            }
            $serverResponse["recents"] = $recents;
        }

        $display->setData($serverResponse);
    }

    /**
     * Handle download tasks
     *
     * This method handles the downloading of content in any type. Download tasks include serializing a
     * constellation as EAC-CPF XML, and downloading the XML (a string) as a file.
     *
     * @param string[] $input Post/Get inputs from the webui
     * @param \snac\client\webui\display\Display $display The display object for page creation
     * @param string[] $headers Response headers for the return
     * @return string The response to the client (The content of the file)
     */
    public function handleDownload(&$input, &$display, &$headers) {
        if (!isset($input["type"])) {
            return $this->drawErrorPage("Content Type not specified", $display);
        }

        $query = array();
        if (isset($input["constellationid"]))
            $query["constellationid"] = $input["constellationid"];
        if (isset($input["version"]))
            $query["version"] = $input["version"];
        if (isset($input["arkid"]))
            $query["arkid"] = $input["arkid"];
        $query["type"] = $input["type"];
        $query["command"] = "download_constellation";

        $this->logger->addDebug("Sending query to the server", $query);
        $serverResponse = $this->connect->query($query);
        $this->logger->addDebug("Received server response");
        /*
            Ask server to "download_constellation" with the type parameter and constellationid, arkid, etc.

            $input["type"]

            Server will give the following response:

            $response["file"] = array();
            $response["file"]["mime-type"] = "text/json";
            $response["file"]["filename"] = $this->arkToFilename($constellation->getArkID()).".json";
            $response["file"]["content"] = base64_encode(json_encode($constellation, JSON_PRETTY_PRINT));
        */


        if (isset($serverResponse["file"])) {
            array_push($headers, "Content-Type: " . $serverResponse["file"]["mime-type"]);
            array_push($headers, 'Content-Disposition: inline; filename="'.$serverResponse["file"]["filename"].'"');
            return base64_decode($serverResponse["file"]["content"]);
        } else {
            $this->drawErrorPage("Download error occurred", $display);
        }

        return null;
    }

    /**
     * Convert an ARK to Filename
     *
     * This method converts an ark with "ark:/" to a filename by stripping out everything up to and
     * including "ark:/", then replacing any slashes in the remainder with a hyphens.  If the string does
     * not include "ark:/", this method will just return the filename "constellation."
     *
     * This does not include the extension on the filename.
     *
     * @param string $ark The ark to convert
     * @return string The filename based on the ark (without an extension)
     */
    public function arkToFilename($ark) {
        $filename = "constellation";
        if (!stristr($ark, 'ark:/'))
            return $filename;

        $pieces = explode("ark:/", $ark);
        if (isset($pieces[1])) {
            $filename = str_replace('/', "-", $pieces[1]);
        }
        return $filename;
    }

    /**
     * Display Message Center
     *
     * Loads the display with the message center (message list) template.  It also asks
     * the server for the list of unread messages for the current user.
     *
     * @param \snac\client\webui\display\Display $display The display object for page creation
     */
    public function displayMessageListPage(&$display) {
        $ask = array("command"=>"user_messages");
        $serverResponse = $this->connect->query($ask);
        if (!isset($serverResponse["result"]) || $serverResponse["result"] != 'success')
            return $this->drawErrorPage($serverResponse, $display);

        $display->setData($serverResponse);
        $display->setTemplate("message_list");
    }

    /**
     * Read Message
     *
     * Asks the server to read the message with given ID.  The user must have permission
     * to read the message or the server will return an error.
     *
     * @param string[] $input Post/Get inputs from the webui
     * @return string The response to the client 
     */
    public function readMessage(&$input) {
        $ask = array("command"=>"read_message",
                    "messageid"=>$input["messageid"]);
        $serverResponse = $this->connect->query($ask);

        return $serverResponse;
    }

    /**
     * Delete Message
     * 
     * Asks the server to delete the message given as input by ID.  The user must have
     * permission to delete the message or the server will return an error.
     *
     * @param string[] $input Post/Get inputs from the webui
     * @return string The response to the client 
     */
    public function deleteMessage(&$input) {
        $ask = array("command"=>"delete_message",
                    "messageid"=>$input["messageid"]);
        $serverResponse = $this->connect->query($ask);

        return $serverResponse;
    }

    /**
     * Send a Feedback Message
     *
     * Sends the feedback given in the input to the server's feedback mechanism.  If no
     * user information is given, it will send the user's IP address for verification.
     *
     * @param string[] $input Post/Get inputs from the webui
     * @return string The response to the client
     */
    public function sendFeedbackMessage(&$input) {
        $response = array();
        if (isset($input["subject"]) && isset($input["body"])) {
            // split out the users to send to
            $message = new \snac\data\Message();
            $message->setSubject($input["subject"]);
            $message->setBody($input["body"]);
            if (isset($this->user) && $this->user !== null) {
                $message->setFromUser($this->user);
            } else {
                // set this message from the IP address:
                $message->setFromString("anonymous_user@".$_SERVER['REMOTE_ADDR']);
            }

            $ask = array("command"=>"send_feedback",
                        "message"=>$message->toArray());
            $serverResponse = $this->connect->query($ask);

            if (!isset($serverResponse["result"]) || $serverResponse["result"] != 'success') {
                $response["result"] = "error";
            }
            $response["result"] = "success";
        } else {
            $response["result"] = "error";
        }
        return $response;
    }


    /**
     * Send Message
     *
     * Asks the server to send the message given in the input.
     *
     * @param string[] $input Post/Get inputs from the webui
     * @return string The response to the client 
     */
    public function sendMessage(&$input) {
        $response = array();
        if (isset($input["to_user"]) && isset($input["subject"]) && isset($input["body"])) {
            // split out the users to send to
            $toUsers = explode(",", $input["to_user"]);
            $message = new \snac\data\Message();
            $message->setSubject($input["subject"]);
            $message->setBody($input["body"]);
            $message->setFromUser($this->user);

            $errors = array();

            foreach ($toUsers as $toUserID) {
                $toUser = new \snac\data\User();
                $toUser->setUserID(trim($toUserID));
                $message->setToUser($toUser);

                $ask = array("command"=>"send_message",
                            "message"=>$message->toArray());
                $serverResponse = $this->connect->query($ask);

                if (!isset($serverResponse["result"]) || $serverResponse["result"] != 'success') {
                    array_push($errors, trim($toUserName));
                }
            }

            if (!empty($errors)) {
                $response["message"] = "Could not send to: " . implode(", ", $errors) . ".";
            }

            if (count($errors) < count($toUsers)) {
                $response["result"] = "success";
            }
        } else {
            $response["result"] = "error";
        }

        return $response;
    }

    /**
     * Handle Administrative tasks
     *
     * Fills the display object with the requested admin page for the given user.
     *
     * @param string[] $input Post/Get inputs from the webui
     * @param \snac\client\webui\display\Display $display The display object for page creation
     * @param \snac\data\User $user The current user object
     */
    public function handleAdministrator(&$input, &$display, &$user) {

        if (!isset($input["subcommand"])) {
            $input["subcommand"] = "dashboard";
        }

        switch ($input["subcommand"]) {
            case "add_user":
                // Ask the server for all the Roles
                $ask = array("command"=>"admin_roles"
                );
                $serverResponse = $this->connect->query($ask);
                if (!isset($serverResponse["result"]) || $serverResponse["result"] != 'success')
                    return $this->drawErrorPage($serverResponse, $display);

                $display->setData(array(
                    "title"=> "Add New User",
                    "roles"=> $serverResponse["roles"]
                ));
                $display->setTemplate("admin_edit_user");
                break;
            case "edit_user":
                if (!isset($input["userid"])) {
                    return $this->drawErrorPage("Missing UserID", $display);
                }
                $userEdit = new \snac\data\User();
                $userEdit->setUserID($input["userid"]);
                $ask = array("command"=>"edit_user",
                    "user_edit" => $userEdit->toArray()
                );
                $serverResponse = $this->connect->query($ask);
                if (!isset($serverResponse["result"]) || $serverResponse["result"] != 'success')
                    return $this->drawErrorPage($serverResponse, $display);
                $userEdit = $serverResponse["user"];
                $userGroups = $serverResponse["groups"];

                // Ask the server for all the Roles
                $ask = array("command"=>"admin_roles"
                );
                $serverResponse = $this->connect->query($ask);
                if (!isset($serverResponse["result"]) || $serverResponse["result"] != 'success')
                    return $this->drawErrorPage($serverResponse, $display);

                $display->setData(array(
                    "title"=> "Edit User",
                    "user"=>$userEdit,
                    "roles" => $serverResponse["roles"],
                    "groups" => $userGroups
                ));
                $display->setTemplate("admin_edit_user");
                break;
            case "activity_user":
                if (!isset($input["userid"])) {
                    return $this->drawErrorPage("Missing UserID", $display);
                }
                $userEdit = new \snac\data\User();
                $userEdit->setUserID($input["userid"]);
                $ask = array("command"=>"edit_user",
                    "user_edit" => $userEdit->toArray()
                );
                $serverResponse = $this->connect->query($ask);
                if (!isset($serverResponse["result"]) || $serverResponse["result"] != 'success')
                    return $this->drawErrorPage($serverResponse, $display);
                $userEdit = $serverResponse["user"];
                $userGroups = $serverResponse["groups"];

                $serverResponse["title"] = "User Activity";
                $display->setData($serverResponse);
                $display->setTemplate("admin_user_activity");
                break;
            case "edit_user_post":
                return $this->saveProfile($input, $user);
                break;
            case "users":
                $ask = array("command"=>"list_users"
                );
                $serverResponse = $this->connect->query($ask);
                if (!isset($serverResponse["result"]) || $serverResponse["result"] != 'success')
                    return $this->drawErrorPage($serverResponse, $display);

                $display->setData(array("users" => $serverResponse["users"]));
                $display->setTemplate("admin_users");
                break;
            case "user_list":
                $ask = array("command"=>"list_users",
                    "filter" => "active"
                );
                return $this->connect->query($ask);
                break;
            case "add_group":
                $display->setData(array("title"=> "Add New Group"));
                $display->setTemplate("admin_edit_group");
                break;
            case "edit_group":
                if (!isset($input["groupid"])) {
                    return $this->drawErrorPage("Missing GroupID", $display);
                }
                $groupEdit = new \snac\data\Group();
                $groupEdit->setID($input["groupid"]);
                $ask = array("command"=>"edit_group",
                    "group" => $groupEdit->toArray()
                );
                $serverResponse = $this->connect->query($ask);
                if (!isset($serverResponse["result"]) || $serverResponse["result"] != 'success')
                    return $this->drawErrorPage($serverResponse, $display);

                $display->setData(array(
                    "title"=> "Edit Group",
                    "group"=>$serverResponse["group"],
                    "users"=>$serverResponse["users"]));
                $display->setTemplate("admin_edit_group");
                break;
            case "edit_group_post":
                return $this->saveGroup($input);
                break;
            case "group_list":
                $ask = array("command"=>"admin_groups"
                );
                return $this->connect->query($ask);
                break;
            case "groups":
                $ask = array("command"=>"admin_groups"
                );
                $serverResponse = $this->connect->query($ask);
                if (!isset($serverResponse["result"]) || $serverResponse["result"] != 'success')
                    return $this->drawErrorPage($serverResponse, $display);

                $display->setData(array("groups" => $serverResponse["groups"]));
                $display->setTemplate("admin_groups");
                break;
            case "roles":
                $ask = array("command"=>"admin_roles"
                );
                $serverResponse = $this->connect->query($ask);
                if (!isset($serverResponse["result"]) || $serverResponse["result"] != 'success')
                    return $this->drawErrorPage($serverResponse, $display);
                $roles = array();
                foreach ($serverResponse["roles"] as $role) {
                    if (isset($role["privilegeList"]))
                        array_push($roles, $role);
                }
                usort($roles, function($a, $b) {
                    return count($a["privilegeList"]) <=> count($b["privilegeList"]);
                });

                $display->setData(array("roles" => $roles));
                $display->setTemplate("admin_roles");
                break;
            case "dashboard":
                if (isset($this->permissions["ViewAdminDashboard"]) && $this->permissions["ViewAdminDashboard"]) {
                    $display->setTemplate("admin_dashboard");
                } else {
                    $this->displayPermissionDeniedPage("Admin Dashboard", $display);
                }
                break;

            case "unlock_constellation":
                return $this->unlockConstellation($input);
                break;

            case "reassign_constellation":
                return $this->reassignConstellation($input);
                break;


            case "report_general":
                $ask = array(
                    "command"=>"report",
                    "type" => "general"
                );
                $serverResponse = $this->connect->query($ask);
                if (!isset($serverResponse["result"]) || $serverResponse["result"] != 'success')
                    return $this->drawErrorPage($serverResponse, $display);
                $display->setData($serverResponse);
                $display->setTemplate("report_general_page");
                break;

            case "report_holdings":
                $ask = array(
                    "command"=>"report",
                    "type" => "holdings"
                );
                $serverResponse = $this->connect->query($ask);
                if (!isset($serverResponse["result"]) || $serverResponse["result"] != 'success')
                    return $this->drawErrorPage($serverResponse, $display);
                $display->setData($serverResponse);
                $display->setTemplate("report_list_page");
                break;

            default:
                $this->displayPermissionDeniedPage("Administrator", $display);
        }

        return false;
    }

    /**
     * Handle Vocabulary Administrative tasks
     *
     * Fills the display object with the requested vocab admin page for the given user.
     *
     * @param string[] $input Post/Get inputs from the webui
     * @param \snac\client\webui\display\Display $display The display object for page creation
     * @param \snac\data\User $user The current user object
     */
    public function handleVocabAdministrator(&$input, &$display, &$user) {

        if (!isset($input["subcommand"])) {
            $input["subcommand"] = "dashboard";
        }

        switch ($input["subcommand"]) {
            case "search":
                if (isset($this->permissions["ViewAdminDashboard"]) && $this->permissions["ViewAdminDashboard"]) {
                    $display->setTemplate("vocab_search");
                } else {
                    $this->displayPermissionDeniedPage("Vocabulary Search", $display);
                }
                break;
            case "geosearch":
                if (isset($this->permissions["ViewAdminDashboard"]) && $this->permissions["ViewAdminDashboard"]) {
                    $display->setTemplate("vocab_geosearch");
                } else {
                    $this->displayPermissionDeniedPage("Vocabulary Search", $display);
                }
                break;
            case "add_term":
                $display->setData(array(
                    "title"=> "Add New Vocabulary Term"
                ));
                $display->setTemplate("vocab_edit_term");
                break;
            case "add_term_post":
                return $this->saveVocabularyTerm($input, $user);
                break;
            case "add_geoterm":
                $display->setData(array(
                    "title"=> "Add New Geopgraphic Vocabulary Term"
                ));
                $display->setTemplate("vocab_edit_geoterm");
                break;
            case "add_geoterm_post":
                // maybe reuse the same save function?
                return $this->saveVocabularyTerm($input, $user);
                break;
            case "dashboard":
                if (isset($this->permissions["ViewAdminDashboard"]) && $this->permissions["ViewAdminDashboard"]) {
                    $display->setTemplate("vocab_dashboard");
                } else {
                    $this->displayPermissionDeniedPage("Vocabulary Dashboard", $display);
                }
                break;
            default:
                $this->displayPermissionDeniedPage("Vocabulary Administrator", $display);
        }

        return false;
    }



    /**
    * Display the Permission Denied Page
    *
    * Helper function to draw the permission denied page.
    *
    * @param  string $command The resource that the user was trying to access
    * @param  \snac\client\webui\display\Display $display  The display object from the WebUI
    * @return boolean False, since an error occurred to get here
    */
    public function displayPermissionDeniedPage($command, &$display) {
        $display->setTemplate("permission_denied");
        $display->setData(array("command" => $command));
        return false;
    }


    /**
    * Display the Concurrent Edit Error Page
    *
    * Helper function to draw the concurrent edit error page.
    *
    * @param  string $command The resource that the user was trying to access
    * @param  \snac\client\webui\display\Display $display  The display object from the WebUI
    * @return boolean False, since an error occurred to get here
    */
    public function displayConcurrentEditErrorPage($command, &$display) {
        $display->setTemplate("concurrent_edit_error");
        $display->setData(array("command" => $command));
        return false;
    }

    /**
     * Draw the Error Page
     *
     * Helper function to draw the error page when something goes wrong with the Server query.
     *
     * @param  string[] $serverResponse The response from the server
     * @param  \snac\client\webui\display\Display $display  The display object from the WebUI
     * @return boolean False, since an error occurred to get here
     */
    public function drawErrorPage($serverResponse, &$display) {
        $this->logger->addDebug("Drawing Error page", array($serverResponse));
        if (is_array($serverResponse) && isset($serverResponse["error"]) && isset($serverResponse["error"]["type"])) {
            if ($serverResponse["error"]["type"] == "Permission Error") {
                return $this->displayPermissionDeniedPage(null, $display);
            } else if ($serverResponse["error"]["type"] == "Concurrent Edit Error") {
                return $this->displayConcurrentEditErrorPage(null, $display);
            }
            $display->setTemplate("error_page");
            $display->setData($serverResponse["error"]);
        } else if (is_array($serverResponse)) {
            $display->setTemplate("error_page");
            $display->setData(array("type" => "System Error", "message" => print_r($serverResponse, true), "display" => "pre"));
        } else {
            $this->logger->addDebug("Drawing the text version of the error page");
            $display->setTemplate("error_page");
            $display->setData(array("type" => "System Error", "message" => $serverResponse, "display" => "pre"));
        }
        return false;
    }

    /**
     * Display API Info Page
     *
     * Fills the display with the API information page for the given user.
     *
     * @param \snac\client\webui\display\Display $display The display object for page creation
     * @param \snac\data\User $user The current user object
     */
    public function displayAPIInfoPage(&$display, &$user) {
        $display->setTemplate("api_info_page");
        $smallUser = new \snac\data\User();
        $smallUser->setUserID($user->getUserID());
        $smallUser->setUserName($user->getUserName());
        $smallUser->setFullName($user->getFullName());
        $smallUser->setToken($user->getToken());
        $display->setData([
            "restURL" => \snac\Config::$REST_URL,
            "user" => json_encode($smallUser->toArray(), JSON_PRETTY_PRINT)
        ]);
    }

    /**
     * Display API Help Page
     *
     * Fills the display with the API help information by reading the REST API's command
     * documentation.
     *
     * @param \snac\client\webui\display\Display $display The display object for page creation
     */
    public function displayAPIHelpPage(&$display) {
        $commands = json_decode(file_get_contents(\snac\Config::$REST_COMMAND_FILE), true);
        $display->setTemplate("api_help_page");
        $display->setData([
            "commands" => $commands
        ]);
    }

    /**
     * Display Profile Page
     *
     * Fills the display with the profile page for the given user.
     *
     * @param \snac\client\webui\display\Display $display The display object for page creation
     */
    public function displayProfilePage(&$display) {
        $display->setTemplate("profile_page");
        // Ask the server for a list of records to edit
        $ask = array("command"=>"user_information"
        );
        $this->logger->addDebug("Sending query to the server", $ask);
        $serverResponse = $this->connect->query($ask);
        $this->logger->addDebug("Received server response", $serverResponse);
        $this->logger->addDebug("Setting dashboard data into the page template");
        $display->setData($serverResponse);
        $this->logger->addDebug("Finished setting dashboard data into the page template");
    }

    /**
     * Display Landing Page
     *
     * Fills the display with the default homepage for SNAC.
     *
     * @param \snac\client\webui\display\Display $display The display object for page creation
     */
    public function displayLandingPage(&$display) {

        // Get the list of recently published constellations

        $request = array();
        $request["command"] = "recently_published";
        $response = $this->connect->query($request);
        $this->logger->addDebug("Got the following response from the server for recently published", array($response));
        if (!isset($response["constellation"])) {
            return $this->drawErrorPage($response, $display);
        }
        $recentConstellations = $response["constellation"];

        $recents = array();
        foreach ($recentConstellations as $constellationArray) {
            $constellation = new \snac\data\Constellation($constellationArray);
            array_push($recents, array(
                    "id"=>$constellation->getID(),
                    "nameEntry"=>$constellation->getPreferredNameEntry()->getOriginal()));
        }

        $display->setData(array("recents"=>$recents));
        $display->setTemplate("landing_page");
    }

    /**
     * Save User Profile
     *
     * Asks the server to update the profile of the user.
     *
     * @param string[] $input Post/Get inputs from the webui
     * @param \snac\data\User $user The current user object
     * @return string[] The web ui's response to the client (array ready for json_encode)
     */
    public function saveProfile(&$input, &$user) {

        $tmpUser = new \snac\data\User();
        $groups = null;
        // Not editing the current user
        if (isset($input["userName"]) && $input["userName"] !== $user->getUserName()) {
            if (isset($input["userid"]) && $input["userid"] != "")
                $tmpUser->setUserID($input["userid"]);

            $tmpUser->setUserName($input["userName"]);
            $tmpUser->setEmail($input["userName"]);
            if (isset($input["affiliationid"]) && is_numeric($input["affiliationid"])) {
                $tmpAffil = new \snac\data\Constellation();
                $tmpAffil->setID($input["affiliationid"]);
                $tmpUser->setAffiliation($tmpAffil);
            }
            if (isset($input["active"]) && $input["active"] == "active")
                $tmpUser->setUserActive(true);

            // If not editing the current user, then we can update their groups
            $groups = array();
            foreach ($input as $key => $value) {
                if (strstr($key, "groupid_")) {
                    $groupAdd = new \snac\data\Group();
                    $groupAdd->setID($value);
                    array_push($groups, $groupAdd->toArray());
                }
            }


        } else {
            $tmpUser = new \snac\data\User($user->toArray());
        }

        $tmpUser->setFirstName($input["firstName"]);
        $tmpUser->setLastName($input["lastName"]);
        $tmpUser->setWorkPhone($input["workPhone"]);
        $tmpUser->setWorkEmail($input["workEmail"]);
        $tmpUser->setFullName($input["fullName"]);

        foreach ($input as $key => $value) {
            if (substr($key, 0, 5) == "role_") {
                $role = new \snac\data\Role();
                $role->setID($value);
                $tmpUser->addRole($role);
            }
        }

        $this->logger->addDebug("Updated the User Object", $tmpUser->toArray());

        // Build a data structure to send to the server
        $request = array("command"=>"update_user");

        // Send the query to the server
        $request["user_update"] = $tmpUser->toArray();

        // Send the groups if we're doing an update
        if ($groups != null)
            $request["groups_update"] = $groups;

        $serverResponse = $this->connect->query($request);

        $response = array();
        $response["server_debug"] = $serverResponse;

        if (!is_array($serverResponse)) {
            $this->logger->addDebug("server's response: $serverResponse");
        } else {
            if (isset($serverResponse["result"]))
                $response["result"] = $serverResponse["result"];
            if (isset($serverResponse["error"])) {
                $response["error"] = $serverResponse["error"];
            }
            if (isset($serverResponse["user_update"])) {
                $response["user_update"] = $serverResponse["user_update"];
            }
        }

        // If success AND we were updating the current user, then update the session tokens
        if ($response["result"] == "success" && $tmpUser->getUserName() === $user->getUserName()) {
            $user = $tmpUser;
            $_SESSION["snac_user"] = serialize($user);
            $response["user"] = $serverResponse["user_update"];
        }

        return $response;
    }

    /**
     * Save Group Information
     *
     * Asks the server to update a group's information.
     *
     * @param string[] $input Post/Get inputs from the webui
     * @return string[] The web ui's response to the client (array ready for json_encode)
     */
    public function saveGroup(&$input) {

        $group = new \snac\data\Group();
        if (isset($input["groupid"]) && $input["groupid"] != "")
            $group->setID($input["groupid"]);
        $group->setLabel($input["groupName"]);
        $group->setDescription($input["groupDescription"]);

        // Create a list of shadow user objects to put in this group
        $users = array();
        foreach ($input as $key => $value) {
            if (strstr($key, "userid_")) {
                $userAdd = new \snac\data\User();
                $userAdd->setUserID($value);
                array_push($users, $userAdd->toArray());
            }
        }

        $this->logger->addDebug("Updated the Group Object", $group->toArray());

        // Build a data structure to send to the server
        $request = array("command"=>"update_group");

        // Send the query to the server
        $request["group_update"] = $group->toArray();
        $request["users_update"] = $users;
        $serverResponse = $this->connect->query($request);

        $response = array();
        $response["server_debug"] = $serverResponse;

        if (!is_array($serverResponse)) {
            $this->logger->addDebug("server's response: $serverResponse");
        } else {
            if (isset($serverResponse["result"]))
                $response["result"] = $serverResponse["result"];
            if (isset($serverResponse["error"])) {
                $response["error"] = $serverResponse["error"];
            }
            if (isset($serverResponse["group_update"])) {
                $response["group_update"] = $serverResponse["group_update"];
            }
        }

        return $response;
    }

    /**
    * Reconcile Pieces
    *
    * This method takes the constellation pieces from the input (similar to a "Save" in editing), builds
    * a Constellation out of those pieces and then asks the server to perform Identity Reconciliation
    * within SNAC on this constellation.  The results are returned to the client.
    *
    * @param string[] $input Post/Get inputs from the webui
    * @return string[] The web ui's response to the client (array ready for json_encode)
    */
    public function reconcilePieces(&$input) {
        $mapper = new \snac\client\webui\util\ConstellationPostMapper();

        // Get the constellation object
        $constellation = $mapper->serializeToConstellation($input);

        $this->logger->addDebug("reconciling constellation", $constellation->toArray());

        // Build a data structure to send to the server
        $request = array("command"=>"reconcile");

        // Send the query to the server
        $request["constellation"] = $constellation->toArray();
        $serverResponse = $this->connect->query($request);

        $response = array("results" => array());

        if (!is_array($serverResponse)) {
            $this->logger->addDebug("server's response: $serverResponse");
            return array($serverResponse);
        } else if (isset($serverResponse["reconciliation"])) {
            $response["result"] = $serverResponse["result"];
            foreach ($serverResponse["reconciliation"] as $k => $v) {
                if ($v["strength"] > 5.0) {
                    $response["results"][$k] = $v["identity"];
                }
            }
        }

        return $response;
    }

    /**
     * Save Resource
     *
     * Maps the resoource given on input to a Resource object, passes that to the server with an
     * update_resource call.
     *
     * @param string[] $input Post/Get inputs from the webui
     * @return string[] The web ui's response to the client (array ready for json_encode)
     */
    public function saveResource(&$input) {
        $mapper = new \snac\client\webui\util\ResourcePostMapper();

        // Get the resource object
        $resource = $mapper->serializeToResource($input);

        $this->logger->addDebug("writing resource", $resource->toArray());

        // Build a data structure to send to the server
        $request = array("command"=>"update_resource");

        // Send the query to the server
        $request["resource"] = $resource->toArray();
        $serverResponse = $this->connect->query($request);

        $response = array();
        $response["server_debug"] = $serverResponse;

        if (!is_array($serverResponse)) {
            $this->logger->addDebug("server's response: $serverResponse");
        } else {
            if (isset($serverResponse["result"]))
                $response["result"] = $serverResponse["result"];
            if (isset($serverResponse["error"])) {
                $response["error"] = $serverResponse["error"];
            }
            // Get the server's response constellation
            if (isset($serverResponse["resource"])) {
                $this->logger->addDebug("server's response written resource", $serverResponse["resource"]);
                $resource = new \snac\data\Resource($serverResponse["resource"]);

                $response["resource"] = $resource->toArray();
            }
        }

        return $response;
    }

    /**
     * Save Constellation
     *
     * Maps the constellation given on input to a Constellation object, passes that to the server with an
     * update_constellation call.  If successful, it then maps any updates (new ids or version numbers) to the
     * Constellation object and web components from input, and returns the web ui's response (the list of
     * updates that must be made to the web ui GUI).
     *
     * @param string[] $input Post/Get inputs from the webui
     * @return string[] The web ui's response to the client (array ready for json_encode)
     */
    public function saveConstellation(&$input) {
        $mapper = new \snac\client\webui\util\ConstellationPostMapper();

        // Get the constellation object
        $constellation = $mapper->serializeToConstellation($input);

        $this->logger->addDebug("writing constellation", $constellation->toArray());

        // Build a data structure to send to the server
        $request = array("command"=>"update_constellation");

        // Send the query to the server
        $request["constellation"] = $constellation->toArray();
        if (isset($input['savemessage'])) {
            $request["message"] = $input["savemessage"];
        }
        $serverResponse = $this->connect->query($request);

        $response = array();
        $response["server_debug"] = $serverResponse;

        if (!is_array($serverResponse)) {
            $this->logger->addDebug("server's response: $serverResponse");
        } else {
            if (isset($serverResponse["result"]))
                $response["result"] = $serverResponse["result"];
                if (isset($serverResponse["error"])) {
                    $response["error"] = $serverResponse["error"];
                }
                // Get the server's response constellation
                if (isset($serverResponse["constellation"])) {
                    $this->logger->addDebug("server's response written constellation", $serverResponse["constellation"]);
                    $updatedConstellation = new \snac\data\Constellation($serverResponse["constellation"]);
                    $mapper->reconcile($updatedConstellation);

                    $response["updates"] = $mapper->getUpdates();
                    $this->logger->addDebug("Requires the following UI updates", array($response["updates"]));
                }
        }

        return $response;
    }

    /**
     * Save and Publish Constellation
     *
     * Maps the constellation given on input to a Constellation object, passes that to the server with an
     * update_constellation call.  If successful, it then maps any updates (new ids or version numbers) to the
     * Constellation object and web components from input, and returns the web ui's response (the list of
     * updates that must be made to the web ui GUI).
     *
     * After saving, it also calls to the server to have the constellation published, if the write was successful.
     *
     *
     * @param string[] $input Post/Get inputs from the webui
     * @return string[] The web ui's response to the client (array ready for json_encode)
     */
    public function saveAndPublishConstellation(&$input) {

        $mapper = new \snac\client\webui\util\ConstellationPostMapper();

        // Get the constellation object
        $constellation = $mapper->serializeToConstellation($input);

        $this->logger->addDebug("writing constellation", $constellation->toArray());

        // Build a data structure to send to the server
        $request = array (
                "command" => "update_constellation"
        );

        // Send the query to the server
        $request["constellation"] = $constellation->toArray();
        if (isset($input['savemessage'])) {
            $request["message"] = $input["savemessage"];
        }
        $serverResponse = $this->connect->query($request);

        $response = array ();
        $response["server_debug"] = array ();
        $response["server_debug"]["update"] = $serverResponse;
        if (isset($serverResponse["result"]))
            $response["result"] = $serverResponse["result"];
        if (isset($serverResponse["error"]))
            $response["error"] = $serverResponse["error"];

        if (! is_array($serverResponse)) {
            $this->logger->addDebug("server's response: $serverResponse");
        } else {

            if (isset($serverResponse["constellation"])) {
                $this->logger->addDebug("server's response written constellation", $serverResponse["constellation"]);
            }

            if (isset($serverResponse["result"]) && $serverResponse["result"] == "success" &&
                     isset($serverResponse["constellation"])) {
                $request["command"] = "publish_constellation";
                $request["constellation"] = $serverResponse["constellation"];
                $serverResponse = $this->connect->query($request);
                $response["server_debug"]["publish"] = $serverResponse;
                if (isset($serverResponse["result"]))
                    $response["result"] = $serverResponse["result"];
                if (isset($serverResponse["error"]))
                    $response["error"] = $serverResponse["error"];
            }
        }

        return $response;
    }


    /**
     * Save and Send Constellation For Review
     *
     * Maps the constellation given on input to a Constellation object, passes that to the server with an
     * update_constellation call.  If successful, it then maps any updates (new ids or version numbers) to the
     * Constellation object and web components from input, and returns the web ui's response (the list of
     * updates that must be made to the web ui GUI).
     *
     * After saving, it also calls to the server to have the constellation sent for review, if the write was successful.
     *
     *
     * @param string[] $input Post/Get inputs from the webui
     * @return string[] The web ui's response to the client (array ready for json_encode)
     */
    public function saveAndSendForReviewConstellation(&$input) {

        $mapper = new \snac\client\webui\util\ConstellationPostMapper();

        // Get the constellation object
        $constellation = $mapper->serializeToConstellation($input);

        $this->logger->addDebug("writing constellation", $constellation->toArray());

        // Build a data structure to send to the server
        $request = array (
                "command" => "update_constellation"
        );

        // Send the query to the server
        $request["constellation"] = $constellation->toArray();
        if (isset($input['savemessage'])) {
            $request["message"] = $input["savemessage"];
        }
        $serverResponse = $this->connect->query($request);

        $response = array ();
        $response["server_debug"] = array ();
        $response["server_debug"]["update"] = $serverResponse;
        if (isset($serverResponse["result"]))
            $response["result"] = $serverResponse["result"];
        if (isset($serverResponse["error"]))
            $response["error"] = $serverResponse["error"];

        if (! is_array($serverResponse)) {
            $this->logger->addDebug("server's response: $serverResponse");
        } else {

            if (isset($serverResponse["constellation"])) {
                $this->logger->addDebug("server's response written constellation", $serverResponse["constellation"]);
            }

            if (isset($serverResponse["result"]) && $serverResponse["result"] == "success" &&
                     isset($serverResponse["constellation"])) {
                $request["command"] = "review_constellation";
                $request["constellation"] = $serverResponse["constellation"];

                // Add reviewer if we have it
                if (isset($input["reviewer"]) && $input["reviewer"] != "") {
                    $reviewer = new \snac\data\User();
                    $reviewer->setUserID($input["reviewer"]);
                    $request["reviewer"] = $reviewer->toArray();
                    $this->logger->addDebug("Sending for review to ".$input["reviewer"], $reviewer->toArray());
                }

                $serverResponse = $this->connect->query($request);
                $response["server_debug"]["review"] = $serverResponse;
                if (isset($serverResponse["result"]))
                    $response["result"] = $serverResponse["result"];
                if (isset($serverResponse["error"]))
                    $response["error"] = $serverResponse["error"];
            }
        }

        return $response;
    }


    /**
     * Save and Unlock Constellation
     *
     * Maps the constellation given on input to a Constellation object, passes that to the server with an
     * update_constellation call.  If successful, it then maps any updates (new ids or version numbers) to the
     * Constellation object and web components from input, and returns the web ui's response (the list of
     * updates that must be made to the web ui GUI).
     *
     * After saving, it also calls to the server to have the constellation's lock dropped from "currently editing"
     * to "locked editing," if the write was successful.
     *
     * @param string[] $input Post/Get inputs from the webui
     * @return string[] The web ui's response to the client (array ready for json_encode)
     */
    public function saveAndUnlockConstellation(&$input) {

        $mapper = new \snac\client\webui\util\ConstellationPostMapper();

        // Get the constellation object
        $constellation = $mapper->serializeToConstellation($input);

        $this->logger->addDebug("writing constellation", $constellation->toArray());

        // Build a data structure to send to the server
        $request = array (
                "command" => "update_constellation"
        );

        // Send the query to the server
        $request["constellation"] = $constellation->toArray();
        if (isset($input['savemessage'])) {
            $request["message"] = $input["savemessage"];
        }
        $serverResponse = $this->connect->query($request);

        $response = array ();
        $response["server_debug"] = array ();
        $response["server_debug"]["update"] = $serverResponse;
        if (isset($serverResponse["result"]))
            $response["result"] = $serverResponse["result"];
        if (isset($serverResponse["error"]))
            $response["error"] = $serverResponse["error"];

        if (! is_array($serverResponse)) {
            $this->logger->addDebug("server's response: $serverResponse");
        } else {

            if (isset($serverResponse["constellation"])) {
                $this->logger->addDebug("server's response written constellation", $serverResponse["constellation"]);
            }

            if (isset($serverResponse["result"]) && $serverResponse["result"] == "success" &&
                    isset($serverResponse["constellation"])) {
                        $request["command"] = "unlock_constellation";
                        $request["constellation"] = $serverResponse["constellation"];
                        $serverResponse = $this->connect->query($request);
                        $response["server_debug"]["unlock"] = $serverResponse;
                        if (isset($serverResponse["result"]))
                            $response["result"] = $serverResponse["result"];
                        if (isset($serverResponse["error"]))
                            $response["error"] = $serverResponse["error"];
                    }
        }

        return $response;
    }


    /**
     * Reassign Constellation
     *
     * Asks the server to reassign the input's constellation to a different user
     *
     * @param string[] $input Post/Get inputs from the webui
     * @return string[] The web ui's response to the client (array ready for json_encode)
     */
    public function reassignConstellation(&$input) {

        $constellation = null;
        if (isset($input["constellationid"]) && isset($input["version"])) {
            $constellation = new \snac\data\Constellation();
            $constellation->setID($input["constellationid"]);
            $constellation->setVersion($input["version"]);
        } else {
            return array( "result" => "failure", "error" => "No constellation or version number");
        }

        $toUser = null;
        if (isset($input["userid"])) {
            $toUser = new \snac\data\User();
            $toUser->setUserID($input["userid"]);
        } else {
            return array( "result" => "failure", "error" => "No user id given");
        }

        $this->logger->addDebug("reassigning constellation", $constellation->toArray());
        $this->logger->addDebug("reassigning to user", $toUser->toArray());

        // Build a data structure to send to the server
        $request = array (
            "command" => "reassign_constellation",
            "constellation" => $constellation->toArray(),
            "to_user" => $toUser->toArray()
        );

        // Send the query to the server
        $serverResponse = $this->connect->query($request);

        $response = array ();
        $response["server_debug"] = array ();
        $response["server_debug"]["unlock"] = $serverResponse;
        if (isset($serverResponse["result"]))
            $response["result"] = $serverResponse["result"];
        if (isset($serverResponse["error"]))
            $response["error"] = $serverResponse["error"];

        return $response;
    }

    /**
     * Unlock Constellation
     *
     * Asks the server to drop the input's constellation lock level from "currently editing" down to
     * "locked editing."
     *
     * @param string[] $input Post/Get inputs from the webui
     * @return string[] The web ui's response to the client (array ready for json_encode)
     */
    public function unlockConstellation(&$input) {

        $constellation = null;
        if (isset($input["constellationid"]) && isset($input["version"])) {
            $constellation = new \snac\data\Constellation();
            $constellation->setID($input["constellationid"]);
            $constellation->setVersion($input["version"]);
        } else if (isset($input["id"]) && isset($input["version"])) {
            $mapper = new \snac\client\webui\util\ConstellationPostMapper();

            // Get the constellation object
            $constellation = $mapper->serializeToConstellation($input);
        } else {
            return array( "result" => "failure", "error" => "No constellation or version number");
        }

        $this->logger->addDebug("unlocking constellation", $constellation->toArray());

        // Build a data structure to send to the server
        $request = array (
                "command" => "unlock_constellation"
        );

        // Send the query to the server
        $request["constellation"] = $constellation->toArray();
        $serverResponse = $this->connect->query($request);

        $response = array ();
        $response["server_debug"] = array ();
        $response["server_debug"]["unlock"] = $serverResponse;
        if (isset($serverResponse["result"]))
            $response["result"] = $serverResponse["result"];
        if (isset($serverResponse["error"]))
            $response["error"] = $serverResponse["error"];

        return $response;
    }

    /**
     * Publish Constellation
     *
     * Requests the server to publish the given constellation.
     *
     * @param string[] $input Post/Get inputs from the webui
     * @return string[] The web ui's response to the client (array ready for json_encode)
     */
    public function publishConstellation(&$input) {
        $constellation = null;
        if (isset($input["constellationid"]) && isset($input["version"])) {
            $constellation = new \snac\data\Constellation();
            $constellation->setID($input["constellationid"]);
            $constellation->setVersion($input["version"]);
        } else if (isset($input["id"]) && isset($input["version"])) {
            $mapper = new \snac\client\webui\util\ConstellationPostMapper();

            // Get the constellation object
            $constellation = $mapper->serializeToConstellation($input);
        } else {
            return array( "result" => "failure", "error" => "No constellation or version number");
        }

        $this->logger->addDebug("publishing constellation", $constellation->toArray());

        // Build a data structure to send to the server
        $request = array (
                "command" => "publish_constellation"
        );

        // Send the query to the server
        $request["constellation"] = $constellation->toArray();
        $serverResponse = $this->connect->query($request);

        $response = array ();
        $response["server_debug"] = array ();
        $response["server_debug"]["publish"] = $serverResponse;
        if (isset($serverResponse["result"]))
            $response["result"] = $serverResponse["result"];
        if (isset($serverResponse["error"]))
            $response["error"] = $serverResponse["error"];

        return $response;
    }


    /**
     * Send Constellation for Review
     *
     * Requests the server to send the given constellation for review.
     *
     * @param string[] $input Post/Get inputs from the webui
     * @return string[] The web ui's response to the client (array ready for json_encode)
     */
    public function sendForReviewConstellation(&$input) {
        $constellation = null;
        if (isset($input["constellationid"]) && isset($input["version"])) {
            $constellation = new \snac\data\Constellation();
            $constellation->setID($input["constellationid"]);
            $constellation->setVersion($input["version"]);
        } else if (isset($input["id"]) && isset($input["version"])) {
            $mapper = new \snac\client\webui\util\ConstellationPostMapper();

            // Get the constellation object
            $constellation = $mapper->serializeToConstellation($input);
        } else {
            return array( "result" => "failure", "error" => "No constellation or version number");
        }



        $this->logger->addDebug("sending constellation for review", $constellation->toArray());

        // Build a data structure to send to the server
        $request = array (
                "command" => "review_constellation"
        );
        
        // Add reviewer if we have it
        if (isset($input["reviewer"]) && $input["reviewer"] != "") {
            $reviewer = new \snac\data\User();
            $reviewer->setUserID($input["reviewer"]);
            $request["reviewer"] = $reviewer->toArray();
            $this->logger->addDebug("Sending for review to ".$input["reviewer"], $reviewer->toArray());
        }

        // Send the query to the server
        $request["constellation"] = $constellation->toArray();
        $serverResponse = $this->connect->query($request);

        $response = array ();
        $response["server_debug"] = array ();
        $response["server_debug"]["review"] = $serverResponse;
        if (isset($serverResponse["result"]))
            $response["result"] = $serverResponse["result"];
        if (isset($serverResponse["error"]))
            $response["error"] = $serverResponse["error"];

        return $response;
    }

    /**
     * Delete Constellation
     *
     * Requests the server to delete the given constellation.
     *
     * @param string[] $input Post/Get inputs from the webui
     * @return string[] The web ui's response to the client (array ready for json_encode)
     */
    public function deleteConstellation(&$input) {
        $constellation = null;
        if (isset($input["constellationid"]) && isset($input["version"])) {
            $constellation = new \snac\data\Constellation();
            $constellation->setID($input["constellationid"]);
            $constellation->setVersion($input["version"]);
        } else if (isset($input["id"]) && isset($input["version"])) {
            $mapper = new \snac\client\webui\util\ConstellationPostMapper();

            // Get the constellation object
            $constellation = $mapper->serializeToConstellation($input);
        } else {
            return array( "result" => "failure", "error" => "No constellation or version number");
        }

        $this->logger->addDebug("deleting constellation", $constellation->toArray());

        // Build a data structure to send to the server
        $request = array (
                "command" => "delete_constellation"
        );

        // Send the query to the server
        $request["constellation"] = $constellation->toArray();
        $serverResponse = $this->connect->query($request);

        $response = array ();
        $response["server_debug"] = array ();
        $response["server_debug"]["publish"] = $serverResponse;
        if (isset($serverResponse["result"]))
            $response["result"] = $serverResponse["result"];
        if (isset($serverResponse["error"]))
            $response["error"] = $serverResponse["error"];

        return $response;
    }

    /**
     * Perform Name Search
     *
     * Perform a name search on the terms given on the input by requesting the results from the server and
     * then returns the JSON-ready associative array of results.
     *
     * @param string[] $input Post/Get inputs from the webui
     * @param boolean $autocomplete optional Whether to do a search using autocomplete or not (default false)
     * @return string[] The web ui's response to the client (array ready for json_encode)
     */
    public function performNameSearch(&$input, $autocomplete=false) {
        if (!isset($input["term"])) {
            return array ("total" => 0, "results" => array());
        }

        if (!isset($input["entity_type"]))
            $input["entity_type"] = "";

        $query = array(
            "command" => "search",
            "term" => $input["term"],
            "entity_type" => $input["entity_type"],
            "start" => isset($input["start"]) ? $input["start"] : 0,
            "count" => isset($input["count"]) ? $input["count"] : 10
        );

        if ($autocomplete) {
            $query["search_type"] = "autocomplete";
        } else if (isset($input["search_type"]) && $input["search_type"] === "advanced") {
            $query["search_type"] = "advanced";
        }

        // Query the server for the elastic search results
        $serverResponse = $this->connect->query($query);

        return $serverResponse;

    }

    /**
     * Query server for relations
     *
     * Asks the server for the relations (in- and out-edges) for the given id or ark
     * in the user input.  Returns the Server response directly, used by Javascript
     * on the client.
     *
     * @param string[] $input Post/Get inputs from the webui
     * @return string[] The web ui's response to the client (array ready for json_encode)
     */
    public function performRelationsQuery(&$input) {
        $query = array();
        if (isset($input["constellationid"]))
            $query["constellationid"] = $input["constellationid"];
        if (isset($input["version"]))
            $query["version"] = $input["version"];
        if (isset($input["arkid"]))
            $query["arkid"] = $input["arkid"];
        $query["command"] = "constellation_read_relations";

        $this->logger->addDebug("Sending query to the server", $query);
        $serverResponse = $this->connect->query($query);
        $this->logger->addDebug("Received server response");
        return $serverResponse;

    }

    /**
     * Perform Resource Search
     *
     * Requests the server to perform a search of resource URLs to display the results.
     *
     * @param string[] $input Post/Get inputs from the webui
     * @return string[] The web ui's response to the client (array ready for json_encode)
     */
    public function performResourceSearch(&$input) {
        if (!isset($input["term"])) {
            return array ("total" => 0, "results" => array());
        }

        // Query the server for the elastic search results
        $serverResponse = $this->connect->query(array(
            "command" => "resource_search",
            "term" => $input["term"]
        ));

        return $serverResponse;

    }

    /**
     * Read Vocabulary Term
     *
     * Asks the server for the controlled vocabulary term information.
     *
     * @param string[] $input Post/Get inputs from the webui
     * @return string[] The server's response with the vocabulary for the given term id
     */
    public function readVocabulary(&$input) {
        if (!isset($input["type"]) || !isset($input["id"])) {
            return array ("result" => "failure");
        }

        $serverResponse = $this->connect->query(array(
            "command" => "read_vocabulary",
            "type" => $input["type"],
            "term_id" => $input["id"]
        ));

        return $serverResponse;
    }

    /**
     * Perform Vocabulary Search
     *
     * Asks the Server to search the controlled vocabulary for the given search terms.  Returns
     * the list of results as a JSON-ready web ui response.
     *
     * @param string[] $input Post/Get inputs from the webui
     * @return string[] The web ui's response to the client (array ready for json_encode)
     */
    public function performVocabularySearch(&$input) {

        $this->logger->addDebug("Requesting Vocabulary");
        // Check what kind of vocabulary is wanted, and ask server for it
        $request = array ();
        $request["command"] = "vocabulary";
        $request["type"] = $input["type"];
        $request["entity_type"] = null;
        if (isset($input["entity_type"]))
            $request["entity_type"] = $input["entity_type"];
        if (isset($request["type"])) {
            if (strpos($request["type"], "ic_") !== false) {
                $this->logger->addDebug("Requesting Sources as Vocabulary List");
                // This is a query into a constellation for "vocabulary"
                if (isset($input["id"]) && isset($input["version"])) {
                    $serverResponse = $this->connect->query(
                            array (
                                    "constellationid" => $input["id"],
                                    "version" => $input["version"],
                                    "command" => "read"
                            ));
                    $this->logger->addDebug("tried to get the constellation with response", $serverResponse);
                    if (isset($serverResponse["constellation"])) {
                        $constellation = new \snac\data\Constellation($serverResponse["constellation"]);
                        $response = array ();
                        $response["results"] = array ();
                        foreach ($constellation->getSources() as $source) {
                            array_push($response["results"],
                                    $source->toArray());
                        }
                        $this->logger->addDebug("created the following response list of sources", $response);
                        return $response;
                    }
                }
            } else if ($request["type"] == "affiliation") {
                // get the snac affiliations
                $serverResponse = $this->connect->query(
                    array(
                        "command" => "admin_institutions"
                    )
                );

                $response = array();
                $response["results"] = array();

                foreach ($serverResponse["constellation"] as $cData) {
                    $constellation = new \snac\data\Constellation($cData);
                    array_push($response["results"],
                        array (
                            "id" => $constellation->getID(),
                            "text" => $constellation->getPreferredNameEntry()->getOriginal()
                        )
                    );
                }

                // Give the editing list back in alphabetical order
                usort($response["results"],
                        function ($a, $b) {
                            return $a['text'] <=> $b['text'];
                        });

                return $response;
            } else {
                $this->logger->addDebug("Requesting Controlled Vocabulary List");
                // This is a strict query for a controlled vocabulary term
                $queryString = "";
                if (isset($input["q"]))
                    $queryString = $input["q"];
                $request["query_string"] = $queryString;
                if (isset($input["count"]))
                    $request["count"] = $input["count"];

                // Send the query to the server
                $serverResponse = $this->connect->query($request);

                if (!isset($serverResponse["results"]))
                    return $serverResponse;

                if (isset($input["format"]) && $input["format"] == "term") {
                    // keep the results as normal Term elements
                } else {
                    $results = $serverResponse["results"];
                    $serverResponse["results"] = array();

                    foreach ($results as $k => $v) {
                        $serverResponse["results"][$k]["id"] = $v["id"];

                        if (isset($v["name"])) {
                            // This is a geoplace term
                            $addendum = "";
                            if ($v["administrationCode"] != null && $v["countryCode"] != null) {
                                $addendum = " (".$v["administrationCode"] . ", " . $v["countryCode"].")";
                            } else if ($v["administrationCode"] != null) {
                                $addendum = "(".$v["administrationCode"].")";
                            } else if ($v["countryCode"] != null) {
                                $addendum = "(".$v["countryCode"].")";
                            }
                            $serverResponse["results"][$k]["value"] = $v["name"] . $addendum;
                        } else {
                            // This is a controlled vocab term
                            $serverResponse["results"][$k]["value"] = $v["term"];
                        }

                        $serverResponse["results"][$k]["text"] = $serverResponse["results"][$k]["value"];
                    }
                }

                $this->logger->addDebug("Sending response back to client", $serverResponse);
                    // Send the response back to the web client
                return $serverResponse;
            }
        }

        return array ();
    }

    public function performUserSearch(&$input) {
        $this->logger->addDebug("Searching users");

        $request = array ();
        $request["command"] = "search_users";
        // This is a strict query for a controlled vocabulary term
        $queryString = "";
        if (isset($input["q"]))
            $queryString = $input["q"];
        $request["query_string"] = $queryString;
        if (isset($input["count"]))
            $request["count"] = $input["count"];
        if (isset($input["role"]))
            $request["role"] = $input["role"];

        // Send the query to the server
        $serverResponse = $this->connect->query($request);

        if (!isset($serverResponse["results"]))
            return $serverResponse;

        if (isset($input["format"]) && $input["format"] == "term") {
            // keep the results as normal Term elements
        } else {
            $results = $serverResponse["results"];
            $serverResponse["results"] = array();

            foreach ($results as $k => $v) {
                $serverResponse["results"][$k]["id"] = $v["userid"];
                $serverResponse["results"][$k]["value"] = $v["fullName"] ." (".$v["userName"].")";
                $serverResponse["results"][$k]["text"] = $serverResponse["results"][$k]["value"];
            }
        }

        $this->logger->addDebug("Sending response back to client", $serverResponse);
            // Send the response back to the web client
        return $serverResponse;
    }

    /**
     * Save Vocabulary Term
     *
     * Asks the server to update the controlled vocabulary term.
     *
     * @param string[] $input Post/Get inputs from the webui
     * @param \snac\data\User $user The current user object
     * @return string[] The web ui's response to the client (array ready for json_encode)
     */
    public function saveVocabularyTerm(&$input, &$user) {

        // Build a data structure to send to the server
        $request = array("command"=>"update_vocabulary");

        $term = null;

        if ($input["type"] === "geo_term") {
            // Geographic Term
            $term = new \snac\data\GeoTerm();
            $term->setID($input["id"]);
            $term->setURI($input["uri"]);
            $term->setName($input["name"]);
            $term->setAdministrationCode($input["administrationCode"]);
            $term->setCountryCode($input["countryCode"]);
            $term->setLatitude($input["latitude"]);
            $term->setLongitude($input["longitude"]);
            $request["type"] = "geo_term";
        } else {
            // Standard Term object
            $term = new \snac\data\Term();
            $term->setType($input["type"]);
            $term->setID($input["id"]);
            $term->setURI($input["uri"]);
            $term->setDescription($input["description"]);
            $term->setTerm($input["term"]);
            $request["type"] = "term";
        }

        $request["term"] = $term->toArray();

        // Send the query to the server
        $serverResponse = $this->connect->query($request);

        $response = array();
        $response["server_debug"] = $serverResponse;

        if (!is_array($serverResponse)) {
            $this->logger->addDebug("server's response: $serverResponse");
        } else {
            if (isset($serverResponse["result"]))
                $response["result"] = $serverResponse["result"];
            if (isset($serverResponse["error"])) {
                $response["error"] = $serverResponse["error"];
            }
        }

        return $response;
    }

    /**
     * Create User
     *
     * Takes the Google OAuth2 user information and token and loads it into a SNAC User object.
     *
     * @param \League\OAuth2\Client\Provider\GoogleUser $googleUser User from Google OAuth Connection
     * @param \League\OAuth2\Client\Token\AccessToken $googleToken The access token
     * @return \snac\data\User SNAC User object
     */
    public function createUser($googleUser, $googleToken) {
        $user = new \snac\data\User();
        $avatar = $googleUser->getAvatar();
        $avatarSmall = null;
        $avatarLarge = null;
        if ($avatar != null) {
            $avatar = str_replace("?sz=50", "", $avatar);
            $avatarSmall = $avatar . "?sz=20";
            $avatarLarge = $avatar . "?sz=250";
        }
        $user->setAvatar($avatar);
        $user->setAvatarSmall($avatarSmall);
        $user->setAvatarLarge($avatarLarge);
        $user->setUserName($googleUser->getEmail());
        $user->setEmail($googleUser->getEmail());
        $user->setFirstName($googleUser->getFirstName());
        $user->setFullName($googleUser->getName());
        $user->setLastName($googleUser->getLastName());
        $token = array (
                "access_token" => $googleToken->getToken(),
                "expires" => $googleToken->getExpires()
        );
        $user->setToken($token);

        return $user;
    }


    /**
     * Simplify a Constellation
     *
     * Takes the given constellation and modifies it to make a simpler constellation to send the
     * templating engine.  This includes things like setting the preferred name, etc.
     *
     * @param \snac\data\Constellation $constellation The Constellation to modify
     * @return boolean True if anything was changed, false otherwise
     */
    protected function simplifyConstellation(&$constellation) {
        // Set the preferred name entry from the list (if applicable)
        $constellation->setPreferredNameEntry($constellation->getPreferredNameEntry());
        // Remove all name entries but the preferred one
        $constellation->setNameEntries(array($constellation->getPreferredNameEntry()));


        return true;
    }
}<|MERGE_RESOLUTION|>--- conflicted
+++ resolved
@@ -292,7 +292,6 @@
      */
     public function displayViewPage(&$input, &$display) {
         $message = null;
-<<<<<<< HEAD
         $serverResponse = $this->getConstellation($input, $display);
         if (isset($serverResponse["constellation"])) {
             if (isset($serverResponse["constellation"]["dataType"])) {
@@ -440,145 +439,6 @@
                     "holdings" => $holdings,
                     "editingUser" => $editingUser)
             ));
-=======
-        $serverResponse = $this->getConstellation($input, $display);
-        if (isset($serverResponse["constellation"])) {
-            if (isset($serverResponse["constellation"]["dataType"])) {
-                // We have only ONE constellation, so display
-
-                $display->setTemplate("view_page");
-                $constellation = $serverResponse["constellation"];
-                $editingUser = null;
-                if (isset($serverResponse["editing_user"]))
-                    $editingUser = $serverResponse["editing_user"];
-
-                if (\snac\Config::$DEBUG_MODE == true) {
-                    $display->addDebugData("constellationSource", json_encode($serverResponse["constellation"], JSON_PRETTY_PRINT));
-                    $display->addDebugData("serverResponse", json_encode($serverResponse, JSON_PRETTY_PRINT));
-                }
-
-                $this->logger->addDebug("Getting Holding institution information from the resource relations");
-                $c = new \snac\data\Constellation($constellation);
-                $holdings = array();
-                foreach ($c->getResourceRelations() as $resourceRel) {
-                    if ($resourceRel->getResource() !== null && $resourceRel->getResource()->getRepository() != null) {
-                        $repo = $resourceRel->getResource()->getRepository();
-                        $holdings[$repo->getID()] = array(
-                            "name" => $repo->getPreferredNameEntry()->getOriginal()
-                        );
-                        foreach ($repo->getPlaces() as $place) {
-                            if ($place->getGeoTerm() != null) {
-                                $holdings[$repo->getID()]["latitude"] = $place->getGeoTerm()->getLatitude();
-                                $holdings[$repo->getID()]["longitude"] = $place->getGeoTerm()->getLongitude();
-                            }
-                        }
-                    }
-                }
-                // Sort the holding institutions alphabetically
-                usort($holdings, function($a, $b) {
-                    return $a["name"] <=> $b["name"];
-                });
-
-                // Check for a redirect
-                if ($serverResponse["result"] == "success-notice") {
-                    $message = $serverResponse["message"];
-                }
-
-                $this->logger->addDebug("Setting constellation data into the page template");
-
-                $display->setData(array_merge(
-                    $constellation,
-                    array(
-                        "preview"=> (isset($input["preview"])) ? true : false,
-                        "message" => $message,
-                        "holdings" => $holdings,
-                        "editingUser" => $editingUser)
-                    )
-                );
-            } else {
-                // We have multiple constellations, so redirect to split page
-                $this->displaySplitChoicePage($serverResponse, $display);
-            }
->>>>>>> f0c56742
-        } else {
-            $this->logger->addDebug("Error page being drawn");
-            $this->drawErrorPage($serverResponse, $display);
-        }
-    }
-
-<<<<<<< HEAD
-=======
-    /**
-     * Display Split Choice Page
-     *
-     * Loads the display with the split choice page.  This page is used when there are multiple
-     * Constellations returned by the server for any given single id/ark.  The user in that case
-     * must choose which Constellation to view.
-     *
-     * @param string[] $serverResponse The server response (associative array) containing multiple constellations
-     * @param \snac\client\webui\display\Display $display The display object for page creation
-     */
-    public function displaySplitChoicePage(&$serverResponse, &$display) {
-        $display->setTemplate("split_choice_page");
-
-        // Check for a mesage
-        if ($serverResponse["result"] == "success-notice") {
-            $message = $serverResponse["message"];
-        }
-
-        $this->logger->addDebug("Setting constellation data into the page template");
-
-        $display->setData(
-            array(
-                "constellations" => $serverResponse["constellation"],
-                "message" => $message
-            )
-        );
-    }
-
-
->>>>>>> f0c56742
-    /**
-     * Display MaybeSame List Page
-     *
-     * Fills the display object with the maybe-same list page.  If the user has permission
-     * and the server says that the constellations are mergeable, it will also add merge buttons.
-     *
-     * @param string[] $input Post/Get inputs from the webui
-     * @param \snac\client\webui\display\Display $display The display object for page creation
-     */
-    public function displayMaybeSameListPage(&$input, &$display) {
-
-        $query = array(
-            "command" => "constellation_list_maybesame",
-            "constellationid" => $input["constellationid"]
-        );
-        $this->logger->addDebug("Sending query to the server", $query);
-        $serverResponse = $this->connect->query($query);
-        $this->logger->addDebug("Received server response", array($serverResponse));
-        if (isset($serverResponse["constellation"])) {
-<<<<<<< HEAD
-            $display->setTemplate("maybesame_list_page");
-            $displayData = array(
-                "constellation" => $serverResponse["constellation"],
-                "mergeable" => $serverResponse["mergeable"]
-            );
-            if (isset($serverResponse["maybe_same"])) {
-                $displayData["maybeSameList"] = $serverResponse["maybe_same"];
-            }
-=======
-            $editingUser = null;
-            if (isset($serverResponse["editing_user"]))
-                $editingUser = $serverResponse["editing_user"];
-
-            $display->setTemplate("detailed_view_page");
-
-            $constellation = $serverResponse["constellation"];
->>>>>>> f0c56742
-            if (\snac\Config::$DEBUG_MODE == true) {
-                $display->addDebugData("serverResponse", json_encode($serverResponse, JSON_PRETTY_PRINT));
-            }
-            $display->setData($displayData);
         } else {
             $this->logger->addDebug("Error page being drawn");
             $this->drawErrorPage($serverResponse, $display);
@@ -621,7 +481,7 @@
             $this->drawErrorPage($serverResponse, $display);
         }
     }
-    
+
     /**
      * Display Constellation History Page
      *
@@ -706,7 +566,6 @@
                 $this->drawErrorPage($serverResponse, $display);
             }
         }
-<<<<<<< HEAD
     }
 
     /**
@@ -760,11 +619,6 @@
             }
         }
     }
-=======
-
-    }
-
->>>>>>> f0c56742
     /**
      * Cancel a merge
      *
