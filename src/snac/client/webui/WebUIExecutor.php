--- conflicted
+++ resolved
@@ -368,24 +368,15 @@
         }
     }
 
-<<<<<<< HEAD
-
     /**
      * Display MaybeSame List Page
      *
      * Fills the display object with the maybe-same list page.  If the user has permission
      * and the server says that the constellations are mergeable, it will also add merge buttons.
-=======
-    /**
-     * Display Constellation History Page
-     *
-     * Loads the version history page for a given constellation input into the display.
->>>>>>> 5a2fa206
      *
      * @param string[] $input Post/Get inputs from the webui
      * @param \snac\client\webui\display\Display $display The display object for page creation
      */
-<<<<<<< HEAD
     public function displayMaybeSameListPage(&$input, &$display) {
 
         $query = array(
@@ -414,8 +405,14 @@
         }
     }
     
-=======
->>>>>>> 5a2fa206
+    /**
+     * Display Constellation History Page
+     *
+     * Loads the version history page for a given constellation input into the display.
+     *
+     * @param string[] $input Post/Get inputs from the webui
+     * @param \snac\client\webui\display\Display $display The display object for page creation
+     */
     public function displayHistoryPage(&$input, &$display) {
         $query = array();
         if (isset($input["constellationid"]))
@@ -1961,17 +1958,11 @@
     }
 
     /**
-<<<<<<< HEAD
      * Query server for relations
      *
      * Asks the server for the relations (in- and out-edges) for the given id or ark
      * in the user input.  Returns the Server response directly, used by Javascript
      * on the client.
-=======
-     * Perform Relations Query 
-     *
-     * Requests the server to read Constellation Relations for a given constellation. 
->>>>>>> 5a2fa206
      *
      * @param string[] $input Post/Get inputs from the webui
      * @return string[] The web ui's response to the client (array ready for json_encode)
