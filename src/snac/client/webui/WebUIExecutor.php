--- conflicted
+++ resolved
@@ -243,24 +243,15 @@
         $message = null;
         $serverResponse = $this->getConstellation($input, $display);
         if (isset($serverResponse["constellation"])) {
-<<<<<<< HEAD
             if (isset($serverResponse["constellation"]["dataType"])) {
                 // We have only ONE constellation, so display
-=======
-            $display->setTemplate("view_page");
-            $constellation = $serverResponse["constellation"];
-            $editingUser = null;
-            if (isset($serverResponse["editing_user"]))
-                $editingUser = $serverResponse["editing_user"];
-
-            if (\snac\Config::$DEBUG_MODE == true) {
-                $display->addDebugData("constellationSource", json_encode($serverResponse["constellation"], JSON_PRETTY_PRINT));
-                $display->addDebugData("serverResponse", json_encode($serverResponse, JSON_PRETTY_PRINT));
-            }
->>>>>>> e806b097
 
                 $display->setTemplate("view_page");
                 $constellation = $serverResponse["constellation"];
+                $editingUser = null;
+                if (isset($serverResponse["editing_user"]))
+                    $editingUser = $serverResponse["editing_user"];
+
                 if (\snac\Config::$DEBUG_MODE == true) {
                     $display->addDebugData("constellationSource", json_encode($serverResponse["constellation"], JSON_PRETTY_PRINT));
                     $display->addDebugData("serverResponse", json_encode($serverResponse, JSON_PRETTY_PRINT));
@@ -293,7 +284,6 @@
                     $message = $serverResponse["message"];
                 }
 
-<<<<<<< HEAD
                 $this->logger->addDebug("Setting constellation data into the page template");
 
                 $display->setData(array_merge(
@@ -301,23 +291,14 @@
                     array(
                         "preview"=> (isset($input["preview"])) ? true : false,
                         "message" => $message,
-                        "holdings" => $holdings)
+                        "holdings" => $holdings,
+                        "editingUser" => $editingUser)
                     )
                 );
             } else {
                 // We have multiple constellations, so redirect to split page
                 $this->displaySplitChoicePage($serverResponse, $display);
             }
-=======
-            $display->setData(array_merge(
-                $constellation,
-                array(
-                    "preview"=> (isset($input["preview"])) ? true : false,
-                    "holdings" => $holdings,
-                    "editingUser" => $editingUser)
-                )
-            );
->>>>>>> e806b097
         } else {
             $this->logger->addDebug("Error page being drawn");
             $this->drawErrorPage($serverResponse, $display);
