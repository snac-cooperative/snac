--- conflicted
+++ resolved
@@ -1982,11 +1982,7 @@
 
                 // /resources
                 if (!isset($resourceID)) {
-<<<<<<< HEAD
-                    $display->setData(array("title"=> "Search for a Resource", "cart" => $_SESSION['cart'] ?? ''));
-=======
-                    $display->setData(array("title"=> "Search for a Resource"));
->>>>>>> 236f49be
+                    $display->setData(array("title"=> "Search for a Resource", "cart" => $_SESSION['cart'] ?? ''))
                     $display->setTemplate("resources/search");
                     break;
                 }
@@ -2001,6 +1997,7 @@
                 if (isset($response, $response["resource"])) {
                     $display->setData(array("title"=> "View Resource",
                                             "resource" => $response["resource"],
+                                   
                                             "related_constellations" => $response["related_constellations"]));
                     $display->setTemplate("resources/view");
                 } else {
