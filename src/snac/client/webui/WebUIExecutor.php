<?php
/**
 * Web Interface Executor Class File
 *
 * Contains the WebUIExector class that performs all the tasks for the Web UI
 *
 * @author Robbie Hott
 * @license http://opensource.org/licenses/BSD-3-Clause BSD 3-Clause
 * @copyright 2015 the Rector and Visitors of the University of Virginia, and
 *            the Regents of the University of California
 */
namespace snac\client\webui;

use \snac\client\util\ServerConnect as ServerConnect;

/**
 * WebUIExecutor Class
 *
 * Contains functions that the WebUI's workflow engine needs to complete its work.
 *
 * @author Robbie Hott
 */
class WebUIExecutor {

    /**
     * @var \snac\client\util\ServerConnect $connect Connection to the server
     */
    private $connect = null;

    /**
     * @var \snac\data\User $user The user in the current session
     */
    private $user = null;

    /**
     * @var boolean[] $permissions Associative array of permissions for this user
     */
    private $permissions = null;

    /**
     * @var \Monolog\Logger $logger Logger for this server
     */
    private $logger = null;

    /**
     * Constructor
     *
     * @param \snac\data\User|null $user The current user object
     */
    public function __construct(&$user = null) {
        global $log;

        $this->permissions = array();

        // set up server connection
        $this->connect = new ServerConnect($user);
        $this->user = $user;

        // create a log channel
        $this->logger = new \Monolog\Logger('WebUIExec');
        $this->logger->pushHandler($log);

        return;
    }

    /**
     * Set User
     *
     * Set the user object to use when connecting with the Server
     *
     * @param \snac\data\User|null $user User object
     */
    public function setUser(&$user = null) {
        $this->connect->setUser($user);
        $this->user = $user;
    }

    /**
     * Set User Permissions Data
     *
     * Sets the permissions bitfield (as an associative array) for the user connected
     * to this session.  To maintain compatibility with Twig and other client-side scripts,
     * permission/privilege labels must have spaces and special characters removed.
     *
     * @param boolean[] $data Associative array of Permission to boolean flag
     */
    public function setPermissionData($data) {
        $this->permissions = $data;
    }



    /**
     * Display Edit Page
     *
     * Fills the display object with the edit page for a given user.
     *
     * @param string[] $input Post/Get inputs from the webui
     * @param \snac\client\webui\display\Display $display The display object for page creation
     */
    public function displayEditPage(&$input, &$display) {
        $query = $input;
        $constellation = null;
        // If they are asking for a part and they haven't been given a constellation ID (new page), then let them through anyway
        if ($input["command"] == "edit_part" && isset($input["part"]) && (!isset($input["constellationid"]) || $input["constellationid"] == '') ) {
            $c = new \snac\data\Constellation();
            $constellation = $c->toArray();
        } else {
            $this->logger->addDebug("Sending query to the server", $query);
            $serverResponse = $this->connect->query($query);
            $this->logger->addDebug("Received server response", array($serverResponse));
            if (isset($serverResponse["constellation"]))
                $constellation = $serverResponse["constellation"];
        }

        if ($constellation != null) {
            if ($input["command"] == "edit_part" && isset($input["part"]))
                $display->setTemplate("edit_tabs/".$input["part"]);
            else
                $display->setTemplate("edit_page");
            if (\snac\Config::$DEBUG_MODE == true) {
                $display->addDebugData("constellationSource", json_encode($constellation, JSON_PRETTY_PRINT));
                if (isset($serverResponse))
                    $display->addDebugData("serverResponse", json_encode($serverResponse, JSON_PRETTY_PRINT));
            }
            $this->logger->addDebug("Setting constellation data into the page template");
            $display->setData($constellation);
        } else {
                $this->logger->addDebug("Error page being drawn");
                $this->drawErrorPage($serverResponse, $display);
        }
    }

    /**
     * Display New Simple Page
     *
     * Creates a blank "new constellation" simple edit page and loads it into the display.
     *
     * @param \snac\client\webui\display\Display $display The display object for page creation
     */
    public function displayNewPage(&$display) {
        $display->setTemplate("new_constellation_page");
        $constellation = new \snac\data\Constellation();
        $constellation->setOperation(\snac\data\Constellation::$OPERATION_INSERT);
        $constellation->addNameEntry(new \snac\data\NameEntry());
        if (\snac\Config::$DEBUG_MODE == true) {
            $display->addDebugData("constellationSource", json_encode($constellation, JSON_PRETTY_PRINT));
        }
        $this->logger->addDebug("Setting constellation data into the page template");
        $display->setData($constellation);
    }

    /**
     * Display New Edit Page
     *
     * Fills the display object with the edit page for a given user, using a constellation from the input
     * rather than from the database
     *
     * @param string[] $input Post/Get inputs from the webui
     * @param \snac\client\webui\display\Display $display The display object for page creation
     */
     public function displayNewEditPage(&$input, &$display) {
         $mapper = new \snac\client\webui\util\ConstellationPostMapper();
         $mapper->allowTermLookup();

         // Get the constellation object
         $constellation = $mapper->serializeToConstellation($input);
         $this->logger->addDebug("Setting NEW constellation data", $constellation->toArray());

         $display->setTemplate("edit_page");
         if (\snac\Config::$DEBUG_MODE == true) {
             $display->addDebugData("constellationSource", json_encode($constellation, JSON_PRETTY_PRINT));
         }
         $this->logger->addDebug("Setting constellation data into the page template");
         $display->setData($constellation);
    }

    /**
     * Get Constellation
     *
     * Query the server to read a full Constellation object.
     *
     * @param string[] $input Post/Get inputs from the webui
     * @param \snac\client\webui\display\Display $display The display object for page creation
     * @return string[] The response from the server. It is a json_decode'ed response from curl.
     */
    protected function getConstellation(&$input, &$display) {
        $query = array();
        if (isset($input["constellationid"]))
            $query["constellationid"] = $input["constellationid"];
        if (isset($input["version"]))
            $query["version"] = $input["version"];
        if (isset($input["arkid"]))
            $query["arkid"] = $input["arkid"];
        $query["command"] = "read";

        $this->logger->addDebug("Sending query to the server", $query);
        $serverResponse = $this->connect->query($query);
        $this->logger->addDebug("Received server response");
        return $serverResponse;
    }

    /**
    * Display Search Page
    *
    * Loads the search page for a given query input into the display.
    *
    * @param string[] $input Post/Get inputs from the webui
    * @param \snac\client\webui\display\Display $display The display object for page creation
    */
    public function displaySearchPage(&$input, &$display) {
        if (!isset($input["term"]))
            $input["term"] = "";

        if (!isset($input["entity_type"]))
            $input["entity_type"] = "";

        if (isset($input["q"])) {
            $input["term"] = $input["q"];
        }
        $results = $this->performNameSearch($input);
        if (isset($results["results"])) {
            $results["query"] = $input["term"];
            $results["entityType"] = $input["entity_type"];
            $results["searchType"] = $results["search_type"];
            $display->setTemplate("search_page");
            $display->setData($results);
        } else {
            $this->logger->addDebug("Error page being drawn");
            $this->drawErrorPage($results, $display);
        }
    }

    /**
     * Display View Page
     *
     * Loads the view page for a given constellation input into the display.
     *
     * @param string[] $input Post/Get inputs from the webui
     * @param \snac\client\webui\display\Display $display The display object for page creation
     */
    public function displayViewPage(&$input, &$display) {
        $message = null;
        $serverResponse = $this->getConstellation($input, $display);
        if (isset($serverResponse["constellation"])) {
            if (isset($serverResponse["constellation"]["dataType"])) {
                // We have only ONE constellation, so display

                $display->setTemplate("view_page");
                $constellation = $serverResponse["constellation"];
                if (\snac\Config::$DEBUG_MODE == true) {
                    $display->addDebugData("constellationSource", json_encode($serverResponse["constellation"], JSON_PRETTY_PRINT));
                    $display->addDebugData("serverResponse", json_encode($serverResponse, JSON_PRETTY_PRINT));
                }

                $this->logger->addDebug("Getting Holding institution information from the resource relations");
                $c = new \snac\data\Constellation($constellation);
                $holdings = array();
                foreach ($c->getResourceRelations() as $resourceRel) {
                    if ($resourceRel->getResource() !== null && $resourceRel->getResource()->getRepository() != null) {
                        $repo = $resourceRel->getResource()->getRepository();
                        $holdings[$repo->getID()] = array(
                            "name" => $repo->getPreferredNameEntry()->getOriginal()
                        );
                        foreach ($repo->getPlaces() as $place) {
                            if ($place->getGeoTerm() != null) {
                                $holdings[$repo->getID()]["latitude"] = $place->getGeoTerm()->getLatitude();
                                $holdings[$repo->getID()]["longitude"] = $place->getGeoTerm()->getLongitude();
                            }
                        }
                    }
                }
                // Sort the holding institutions alphabetically
                usort($holdings, function($a, $b) {
                    return $a["name"] <=> $b["name"];
                });

                // Check for a redirect
                if ($serverResponse["result"] == "success-notice") {
                    $message = $serverResponse["message"];
                }

                $this->logger->addDebug("Setting constellation data into the page template");

                $display->setData(array_merge(
                    $constellation,
                    array(
                        "preview"=> (isset($input["preview"])) ? true : false,
                        "message" => $message,
                        "holdings" => $holdings)
                    )
                );
            } else {
                // We have multiple constellations, so redirect to split page
                $this->displaySplitChoicePage($serverResponse, $display);
            }
        } else {
            $this->logger->addDebug("Error page being drawn");
            $this->drawErrorPage($serverResponse, $display);
        }
    }

    /**
     * Display Split Choice Page
     *
     * Loads the display with the split choice page.  This page is used when there are multiple
     * Constellations returned by the server for any given single id/ark.  The user in that case
     * must choose which Constellation to view.
     *
     * @param string[] $serverResponse The server response (associative array) containing multiple constellations
     * @param \snac\client\webui\display\Display $display The display object for page creation
     */
    public function displaySplitChoicePage(&$serverResponse, &$display) {
        $display->setTemplate("split_choice_page");

        // Check for a mesage
        if ($serverResponse["result"] == "success-notice") {
            $message = $serverResponse["message"];
        }

        $this->logger->addDebug("Setting constellation data into the page template");

        $display->setData(
            array(
                "constellations" => $serverResponse["constellation"],
                "message" => $message
            )
        );
    }


    /**
     * Display Detailed View Page
     *
     * Loads the detailed view page for a given constellation input into the display.
     *
     * @param string[] $input Post/Get inputs from the webui
     * @param \snac\client\webui\display\Display $display The display object for page creation
     */
    public function displayDetailedViewPage(&$input, &$display) {
        $serverResponse = $this->getConstellation($input, $display);
        if (isset($serverResponse["constellation"])) {
            $display->setTemplate("detailed_view_page");
            $constellation = $serverResponse["constellation"];
            if (\snac\Config::$DEBUG_MODE == true) {
                $display->addDebugData("constellationSource", json_encode($serverResponse["constellation"], JSON_PRETTY_PRINT));
                $display->addDebugData("serverResponse", json_encode($serverResponse, JSON_PRETTY_PRINT));
            }
            $this->logger->addDebug("Setting constellation data into the page template");
            $display->setData(array_merge($constellation,
            array("preview"=> (isset($input["preview"])) ? true : false)));
        } else {
            $this->logger->addDebug("Error page being drawn");
            $this->drawErrorPage($serverResponse, $display);
        }
    }

<<<<<<< HEAD

    /**
     * Display MaybeSame List Page
     *
     * Fills the display object with the maybe-same list page.  If the user has permission
     * and the server says that the constellations are mergeable, it will also add merge buttons.
     *
     * @param string[] $input Post/Get inputs from the webui
     * @param \snac\client\webui\display\Display $display The display object for page creation
     */
    public function displayMaybeSameListPage(&$input, &$display) {

        $query = array(
            "command" => "constellation_list_maybesame",
            "constellationid" => $input["constellationid"]
        );
        $this->logger->addDebug("Sending query to the server", $query);
        $serverResponse = $this->connect->query($query);
        $this->logger->addDebug("Received server response", array($serverResponse));
        if (isset($serverResponse["constellation"])) {
            $display->setTemplate("maybesame_list_page");
            $displayData = array(
                "constellation" => $serverResponse["constellation"],
                "mergeable" => $serverResponse["mergeable"]
            );
            if (isset($serverResponse["maybe_same"])) {
                $displayData["maybeSameList"] = $serverResponse["maybe_same"];
            }
            if (\snac\Config::$DEBUG_MODE == true) {
                $display->addDebugData("serverResponse", json_encode($serverResponse, JSON_PRETTY_PRINT));
            }
            $display->setData($displayData);
=======
    public function displayHistoryPage(&$input, &$display) {
        $query = array();
        if (isset($input["constellationid"]))
            $query["constellationid"] = $input["constellationid"];
        if (isset($input["version"]))
            $query["version"] = $input["version"];
        if (isset($input["arkid"]))
            $query["arkid"] = $input["arkid"];
        $query["command"] = "constellation_history";

        $serverResponse = $this->connect->query($query);

        if (isset($serverResponse["constellation"])) {
            $display->setTemplate("history_page");
            if (\snac\Config::$DEBUG_MODE == true) {
                $display->addDebugData("serverResponse", json_encode($serverResponse, JSON_PRETTY_PRINT));
            }
            $this->logger->addDebug("Setting constellation data into the page template");
            $display->setData($serverResponse);
>>>>>>> afb0f39a
        } else {
            $this->logger->addDebug("Error page being drawn");
            $this->drawErrorPage($serverResponse, $display);
        }
    }

<<<<<<< HEAD
    /**
     * Process a Merge
     *
     * Takes the merged input data from the merge page, converts the merged Constellation into a
     * Constellation object and asks the server to perform the merge.  If the merge is successful,
     * this method will load the new (merged) Constellation into the detailed view template for
     * display to the user.
     *
     * @param string[] $input Post/Get inputs from the webui
     * @param \snac\client\webui\display\Display $display The display object for page creation
     */
    public function processMerge(&$input, &$display) {
        // All the information should come VIA post to build the preview
        $mapper = new \snac\client\webui\util\ConstellationPostMapper();
        $mapper->allowTermLookup();
        $mapper->mapAsNewConstellation();

        // Serialize constellation object
        $constellation = $mapper->serializeToConstellation($input);

        if ($constellation != null && isset($input["constellationid1"]) && isset($input["constellationid2"])) {
            // Ask the server to do the merge
            $query = [
                "command" => "constellation_merge",
                "constellationid1" => $input["constellationid1"],
                "constellationid2" => $input["constellationid2"],
                "constellation" => $constellation->toArray()
            ];
            $this->logger->addDebug("Asking server to do the merge");
            $serverResponse = $this->connect->query($query);
            $this->logger->addDebug("Received server response", array($serverResponse));

            if (isset($serverResponse["constellation"])) {
                $display->setTemplate("detailed_view_page");
                if (\snac\Config::$DEBUG_MODE == true) {
                    $display->addDebugData("constellationSource", json_encode($serverResponse["constellation"], JSON_PRETTY_PRINT));
                    $display->addDebugData("serverResponse", json_encode($serverResponse, JSON_PRETTY_PRINT));
                }

                // Since this was just merged, it is currently editable
                $serverResponse["constellation"]["status"] = "editable";

                $this->logger->addDebug("Setting constellation data into the page template");
                $display->setData($serverResponse["constellation"]);
            } else {
                $this->logger->addDebug("Error page being drawn");
                $this->drawErrorPage($serverResponse, $display);
            }
        }

    }

    /**
     * Cancel a merge
     *
     * Tries to cancel a merge by asking the server to unlock both of the Constellations
     * originally locked for the merge.  If successful, then returns JSON response to the client.
     *
     * @param string[] $input Post/Get inputs from the webui
     * @return string[] The web ui's response to the client (array ready for json_encode)
     */
    public function cancelMerge(&$input) {
        $request1 = array (
            "constellationid" => $input["constellationid1"],
            "version" => $input["version1"]
        );
        $response1 = $this->unlockConstellation($request1);

        $request2 = array (
            "constellationid" => $input["constellationid2"],
            "version" => $input["version2"]
        );
        $response2 = $this->unlockConstellation($request2);

        $response = array();

        $response["server_debug"] = array();
        $response["server_debug"]["unlock1"] = $response1;
        $response["server_debug"]["unlock2"] = $response2;
        if (isset($response1["error"]))
            $response["error"] = $response1["error"];
        if (isset($response2["error"]))
            $response["error"] = $response2["error"];

        if (!isset($response1["error"]) && !isset($response2["error"])) {
            // successfully unlocked both constellations
            $response["result"] = "success";
        } else {
            $response["result"] = "failure";
        }
        return $response;
    }

    /**
     * Display MaybeSame Diff Page
     *
     * Fills the display object with the maybe-same diff page.  If the user has permission
     * and the server says that the constellations are mergeable, it will also add merge functionality.
     *
     * @param string[] $input Post/Get inputs from the webui
     * @param \snac\client\webui\display\Display $display The display object for page creation
     * @param boolean $forMerge optional Whether or not this display should include merging, default is false
     */
    public function displayMaybeSameDiffPage(&$input, &$display, $forMerge=false) {

        $command = "constellation_diff";
        if ($forMerge)
            $command = "constellation_diff_merge";

        $query = array(
            "command" => $command,
            "constellationid1" => $input["constellationid1"],
            "constellationid2" => $input["constellationid2"]
        );
        $this->logger->addDebug("Sending query to the server", $query);
        $serverResponse = $this->connect->query($query);
        $this->logger->addDebug("Received server response", array($serverResponse));
        if (isset($serverResponse["intersection"])) {
            if ($forMerge === false || ($forMerge === true && $serverResponse["mergeable"] === true)) {
                // Can only merge if the webUI has requested diff to merge (forMerge) and
                // the server says these two are mergeable
                $merging = $forMerge && $serverResponse["mergeable"];
                $mergeable = $serverResponse["mergeable"];

                $display->setTemplate("maybesame_diff_page");
                $displayData = array(
                    "constellation1" => $serverResponse["constellation1"],
                    "constellation2" => $serverResponse["constellation2"],
                    "intersection" => $serverResponse["intersection"],
                    "mergeable" => $mergeable,
                    "merging" => $merging
                );
                if (\snac\Config::$DEBUG_MODE == true) {
                    $display->addDebugData("serverResponse", json_encode($serverResponse, JSON_PRETTY_PRINT));
                }
                $display->setData($displayData);
            } else {
                // We were able to do the diff, the user wanted to merge, but the server told us we couldn't merge
                $this->drawErrorPage(["error" => ["type" => "Constellation Merge Error", "message"=> "Could not open both Constellations for editing to perform a merge."]], $display);
            }
        } else {
            $this->logger->addDebug("Error page being drawn");
            $this->drawErrorPage($serverResponse, $display);
        }
    }
=======
>>>>>>> afb0f39a

    /**
     * Start SNAC Session
     *
     * Calls to the server to start a new user's session
     *
     * @return boolean true on success, false otherwise
     */
    public function startSNACSession() {
        $query = array(
                "command" => "start_session"
                );
        $serverResponse = $this->connect->query($query);
        $this->logger->addDebug("Server Responded to starting session", array($serverResponse));

        if (isset($serverResponse["result"]) && $serverResponse["result"] == "success")
            return new \snac\data\User($serverResponse["user"]);
        return false;
    }



    /**
     * End SNAC Session
     *
     * Ends the current user's session with the server by calling down with "end_session"
     *
     * @return boolean true on success, false otherwise
     */
    public function endSNACSession() {
        $query = array(
                "command" => "end_session"
        );
        $serverResponse = $this->connect->query($query);

        if (isset($serverResponse["result"]) && $serverResponse["result"] == "success")
            return true;
        return false;
    }

    /**
     * Display Preview Page
     *
     * Fills the display for a view page for the constellation object passed as input.  This is useful for the
     * edit page to be able to draw a preview.
     *
     * @param string[] $input Post/Get inputs from the webui
     * @param \snac\client\webui\display\Display $display The display object for page creation
     */
    public function displayPreviewPage(&$input, &$display) {
        // If just previewing, then all the information should come VIA post to build the preview
        $mapper = new \snac\client\webui\util\ConstellationPostMapper();
        $mapper->allowTermLookup();
        $mapper->mapAsNewConstellation();


        // Get the constellation object
        $constellation = $mapper->serializeToConstellation($input);

        if ($constellation != null) {
            $display->setTemplate("detailed_view_page");
            if (isset($input["view"]) && $input["view"] == "hrt") {
                $display->setTemplate("view_page");
            }

            if (\snac\Config::$DEBUG_MODE === true) {
                $display->addDebugData("constellationSource", $constellation->toJSON());
            }
            $this->logger->addDebug("Setting constellation data into the page template");
            $display->setData(array_merge($constellation->toArray(), array("preview" => true)));
        }
    }

    /**
     * Display Grid Page
     *
     * Fills the display object with the explore grid.
     *
     * @param \snac\client\webui\display\Display $display The display object for page creation
     */
    public function displayGridPage(&$display) {
        $display->setTemplate("grid_page");

        $randomQuery = $this->connect->query(array(
                "command"=>"random_constellations",
                "images" => true
            ));

        if (isset($randomQuery["constellation"]) && $randomQuery["constellation"] != null) {
            $randomConstellations = $randomQuery["constellation"];
        }

        $display->setData($randomQuery);
    }


    /**
     * Display Dashboard Page
     *
     * Fills the display object with the dashboard for the given user.
     *
     * @param \snac\client\webui\display\Display $display The display object for page creation
     */
    public function displayDashboardPage(&$display) {
        $display->setTemplate("dashboard");
        // Ask the server for a list of records to edit
        $ask = array("command"=>"user_information"
        );
        $this->logger->addDebug("Sending query to the server", $ask);
        $serverResponse = $this->connect->query($ask);
        $this->logger->addDebug("Received server response", array($serverResponse));
        $this->logger->addDebug("Setting dashboard data into the page template");

        $needsReview = $this->connect->query(array(
            "command"=>"list_constellations",
            "status"=>"needs review"
        ));
        if (isset($needsReview["results"]))
            $serverResponse["needs_review"] = $needsReview["results"];


        $recentQuery = $this->connect->query(array(
                "command"=>"recently_published"
            ));

        if (isset($recentQuery["constellation"]) && $recentQuery["constellation"] != null) {
            $recentConstellations = $recentQuery["constellation"];

            $recents = array();
            foreach ($recentConstellations as $constellationArray) {
                $constellation = new \snac\data\Constellation($constellationArray);
                array_push($recents, array(
                        "id"=>$constellation->getID(),
                        "nameEntry"=>$constellation->getPreferredNameEntry()->getOriginal()));
            }
            $serverResponse["recents"] = $recents;
        }

        $display->setData($serverResponse);
    }

    /**
     * Handle download tasks
     *
     * This method handles the downloading of content in any type. Download tasks include serializing a
     * constellation as EAC-CPF XML, and downloading the XML (a string) as a file.
     *
     * @param string[] $input Post/Get inputs from the webui
     * @param \snac\client\webui\display\Display $display The display object for page creation
     * @param string[] $headers Response headers for the return
     * @return string The response to the client (The content of the file)
     */
    public function handleDownload(&$input, &$display, &$headers) {
        if (!isset($input["type"])) {
            return $this->drawErrorPage("Content Type not specified", $display);
        }

        $query = array();
        if (isset($input["constellationid"]))
            $query["constellationid"] = $input["constellationid"];
        if (isset($input["version"]))
            $query["version"] = $input["version"];
        if (isset($input["arkid"]))
            $query["arkid"] = $input["arkid"];
        $query["type"] = $input["type"];
        $query["command"] = "download_constellation";

        $this->logger->addDebug("Sending query to the server", $query);
        $serverResponse = $this->connect->query($query);
        $this->logger->addDebug("Received server response");
        /*
            Ask server to "download_constellation" with the type parameter and constellationid, arkid, etc.

            $input["type"]

            Server will give the following response:

            $response["file"] = array();
            $response["file"]["mime-type"] = "text/json";
            $response["file"]["filename"] = $this->arkToFilename($constellation->getArkID()).".json";
            $response["file"]["content"] = base64_encode(json_encode($constellation, JSON_PRETTY_PRINT));
        */


        if (isset($serverResponse["file"])) {
            array_push($headers, "Content-Type: " . $serverResponse["file"]["mime-type"]);
            array_push($headers, 'Content-Disposition: inline; filename="'.$serverResponse["file"]["filename"].'"');
            return base64_decode($serverResponse["file"]["content"]);
        } else {
            $this->drawErrorPage("Download error occurred", $display);
        }

        return null;
    }

    /**
     * Convert an ARK to Filename
     *
     * This method converts an ark with "ark:/" to a filename by stripping out everything up to and
     * including "ark:/", then replacing any slashes in the remainder with a hyphens.  If the string does
     * not include "ark:/", this method will just return the filename "constellation."
     *
     * This does not include the extension on the filename.
     *
     * @param string $ark The ark to convert
     * @return string The filename based on the ark (without an extension)
     */
    public function arkToFilename($ark) {
        $filename = "constellation";
        if (!stristr($ark, 'ark:/'))
            return $filename;

        $pieces = explode("ark:/", $ark);
        if (isset($pieces[1])) {
            $filename = str_replace('/', "-", $pieces[1]);
        }
        return $filename;
    }

    /**
     * Handle Administrative tasks
     *
     * Fills the display object with the requested admin page for the given user.
     *
     * @param string[] $input Post/Get inputs from the webui
     * @param \snac\client\webui\display\Display $display The display object for page creation
     * @param \snac\data\User $user The current user object
     */
    public function handleAdministrator(&$input, &$display, &$user) {

        if (!isset($input["subcommand"])) {
            $input["subcommand"] = "dashboard";
        }

        switch ($input["subcommand"]) {
            case "add_user":
                // Ask the server for all the Roles
                $ask = array("command"=>"admin_roles"
                );
                $serverResponse = $this->connect->query($ask);
                if (!isset($serverResponse["result"]) || $serverResponse["result"] != 'success')
                    return $this->drawErrorPage($serverResponse, $display);

                $display->setData(array(
                    "title"=> "Add New User",
                    "roles"=> $serverResponse["roles"]
                ));
                $display->setTemplate("admin_edit_user");
                break;
            case "edit_user":
                if (!isset($input["userid"])) {
                    return $this->drawErrorPage("Missing UserID", $display);
                }
                $userEdit = new \snac\data\User();
                $userEdit->setUserID($input["userid"]);
                $ask = array("command"=>"edit_user",
                    "user_edit" => $userEdit->toArray()
                );
                $serverResponse = $this->connect->query($ask);
                if (!isset($serverResponse["result"]) || $serverResponse["result"] != 'success')
                    return $this->drawErrorPage($serverResponse, $display);
                $userEdit = $serverResponse["user"];
                $userGroups = $serverResponse["groups"];

                // Ask the server for all the Roles
                $ask = array("command"=>"admin_roles"
                );
                $serverResponse = $this->connect->query($ask);
                if (!isset($serverResponse["result"]) || $serverResponse["result"] != 'success')
                    return $this->drawErrorPage($serverResponse, $display);

                $display->setData(array(
                    "title"=> "Edit User",
                    "user"=>$userEdit,
                    "roles" => $serverResponse["roles"],
                    "groups" => $userGroups
                ));
                $display->setTemplate("admin_edit_user");
                break;
            case "activity_user":
                if (!isset($input["userid"])) {
                    return $this->drawErrorPage("Missing UserID", $display);
                }
                $userEdit = new \snac\data\User();
                $userEdit->setUserID($input["userid"]);
                $ask = array("command"=>"edit_user",
                    "user_edit" => $userEdit->toArray()
                );
                $serverResponse = $this->connect->query($ask);
                if (!isset($serverResponse["result"]) || $serverResponse["result"] != 'success')
                    return $this->drawErrorPage($serverResponse, $display);
                $userEdit = $serverResponse["user"];
                $userGroups = $serverResponse["groups"];

                $serverResponse["title"] = "User Activity";
                $display->setData($serverResponse);
                $display->setTemplate("admin_user_activity");
                break;
            case "edit_user_post":
                return $this->saveProfile($input, $user);
                break;
            case "users":
                $ask = array("command"=>"admin_users"
                );
                $serverResponse = $this->connect->query($ask);
                if (!isset($serverResponse["result"]) || $serverResponse["result"] != 'success')
                    return $this->drawErrorPage($serverResponse, $display);

                $display->setData(array("users" => $serverResponse["users"]));
                $display->setTemplate("admin_users");
                break;
            case "user_list":
                $ask = array("command"=>"admin_users",
                    "filter" => "active"
                );
                return $this->connect->query($ask);
                break;
            case "add_group":
                $display->setData(array("title"=> "Add New Group"));
                $display->setTemplate("admin_edit_group");
                break;
            case "edit_group":
                if (!isset($input["groupid"])) {
                    return $this->drawErrorPage("Missing GroupID", $display);
                }
                $groupEdit = new \snac\data\Group();
                $groupEdit->setID($input["groupid"]);
                $ask = array("command"=>"edit_group",
                    "group" => $groupEdit->toArray()
                );
                $serverResponse = $this->connect->query($ask);
                if (!isset($serverResponse["result"]) || $serverResponse["result"] != 'success')
                    return $this->drawErrorPage($serverResponse, $display);

                $display->setData(array(
                    "title"=> "Edit Group",
                    "group"=>$serverResponse["group"],
                    "users"=>$serverResponse["users"]));
                $display->setTemplate("admin_edit_group");
                break;
            case "edit_group_post":
                return $this->saveGroup($input);
                break;
            case "group_list":
                $ask = array("command"=>"admin_groups"
                );
                return $this->connect->query($ask);
                break;
            case "groups":
                $ask = array("command"=>"admin_groups"
                );
                $serverResponse = $this->connect->query($ask);
                if (!isset($serverResponse["result"]) || $serverResponse["result"] != 'success')
                    return $this->drawErrorPage($serverResponse, $display);

                $display->setData(array("groups" => $serverResponse["groups"]));
                $display->setTemplate("admin_groups");
                break;
            case "roles":
                $ask = array("command"=>"admin_roles"
                );
                $serverResponse = $this->connect->query($ask);
                if (!isset($serverResponse["result"]) || $serverResponse["result"] != 'success')
                    return $this->drawErrorPage($serverResponse, $display);
                $roles = array();
                foreach ($serverResponse["roles"] as $role) {
                    if (isset($role["privilegeList"]))
                        array_push($roles, $role);
                }
                usort($roles, function($a, $b) {
                    return count($a["privilegeList"]) <=> count($b["privilegeList"]);
                });

                $display->setData(array("roles" => $roles));
                $display->setTemplate("admin_roles");
                break;
            case "dashboard":
                if (isset($this->permissions["ViewAdminDashboard"]) && $this->permissions["ViewAdminDashboard"]) {
                    $display->setTemplate("admin_dashboard");
                } else {
                    $this->displayPermissionDeniedPage("Admin Dashboard", $display);
                }
                break;

            case "unlock_constellation":
                return $this->unlockConstellation($input);
                break;

            case "reassign_constellation":
                return $this->reassignConstellation($input);
                break;
            default:
                $this->displayPermissionDeniedPage("Administrator", $display);
        }

        return false;
    }


    /**
    * Display the Permission Denied Page
    *
    * Helper function to draw the permission denied page.
    *
    * @param  string $command The resource that the user was trying to access
    * @param  \snac\client\webui\display\Display $display  The display object from the WebUI
    * @return boolean False, since an error occurred to get here
    */
    public function displayPermissionDeniedPage($command, &$display) {
        $display->setTemplate("permission_denied");
        $display->setData(array("command" => $command));
        return false;
    }


    /**
    * Display the Concurrent Edit Error Page
    *
    * Helper function to draw the concurrent edit error page.
    *
    * @param  string $command The resource that the user was trying to access
    * @param  \snac\client\webui\display\Display $display  The display object from the WebUI
    * @return boolean False, since an error occurred to get here
    */
    public function displayConcurrentEditErrorPage($command, &$display) {
        $display->setTemplate("concurrent_edit_error");
        $display->setData(array("command" => $command));
        return false;
    }

    /**
     * Draw the Error Page
     *
     * Helper function to draw the error page when something goes wrong with the Server query.
     *
     * @param  string[] $serverResponse The response from the server
     * @param  \snac\client\webui\display\Display $display  The display object from the WebUI
     * @return boolean False, since an error occurred to get here
     */
    public function drawErrorPage($serverResponse, &$display) {
        $this->logger->addDebug("Drawing Error page", array($serverResponse));
        if (is_array($serverResponse) && isset($serverResponse["error"]) && isset($serverResponse["error"]["type"])) {
            if ($serverResponse["error"]["type"] == "Permission Error") {
                return $this->displayPermissionDeniedPage(null, $display);
            } else if ($serverResponse["error"]["type"] == "Concurrent Edit Error") {
                return $this->displayConcurrentEditErrorPage(null, $display);
            }
            $display->setTemplate("error_page");
            $display->setData($serverResponse["error"]);
        } else if (is_array($serverResponse)) {
            $display->setTemplate("error_page");
            $display->setData(array("type" => "System Error", "message" => print_r($serverResponse, true), "display" => "pre"));
        } else {
            $this->logger->addDebug("Drawing the text version of the error page");
            $display->setTemplate("error_page");
            $display->setData(array("type" => "System Error", "message" => $serverResponse, "display" => "pre"));
        }
        return false;
    }

    /**
     * Display Profile Page
     *
     * Fills the display with the profile page for the given user.
     *
     * @param \snac\client\webui\display\Display $display The display object for page creation
     */
    public function displayProfilePage(&$display) {
        $display->setTemplate("profile_page");
        // Ask the server for a list of records to edit
        $ask = array("command"=>"user_information"
        );
        $this->logger->addDebug("Sending query to the server", $ask);
        $serverResponse = $this->connect->query($ask);
        $this->logger->addDebug("Received server response", $serverResponse);
        $this->logger->addDebug("Setting dashboard data into the page template");
        $display->setData($serverResponse);
        $this->logger->addDebug("Finished setting dashboard data into the page template");
    }

    /**
     * Display Landing Page
     *
     * Fills the display with the default homepage for SNAC.
     *
     * @param \snac\client\webui\display\Display $display The display object for page creation
     */
    public function displayLandingPage(&$display) {

        // Get the list of recently published constellations

        $request = array();
        $request["command"] = "recently_published";
        $response = $this->connect->query($request);
        $this->logger->addDebug("Got the following response from the server for recently published", array($response));
        if (!isset($response["constellation"])) {
            return $this->drawErrorPage($response, $display);
        }
        $recentConstellations = $response["constellation"];

        $recents = array();
        foreach ($recentConstellations as $constellationArray) {
            $constellation = new \snac\data\Constellation($constellationArray);
            array_push($recents, array(
                    "id"=>$constellation->getID(),
                    "nameEntry"=>$constellation->getPreferredNameEntry()->getOriginal()));
        }

        $display->setData(array("recents"=>$recents));
        $display->setTemplate("landing_page");
    }

        /**
         * Save User Profile
         *
         * Asks the server to update the profile of the user.
         *
         * @param string[] $input Post/Get inputs from the webui
         * @param \snac\data\User $user The current user object
         * @return string[] The web ui's response to the client (array ready for json_encode)
         */
        public function saveProfile(&$input, &$user) {

            $tmpUser = new \snac\data\User();
            $groups = null;
            // Not editing the current user
            if (isset($input["userName"]) && $input["userName"] !== $user->getUserName()) {
                if (isset($input["userid"]) && $input["userid"] != "")
                    $tmpUser->setUserID($input["userid"]);

                $tmpUser->setUserName($input["userName"]);
                $tmpUser->setEmail($input["userName"]);
                if (isset($input["affiliationid"]) && is_numeric($input["affiliationid"])) {
                    $tmpAffil = new \snac\data\Constellation();
                    $tmpAffil->setID($input["affiliationid"]);
                    $tmpUser->setAffiliation($tmpAffil);
                }
                if (isset($input["active"]) && $input["active"] == "active")
                    $tmpUser->setUserActive(true);

                // If not editing the current user, then we can update their groups
                $groups = array();
                foreach ($input as $key => $value) {
                    if (strstr($key, "groupid_")) {
                        $groupAdd = new \snac\data\Group();
                        $groupAdd->setID($value);
                        array_push($groups, $groupAdd->toArray());
                    }
                }


            } else {
                $tmpUser = new \snac\data\User($user->toArray());
            }

            $tmpUser->setFirstName($input["firstName"]);
            $tmpUser->setLastName($input["lastName"]);
            $tmpUser->setWorkPhone($input["workPhone"]);
            $tmpUser->setWorkEmail($input["workEmail"]);
            $tmpUser->setFullName($input["fullName"]);

            foreach ($input as $key => $value) {
                if (substr($key, 0, 5) == "role_") {
                    $role = new \snac\data\Role();
                    $role->setID($value);
                    $tmpUser->addRole($role);
                }
            }

            $this->logger->addDebug("Updated the User Object", $tmpUser->toArray());

            // Build a data structure to send to the server
            $request = array("command"=>"update_user");

            // Send the query to the server
            $request["user_update"] = $tmpUser->toArray();

            // Send the groups if we're doing an update
            if ($groups != null)
                $request["groups_update"] = $groups;

            $serverResponse = $this->connect->query($request);

            $response = array();
            $response["server_debug"] = $serverResponse;

            if (!is_array($serverResponse)) {
                $this->logger->addDebug("server's response: $serverResponse");
            } else {
                if (isset($serverResponse["result"]))
                    $response["result"] = $serverResponse["result"];
                if (isset($serverResponse["error"])) {
                    $response["error"] = $serverResponse["error"];
                }
                if (isset($serverResponse["user_update"])) {
                    $response["user_update"] = $serverResponse["user_update"];
                }
            }

            // If success AND we were updating the current user, then update the session tokens
            if ($response["result"] == "success" && $tmpUser->getUserName() === $user->getUserName()) {
                $user = $tmpUser;
                $_SESSION["snac_user"] = serialize($user);
                $response["user"] = $serverResponse["user_update"];
            }

            return $response;
        }

    /**
     * Save Group Information
     *
     * Asks the server to update a group's information.
     *
     * @param string[] $input Post/Get inputs from the webui
     * @return string[] The web ui's response to the client (array ready for json_encode)
     */
    public function saveGroup(&$input) {

        $group = new \snac\data\Group();
        if (isset($input["groupid"]) && $input["groupid"] != "")
            $group->setID($input["groupid"]);
        $group->setLabel($input["groupName"]);
        $group->setDescription($input["groupDescription"]);

        // Create a list of shadow user objects to put in this group
        $users = array();
        foreach ($input as $key => $value) {
            if (strstr($key, "userid_")) {
                $userAdd = new \snac\data\User();
                $userAdd->setUserID($value);
                array_push($users, $userAdd->toArray());
            }
        }

        $this->logger->addDebug("Updated the Group Object", $group->toArray());

        // Build a data structure to send to the server
        $request = array("command"=>"update_group");

        // Send the query to the server
        $request["group_update"] = $group->toArray();
        $request["users_update"] = $users;
        $serverResponse = $this->connect->query($request);

        $response = array();
        $response["server_debug"] = $serverResponse;

        if (!is_array($serverResponse)) {
            $this->logger->addDebug("server's response: $serverResponse");
        } else {
            if (isset($serverResponse["result"]))
                $response["result"] = $serverResponse["result"];
            if (isset($serverResponse["error"])) {
                $response["error"] = $serverResponse["error"];
            }
            if (isset($serverResponse["group_update"])) {
                $response["group_update"] = $serverResponse["group_update"];
            }
        }

        return $response;
    }

    /**
    * Reconcile Pieces
    *
    * This method takes the constellation pieces from the input (similar to a "Save" in editing), builds
    * a Constellation out of those pieces and then asks the server to perform Identity Reconciliation
    * within SNAC on this constellation.  The results are returned to the client.
    *
    * @param string[] $input Post/Get inputs from the webui
    * @return string[] The web ui's response to the client (array ready for json_encode)
    */
    public function reconcilePieces(&$input) {
        $mapper = new \snac\client\webui\util\ConstellationPostMapper();

        // Get the constellation object
        $constellation = $mapper->serializeToConstellation($input);

        $this->logger->addDebug("reconciling constellation", $constellation->toArray());

        // Build a data structure to send to the server
        $request = array("command"=>"reconcile");

        // Send the query to the server
        $request["constellation"] = $constellation->toArray();
        $serverResponse = $this->connect->query($request);

        $response = array("results" => array());

        if (!is_array($serverResponse)) {
            $this->logger->addDebug("server's response: $serverResponse");
            return array($serverResponse);
        } else if (isset($serverResponse["reconciliation"])) {
            $response["result"] = $serverResponse["result"];
            foreach ($serverResponse["reconciliation"] as $k => $v) {
                if ($v["strength"] > 5.0) {
                    $response["results"][$k] = $v["identity"];
                }
            }
        }

        return $response;
    }

    /**
     * Save Resource
     *
     * Maps the resoource given on input to a Resource object, passes that to the server with an
     * update_resource call.
     *
     * @param string[] $input Post/Get inputs from the webui
     * @return string[] The web ui's response to the client (array ready for json_encode)
     */
    public function saveResource(&$input) {
        $mapper = new \snac\client\webui\util\ResourcePostMapper();

        // Get the resource object
        $resource = $mapper->serializeToResource($input);

        $this->logger->addDebug("writing resource", $resource->toArray());

        // Build a data structure to send to the server
        $request = array("command"=>"update_resource");

        // Send the query to the server
        $request["resource"] = $resource->toArray();
        $serverResponse = $this->connect->query($request);

        $response = array();
        $response["server_debug"] = $serverResponse;

        if (!is_array($serverResponse)) {
            $this->logger->addDebug("server's response: $serverResponse");
        } else {
            if (isset($serverResponse["result"]))
                $response["result"] = $serverResponse["result"];
            if (isset($serverResponse["error"])) {
                $response["error"] = $serverResponse["error"];
            }
            // Get the server's response constellation
            if (isset($serverResponse["resource"])) {
                $this->logger->addDebug("server's response written resource", $serverResponse["resource"]);
                $resource = new \snac\data\Resource($serverResponse["resource"]);

                $response["resource"] = $resource->toArray();
            }
        }

        return $response;
    }

    /**
     * Save Constellation
     *
     * Maps the constellation given on input to a Constellation object, passes that to the server with an
     * update_constellation call.  If successful, it then maps any updates (new ids or version numbers) to the
     * Constellation object and web components from input, and returns the web ui's response (the list of
     * updates that must be made to the web ui GUI).
     *
     * @param string[] $input Post/Get inputs from the webui
     * @return string[] The web ui's response to the client (array ready for json_encode)
     */
    public function saveConstellation(&$input) {
        $mapper = new \snac\client\webui\util\ConstellationPostMapper();

        // Get the constellation object
        $constellation = $mapper->serializeToConstellation($input);

        $this->logger->addDebug("writing constellation", $constellation->toArray());

        // Build a data structure to send to the server
        $request = array("command"=>"update_constellation");

        // Send the query to the server
        $request["constellation"] = $constellation->toArray();
        if (isset($input['savemessage'])) {
            $request["message"] = $input["savemessage"];
        }
        $serverResponse = $this->connect->query($request);

        $response = array();
        $response["server_debug"] = $serverResponse;

        if (!is_array($serverResponse)) {
            $this->logger->addDebug("server's response: $serverResponse");
        } else {
            if (isset($serverResponse["result"]))
                $response["result"] = $serverResponse["result"];
                if (isset($serverResponse["error"])) {
                    $response["error"] = $serverResponse["error"];
                }
                // Get the server's response constellation
                if (isset($serverResponse["constellation"])) {
                    $this->logger->addDebug("server's response written constellation", $serverResponse["constellation"]);
                    $updatedConstellation = new \snac\data\Constellation($serverResponse["constellation"]);
                    $mapper->reconcile($updatedConstellation);

                    $response["updates"] = $mapper->getUpdates();
                    $this->logger->addDebug("Requires the following UI updates", array($response["updates"]));
                }
        }

        return $response;
    }

    /**
     * Save and Publish Constellation
     *
     * Maps the constellation given on input to a Constellation object, passes that to the server with an
     * update_constellation call.  If successful, it then maps any updates (new ids or version numbers) to the
     * Constellation object and web components from input, and returns the web ui's response (the list of
     * updates that must be made to the web ui GUI).
     *
     * After saving, it also calls to the server to have the constellation published, if the write was successful.
     *
     *
     * @param string[] $input Post/Get inputs from the webui
     * @return string[] The web ui's response to the client (array ready for json_encode)
     */
    public function saveAndPublishConstellation(&$input) {

        $mapper = new \snac\client\webui\util\ConstellationPostMapper();

        // Get the constellation object
        $constellation = $mapper->serializeToConstellation($input);

        $this->logger->addDebug("writing constellation", $constellation->toArray());

        // Build a data structure to send to the server
        $request = array (
                "command" => "update_constellation"
        );

        // Send the query to the server
        $request["constellation"] = $constellation->toArray();
        if (isset($input['savemessage'])) {
            $request["message"] = $input["savemessage"];
        }
        $serverResponse = $this->connect->query($request);

        $response = array ();
        $response["server_debug"] = array ();
        $response["server_debug"]["update"] = $serverResponse;
        if (isset($serverResponse["result"]))
            $response["result"] = $serverResponse["result"];
        if (isset($serverResponse["error"]))
            $response["error"] = $serverResponse["error"];

        if (! is_array($serverResponse)) {
            $this->logger->addDebug("server's response: $serverResponse");
        } else {

            if (isset($serverResponse["constellation"])) {
                $this->logger->addDebug("server's response written constellation", $serverResponse["constellation"]);
            }

            if (isset($serverResponse["result"]) && $serverResponse["result"] == "success" &&
                     isset($serverResponse["constellation"])) {
                $request["command"] = "publish_constellation";
                $request["constellation"] = $serverResponse["constellation"];
                $serverResponse = $this->connect->query($request);
                $response["server_debug"]["publish"] = $serverResponse;
                if (isset($serverResponse["result"]))
                    $response["result"] = $serverResponse["result"];
                if (isset($serverResponse["error"]))
                    $response["error"] = $serverResponse["error"];
            }
        }

        return $response;
    }


    /**
     * Save and Send Constellation For Review
     *
     * Maps the constellation given on input to a Constellation object, passes that to the server with an
     * update_constellation call.  If successful, it then maps any updates (new ids or version numbers) to the
     * Constellation object and web components from input, and returns the web ui's response (the list of
     * updates that must be made to the web ui GUI).
     *
     * After saving, it also calls to the server to have the constellation sent for review, if the write was successful.
     *
     *
     * @param string[] $input Post/Get inputs from the webui
     * @return string[] The web ui's response to the client (array ready for json_encode)
     */
    public function saveAndSendForReviewConstellation(&$input) {

        $mapper = new \snac\client\webui\util\ConstellationPostMapper();

        // Get the constellation object
        $constellation = $mapper->serializeToConstellation($input);

        $this->logger->addDebug("writing constellation", $constellation->toArray());

        // Build a data structure to send to the server
        $request = array (
                "command" => "update_constellation"
        );

        // Send the query to the server
        $request["constellation"] = $constellation->toArray();
        if (isset($input['savemessage'])) {
            $request["message"] = $input["savemessage"];
        }
        $serverResponse = $this->connect->query($request);

        $response = array ();
        $response["server_debug"] = array ();
        $response["server_debug"]["update"] = $serverResponse;
        if (isset($serverResponse["result"]))
            $response["result"] = $serverResponse["result"];
        if (isset($serverResponse["error"]))
            $response["error"] = $serverResponse["error"];

        if (! is_array($serverResponse)) {
            $this->logger->addDebug("server's response: $serverResponse");
        } else {

            if (isset($serverResponse["constellation"])) {
                $this->logger->addDebug("server's response written constellation", $serverResponse["constellation"]);
            }

            if (isset($serverResponse["result"]) && $serverResponse["result"] == "success" &&
                     isset($serverResponse["constellation"])) {
                $request["command"] = "review_constellation";
                $request["constellation"] = $serverResponse["constellation"];
                $serverResponse = $this->connect->query($request);
                $response["server_debug"]["review"] = $serverResponse;
                if (isset($serverResponse["result"]))
                    $response["result"] = $serverResponse["result"];
                if (isset($serverResponse["error"]))
                    $response["error"] = $serverResponse["error"];
            }
        }

        return $response;
    }


    /**
     * Save and Unlock Constellation
     *
     * Maps the constellation given on input to a Constellation object, passes that to the server with an
     * update_constellation call.  If successful, it then maps any updates (new ids or version numbers) to the
     * Constellation object and web components from input, and returns the web ui's response (the list of
     * updates that must be made to the web ui GUI).
     *
     * After saving, it also calls to the server to have the constellation's lock dropped from "currently editing"
     * to "locked editing," if the write was successful.
     *
     * @param string[] $input Post/Get inputs from the webui
     * @return string[] The web ui's response to the client (array ready for json_encode)
     */
    public function saveAndUnlockConstellation(&$input) {

        $mapper = new \snac\client\webui\util\ConstellationPostMapper();

        // Get the constellation object
        $constellation = $mapper->serializeToConstellation($input);

        $this->logger->addDebug("writing constellation", $constellation->toArray());

        // Build a data structure to send to the server
        $request = array (
                "command" => "update_constellation"
        );

        // Send the query to the server
        $request["constellation"] = $constellation->toArray();
        if (isset($input['savemessage'])) {
            $request["message"] = $input["savemessage"];
        }
        $serverResponse = $this->connect->query($request);

        $response = array ();
        $response["server_debug"] = array ();
        $response["server_debug"]["update"] = $serverResponse;
        if (isset($serverResponse["result"]))
            $response["result"] = $serverResponse["result"];
        if (isset($serverResponse["error"]))
            $response["error"] = $serverResponse["error"];

        if (! is_array($serverResponse)) {
            $this->logger->addDebug("server's response: $serverResponse");
        } else {

            if (isset($serverResponse["constellation"])) {
                $this->logger->addDebug("server's response written constellation", $serverResponse["constellation"]);
            }

            if (isset($serverResponse["result"]) && $serverResponse["result"] == "success" &&
                    isset($serverResponse["constellation"])) {
                        $request["command"] = "unlock_constellation";
                        $request["constellation"] = $serverResponse["constellation"];
                        $serverResponse = $this->connect->query($request);
                        $response["server_debug"]["unlock"] = $serverResponse;
                        if (isset($serverResponse["result"]))
                            $response["result"] = $serverResponse["result"];
                        if (isset($serverResponse["error"]))
                            $response["error"] = $serverResponse["error"];
                    }
        }

        return $response;
    }


    /**
     * Reassign Constellation
     *
     * Asks the server to reassign the input's constellation to a different user
     *
     * @param string[] $input Post/Get inputs from the webui
     * @return string[] The web ui's response to the client (array ready for json_encode)
     */
    public function reassignConstellation(&$input) {

        $constellation = null;
        if (isset($input["constellationid"]) && isset($input["version"])) {
            $constellation = new \snac\data\Constellation();
            $constellation->setID($input["constellationid"]);
            $constellation->setVersion($input["version"]);
        } else {
            return array( "result" => "failure", "error" => "No constellation or version number");
        }

        $toUser = null;
        if (isset($input["userid"])) {
            $toUser = new \snac\data\User();
            $toUser->setUserID($input["userid"]);
        } else {
            return array( "result" => "failure", "error" => "No user id given");
        }

        $this->logger->addDebug("reassigning constellation", $constellation->toArray());
        $this->logger->addDebug("reassigning to user", $toUser->toArray());

        // Build a data structure to send to the server
        $request = array (
            "command" => "reassign_constellation",
            "constellation" => $constellation->toArray(),
            "to_user" => $toUser->toArray()
        );

        // Send the query to the server
        $serverResponse = $this->connect->query($request);

        $response = array ();
        $response["server_debug"] = array ();
        $response["server_debug"]["unlock"] = $serverResponse;
        if (isset($serverResponse["result"]))
            $response["result"] = $serverResponse["result"];
        if (isset($serverResponse["error"]))
            $response["error"] = $serverResponse["error"];

        return $response;
    }

    /**
     * Unlock Constellation
     *
     * Asks the server to drop the input's constellation lock level from "currently editing" down to
     * "locked editing."
     *
     * @param string[] $input Post/Get inputs from the webui
     * @return string[] The web ui's response to the client (array ready for json_encode)
     */
    public function unlockConstellation(&$input) {

        $constellation = null;
        if (isset($input["constellationid"]) && isset($input["version"])) {
            $constellation = new \snac\data\Constellation();
            $constellation->setID($input["constellationid"]);
            $constellation->setVersion($input["version"]);
        } else if (isset($input["id"]) && isset($input["version"])) {
            $mapper = new \snac\client\webui\util\ConstellationPostMapper();

            // Get the constellation object
            $constellation = $mapper->serializeToConstellation($input);
        } else {
            return array( "result" => "failure", "error" => "No constellation or version number");
        }

        $this->logger->addDebug("unlocking constellation", $constellation->toArray());

        // Build a data structure to send to the server
        $request = array (
                "command" => "unlock_constellation"
        );

        // Send the query to the server
        $request["constellation"] = $constellation->toArray();
        $serverResponse = $this->connect->query($request);

        $response = array ();
        $response["server_debug"] = array ();
        $response["server_debug"]["unlock"] = $serverResponse;
        if (isset($serverResponse["result"]))
            $response["result"] = $serverResponse["result"];
        if (isset($serverResponse["error"]))
            $response["error"] = $serverResponse["error"];

        return $response;
    }

    /**
     * Publish Constellation
     *
     * Requests the server to publish the given constellation.
     *
     * @param string[] $input Post/Get inputs from the webui
     * @return string[] The web ui's response to the client (array ready for json_encode)
     */
    public function publishConstellation(&$input) {
        $constellation = null;
        if (isset($input["constellationid"]) && isset($input["version"])) {
            $constellation = new \snac\data\Constellation();
            $constellation->setID($input["constellationid"]);
            $constellation->setVersion($input["version"]);
        } else if (isset($input["id"]) && isset($input["version"])) {
            $mapper = new \snac\client\webui\util\ConstellationPostMapper();

            // Get the constellation object
            $constellation = $mapper->serializeToConstellation($input);
        } else {
            return array( "result" => "failure", "error" => "No constellation or version number");
        }

        $this->logger->addDebug("publishing constellation", $constellation->toArray());

        // Build a data structure to send to the server
        $request = array (
                "command" => "publish_constellation"
        );

        // Send the query to the server
        $request["constellation"] = $constellation->toArray();
        $serverResponse = $this->connect->query($request);

        $response = array ();
        $response["server_debug"] = array ();
        $response["server_debug"]["publish"] = $serverResponse;
        if (isset($serverResponse["result"]))
            $response["result"] = $serverResponse["result"];
        if (isset($serverResponse["error"]))
            $response["error"] = $serverResponse["error"];

        return $response;
    }


    /**
     * Send Constellation for Review
     *
     * Requests the server to send the given constellation for review.
     *
     * @param string[] $input Post/Get inputs from the webui
     * @return string[] The web ui's response to the client (array ready for json_encode)
     */
    public function sendForReviewConstellation(&$input) {
        $constellation = null;
        if (isset($input["constellationid"]) && isset($input["version"])) {
            $constellation = new \snac\data\Constellation();
            $constellation->setID($input["constellationid"]);
            $constellation->setVersion($input["version"]);
        } else if (isset($input["id"]) && isset($input["version"])) {
            $mapper = new \snac\client\webui\util\ConstellationPostMapper();

            // Get the constellation object
            $constellation = $mapper->serializeToConstellation($input);
        } else {
            return array( "result" => "failure", "error" => "No constellation or version number");
        }

        $this->logger->addDebug("sending constellation for review", $constellation->toArray());

        // Build a data structure to send to the server
        $request = array (
                "command" => "review_constellation"
        );

        // Send the query to the server
        $request["constellation"] = $constellation->toArray();
        $serverResponse = $this->connect->query($request);

        $response = array ();
        $response["server_debug"] = array ();
        $response["server_debug"]["review"] = $serverResponse;
        if (isset($serverResponse["result"]))
            $response["result"] = $serverResponse["result"];
        if (isset($serverResponse["error"]))
            $response["error"] = $serverResponse["error"];

        return $response;
    }

    /**
     * Delete Constellation
     *
     * Requests the server to delete the given constellation.
     *
     * @param string[] $input Post/Get inputs from the webui
     * @return string[] The web ui's response to the client (array ready for json_encode)
     */
    public function deleteConstellation(&$input) {
        $constellation = null;
        if (isset($input["constellationid"]) && isset($input["version"])) {
            $constellation = new \snac\data\Constellation();
            $constellation->setID($input["constellationid"]);
            $constellation->setVersion($input["version"]);
        } else if (isset($input["id"]) && isset($input["version"])) {
            $mapper = new \snac\client\webui\util\ConstellationPostMapper();

            // Get the constellation object
            $constellation = $mapper->serializeToConstellation($input);
        } else {
            return array( "result" => "failure", "error" => "No constellation or version number");
        }

        $this->logger->addDebug("deleting constellation", $constellation->toArray());

        // Build a data structure to send to the server
        $request = array (
                "command" => "delete_constellation"
        );

        // Send the query to the server
        $request["constellation"] = $constellation->toArray();
        $serverResponse = $this->connect->query($request);

        $response = array ();
        $response["server_debug"] = array ();
        $response["server_debug"]["publish"] = $serverResponse;
        if (isset($serverResponse["result"]))
            $response["result"] = $serverResponse["result"];
        if (isset($serverResponse["error"]))
            $response["error"] = $serverResponse["error"];

        return $response;
    }

    /**
     * Perform Name Search
     *
     * Perform a name search on the terms given on the input by requesting the results from the server and
     * then returns the JSON-ready associative array of results.
     *
     * @param string[] $input Post/Get inputs from the webui
     * @param boolean $autocomplete optional Whether to do a search using autocomplete or not (default false)
     * @return string[] The web ui's response to the client (array ready for json_encode)
     */
    public function performNameSearch(&$input, $autocomplete=false) {
        if (!isset($input["term"])) {
            return array ("total" => 0, "results" => array());
        }

        if (!isset($input["entity_type"]))
            $input["entity_type"] = "";

        $query = array(
            "command" => "search",
            "term" => $input["term"],
            "entity_type" => $input["entity_type"],
            "start" => isset($input["start"]) ? $input["start"] : 0,
            "count" => isset($input["count"]) ? $input["count"] : 10
        );

        if ($autocomplete) {
            $query["search_type"] = "autocomplete";
        } else if (isset($input["search_type"]) && $input["search_type"] === "advanced") {
            $query["search_type"] = "advanced";
        }

        // Query the server for the elastic search results
        $serverResponse = $this->connect->query($query);

        return $serverResponse;

    }

    /**
     * Query server for relations
     *
     * Asks the server for the relations (in- and out-edges) for the given id or ark
     * in the user input.  Returns the Server response directly, used by Javascript
     * on the client.
     *
     * @param string[] $input Post/Get inputs from the webui
     * @return string[] The web ui's response to the client (array ready for json_encode)
     */
    public function performRelationsQuery(&$input) {
        $query = array();
        if (isset($input["constellationid"]))
            $query["constellationid"] = $input["constellationid"];
        if (isset($input["version"]))
            $query["version"] = $input["version"];
        if (isset($input["arkid"]))
            $query["arkid"] = $input["arkid"];
        $query["command"] = "constellation_read_relations";

        $this->logger->addDebug("Sending query to the server", $query);
        $serverResponse = $this->connect->query($query);
        $this->logger->addDebug("Received server response");
        return $serverResponse;

    }

    /**
     * Perform Resource Search
     *
     * Requests the server to perform a search of resource URLs to display the results.
     *
     * @param string[] $input Post/Get inputs from the webui
     * @return string[] The web ui's response to the client (array ready for json_encode)
     */
    public function performResourceSearch(&$input) {
        if (!isset($input["term"])) {
            return array ("total" => 0, "results" => array());
        }

        // Query the server for the elastic search results
        $serverResponse = $this->connect->query(array(
            "command" => "resource_search",
            "term" => $input["term"]
        ));

        return $serverResponse;

    }

    /**
     * Read Vocabulary Term
     *
     * Asks the server for the controlled vocabulary term information.
     *
     * @param string[] $input Post/Get inputs from the webui
     * @return string[] The server's response with the vocabulary for the given term id
     */
    public function readVocabulary(&$input) {
        if (!isset($input["type"]) || !isset($input["id"])) {
            return array ("result" => "failure");
        }

        $serverResponse = $this->connect->query(array(
            "command" => "read_vocabulary",
            "type" => $input["type"],
            "term_id" => $input["id"]
        ));

        return $serverResponse;
    }

    /**
     * Perform Vocabulary Search
     *
     * Asks the Server to search the controlled vocabulary for the given search terms.  Returns
     * the list of results as a JSON-ready web ui response.
     *
     * @param string[] $input Post/Get inputs from the webui
     * @return string[] The web ui's response to the client (array ready for json_encode)
     */
    public function performVocabularySearch(&$input) {

        $this->logger->addDebug("Requesting Vocabulary");
        // Check what kind of vocabulary is wanted, and ask server for it
        $request = array ();
        $request["command"] = "vocabulary";
        $request["type"] = $input["type"];
        $request["entity_type"] = null;
        if (isset($input["entity_type"]))
            $request["entity_type"] = $input["entity_type"];
        if (isset($request["type"])) {
            if (strpos($request["type"], "ic_") !== false) {
                $this->logger->addDebug("Requesting Sources as Vocabulary List");
                // This is a query into a constellation for "vocabulary"
                if (isset($input["id"]) && isset($input["version"])) {
                    $serverResponse = $this->connect->query(
                            array (
                                    "constellationid" => $input["id"],
                                    "version" => $input["version"],
                                    "command" => "read"
                            ));
                    $this->logger->addDebug("tried to get the constellation with response", $serverResponse);
                    if (isset($serverResponse["constellation"])) {
                        $constellation = new \snac\data\Constellation($serverResponse["constellation"]);
                        $response = array ();
                        $response["results"] = array ();
                        foreach ($constellation->getSources() as $source) {
                            array_push($response["results"],
                                    array (
                                            "id" => $source->getID(),
                                            "text" => $source->getDisplayName()
                                    ));
                        }
                        $this->logger->addDebug("created the following response list of sources", $response);
                        return $response;
                    }
                }
            } else if ($request["type"] == "affiliation") {
                // get the snac affiliations
                $serverResponse = $this->connect->query(
                    array(
                        "command" => "admin_institutions"
                    )
                );

                $response = array();
                $response["results"] = array();

                foreach ($serverResponse["constellation"] as $cData) {
                    $constellation = new \snac\data\Constellation($cData);
                    array_push($response["results"],
                        array (
                            "id" => $constellation->getID(),
                            "text" => $constellation->getPreferredNameEntry()->getOriginal()
                        )
                    );
                }

                // Give the editing list back in alphabetical order
                usort($response["results"],
                        function ($a, $b) {
                            return $a['text'] <=> $b['text'];
                        });

                return $response;
            } else {
                $this->logger->addDebug("Requesting Controlled Vocabulary List");
                // This is a strict query for a controlled vocabulary term
                $queryString = "";
                if (isset($input["q"]))
                    $queryString = $input["q"];
                $request["query_string"] = $queryString;

                // Send the query to the server
                $serverResponse = $this->connect->query($request);

                foreach ($serverResponse["results"] as $k => $v)
                    $serverResponse["results"][$k]["text"] = $v["value"];

                $this->logger->addDebug("Sending response back to client", $serverResponse);
                    // Send the response back to the web client
                return $serverResponse;
            }
        }

        return array ();
    }

    /**
     * Create User
     *
     * Takes the Google OAuth2 user information and token and loads it into a SNAC User object.
     *
     * @param \League\OAuth2\Client\Provider\GoogleUser $googleUser User from Google OAuth Connection
     * @param \League\OAuth2\Client\Token\AccessToken $googleToken The access token
     * @return \snac\data\User SNAC User object
     */
    public function createUser($googleUser, $googleToken) {
        $user = new \snac\data\User();
        $avatar = $googleUser->getAvatar();
        $avatarSmall = null;
        $avatarLarge = null;
        if ($avatar != null) {
            $avatar = str_replace("?sz=50", "", $avatar);
            $avatarSmall = $avatar . "?sz=20";
            $avatarLarge = $avatar . "?sz=250";
        }
        $user->setAvatar($avatar);
        $user->setAvatarSmall($avatarSmall);
        $user->setAvatarLarge($avatarLarge);
        $user->setUserName($googleUser->getEmail());
        $user->setEmail($googleUser->getEmail());
        $user->setFirstName($googleUser->getFirstName());
        $user->setFullName($googleUser->getName());
        $user->setLastName($googleUser->getLastName());
        $token = array (
                "access_token" => $googleToken->getToken(),
                "expires" => $googleToken->getExpires()
        );
        $user->setToken($token);

        return $user;
    }


    /**
     * Simplify a Constellation
     *
     * Takes the given constellation and modifies it to make a simpler constellation to send the
     * templating engine.  This includes things like setting the preferred name, etc.
     *
     * @param \snac\data\Constellation $constellation The Constellation to modify
     * @return boolean True if anything was changed, false otherwise
     */
    protected function simplifyConstellation(&$constellation) {
        // Set the preferred name entry from the list (if applicable)
        $constellation->setPreferredNameEntry($constellation->getPreferredNameEntry());
        // Remove all name entries but the preferred one
        $constellation->setNameEntries(array($constellation->getPreferredNameEntry()));


        return true;
    }
}<|MERGE_RESOLUTION|>--- conflicted
+++ resolved
@@ -355,7 +355,6 @@
         }
     }
 
-<<<<<<< HEAD
 
     /**
      * Display MaybeSame List Page
@@ -388,7 +387,12 @@
                 $display->addDebugData("serverResponse", json_encode($serverResponse, JSON_PRETTY_PRINT));
             }
             $display->setData($displayData);
-=======
+        } else {
+            $this->logger->addDebug("Error page being drawn");
+            $this->drawErrorPage($serverResponse, $display);
+        }
+    }
+    
     public function displayHistoryPage(&$input, &$display) {
         $query = array();
         if (isset($input["constellationid"]))
@@ -408,14 +412,12 @@
             }
             $this->logger->addDebug("Setting constellation data into the page template");
             $display->setData($serverResponse);
->>>>>>> afb0f39a
         } else {
             $this->logger->addDebug("Error page being drawn");
             $this->drawErrorPage($serverResponse, $display);
         }
     }
 
-<<<<<<< HEAD
     /**
      * Process a Merge
      *
@@ -561,8 +563,6 @@
             $this->drawErrorPage($serverResponse, $display);
         }
     }
-=======
->>>>>>> afb0f39a
 
     /**
      * Start SNAC Session
