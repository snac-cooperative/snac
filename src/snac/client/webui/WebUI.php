<?php
/**
 * Web Interface Class File
 *
 * Contains the main web interface class that instantiates the web ui
 *
 * @author Robbie Hott
 * @license http://opensource.org/licenses/BSD-3-Clause BSD 3-Clause
 * @copyright 2015 the Rector and Visitors of the University of Virginia, and
 *            the Regents of the University of California
 */
namespace snac\client\webui;

use \snac\interfaces\ServerInterface;
use \snac\client\util\ServerConnect as ServerConnect;
use League\OAuth2\Client\Token\AccessToken;

/**
 * WebUI Class
 *
 * This is the main web user interface class. It should be instantiated, then the run()
 * method called to start the webui handler.
 *
 * @author Robbie Hott
 */
class WebUI implements \snac\interfaces\ServerInterface {

    /**
     * @var array $input input for the web server
     */
    private $input = null;

    /**
     * Response text
     *
     * @var string $response  generated response for the web server
     */
    private $response = "";

    /**
     * Response headers
     *
     * @var string[] $responseHeaders response headers for the web server
     */
    private $responseHeaders = null;


    /**
     * @var \Monolog\Logger $logger Logger for this server
     */
    private $logger = null;

    /**
     * Constructor
     *
     * Takes the input parameters to the web server as an associative array.  These will likely
     * be the GET or POST variables from the user's web browser.
     *
     * @param array $input web input as an associative array
     */
    public function __construct($input) {
        global $log;

        $this->responseHeaders = array();
        $this->input = $input;
        if (!isset($this->input["command"]))
            $this->input["command"] = "";


        // create a log channel
        $this->logger = new \Monolog\Logger('WebUI');
        $this->logger->pushHandler($log);

        return;
    }

    /**
     * Run Function
     *
     * Runs the web server on the input and produces the response.
     *
     * {@inheritDoc}
     * @see \snac\interfaces\ServerInterface::run()
     */
    public function run() {

        $this->logger->debug("Starting to handle user request", $this->input);

        // Create an executor to perform all the actions
        $executor = new WebUIExecutor();

        // Create the display for local templates
        $display = new display\Display();
        $display->setLanguage("english");

        // Create an empty user object.  May be filled by the Session handler
        $user = null;

        // Create an empty list of permissions.
        $permissions = array();

        // These are the things you are allowed to do without logging in.
        $publicCommands = array(
                "login",
                "login2",
                "search",
                "view",
                "details",
                "download",
                "error",
                "vocabulary",
                "quicksearch",
                "relations",
                "maybesame",
                "diff",
                "explore",
<<<<<<< HEAD
                "neo4j_data",
				"neo4j_graph",
                "history"
=======
                "history",
                "api_help",
                "feedback"
>>>>>>> 5da0fd1b
        );

        // These are read-only commands that are allowed in read-only mode
        $readOnlyCommands = array(
            "search",
            "view",
            "details",
            "download",
            "error",
            "vocabulary",
            "quicksearch",
            "relations",
            "explore",
            "api_help",
            "history"
        );


        // Code to take the site down for maintenance
        if (\snac\Config::$SITE_OFFLINE) {
            $display->setTemplate("down_page");
            array_push($this->responseHeaders, "Content-Type: text/html");
            $this->response = $display->getDisplay();
            return;
        }
        // End Code for maintenance
        // Code to take the site into read-only mode (destroys login session)
        if (\snac\Config::$READ_ONLY) {
            // Make sure there is no session to keep track of anymore
            session_name("SNACWebUI");
            session_start();
            session_destroy();

            // Overrule commands that are not read-only
            if (!empty($this->input["command"]) &&
                    !(in_array($this->input["command"], $readOnlyCommands))) {
                $display->setTemplate("readonly_page");
                array_push($this->responseHeaders, "Content-Type: text/html");
                $this->response = $display->getDisplay();
                return;
            }
        }
        // End Code for maintenance


        // *****************************************
        // Session and User Information
        // *****************************************

        // Start the session
        session_name("SNACWebUI");
        session_start();

        // Google OAuth Settings (from Config)
        $clientId     = \snac\Config::$OAUTH_CONNECTION["google"]["client_id"];
        $clientSecret = \snac\Config::$OAUTH_CONNECTION["google"]["client_secret"];
        // Change this if you are not using the built-in PHP server
        $redirectUri  = \snac\Config::$OAUTH_CONNECTION["google"]["redirect_uri"];
        // Initialize the provider
        $provider = new \League\OAuth2\Client\Provider\Google(compact('clientId', 'clientSecret', 'redirectUri'));
        $_SESSION['oauth2state'] = $provider->getState();



        // If the user is not logged in, send to the home screen. If logged in, then fill in User object
        if (empty($_SESSION['snac_user'])) {
            // If the user wants to do something, but hasn't logged in, then
            // send them to the home page.
            if (!empty($this->input["command"]) &&
                !(in_array($this->input["command"], $publicCommands)))
                $this->input["command"] = "";

        } else {
            $token = unserialize($_SESSION['token']);
            $ownerDetails = unserialize($_SESSION['user_details']);
            $user = unserialize($_SESSION['snac_user']);

            if ($user->getToken()["expires"] <= time()) {
                // if the user's token has expired, we need to ask for a refresh
                // if the refresh is successful, then great, keep going.
                // however, if not, then we need to either return an error asking the user
                //    to log back in (if returning JSON) OR redirect them to the login page
                //    (if returning HTML)

                // startSNACSession will connect to the server and ask to start a session.  The server will
                // reissue the session and extend the token expiration if the session does already exist.
                $tmpUser = $executor->startSNACSession($user);
                if ($tmpUser !== false) {
                    $user = $tmpUser;
                    $_SESSION["snac_user"] = serialize($user);
                } else {
                    $this->logger->addError("User was unable to restart session, but we allowed them through", array($user));
                    // TODO in Version 1.2, this needs to actually redirect them to the login page or give an error
                    // if they were actually trying to get a JSON response.
                }
            }

            // Create the PHP User object
            // $user = $executor->createUser($ownerDetails, $token);

            // Set the user information into the display object
            $display->setUserData($user->toArray());

            // Pull out permissions from the $user object and make them available to the template. This could
            // be done faster by storing them in the session variables along with the user object
            $permissions = array();
            foreach ($user->getRoleList() as $role) {
                foreach ($role->getPrivilegeList() as $privilege) {
                    $permissions[str_replace(" ", "", $privilege->getLabel())] = true;
                }
            }
            // NOTE: For use in Twig, the spaces HAVE BEEN REMOVED from the permission labels
            $display->setPermissionData($permissions);

            // Set the user information into the executor and server connection object
            $executor->setUser($user);
            $executor->setPermissionData($permissions);
        }


        // *************************************************
        // Workflow: Handle user commands, perform actions
        // *************************************************


        switch($this->input["command"]) {

            // Session-Level Commands
            case "login":
                // Destroy the old session
                session_destroy();
                // Restart the session
                session_name("SNACWebUI");
                session_start();

                if (isset($this->input["r"])) {
                    $_SESSION['redirect_postlogin'] = $this->input["r"];
                }
                
                // if the user wants to log in, then send them to the login server
                $authUrl = $provider->getAuthorizationUrl();
                header('Location: ' . $authUrl);
                return;

            case "login2":
                // OAuth Stuff //
                // Try to get an access token (using the authorization code grant)
                $token = $provider->getAccessToken('authorization_code',
                        array('code' => $_GET['code']));

                // Set the token in session variable
                $_SESSION['token'] = serialize($token);

                // We got an access token, let's now get the owner details
                $ownerDetails = $provider->getResourceOwner($token);

                // Set the user details in the session
                $_SESSION['user_details'] = serialize($ownerDetails);

                $redirect = "index.php?command=dashboard";
                if (isset($_SESSION['redirect_postlogin'])) {
                    $tmp = $_SESSION['redirect_postlogin'];
                    if (strstr($tmp, 'command') !== false && strstr($tmp, 'logout') === false)
                        $redirect = htmlspecialchars_decode(urldecode($tmp));
                    unset($_SESSION['redirect_postlogin']);
                }

                $tokenUnserialized = unserialize($_SESSION['token']);
                $ownerDetailsUnserialized = unserialize($_SESSION['user_details']);
                // Create the PHP User object
                $user = $executor->createUser($ownerDetailsUnserialized, $tokenUnserialized);
                $executor->setUser($user);
                $tmpUser = $executor->startSNACSession();

                if ($tmpUser === false) {
                    session_destroy();
                    $display->setTemplate("error_page");
                    $display->setData(array(
                        "type" => "Invalid User",
                        "message" => "The Google account does not exist in our system. Please log-in again with a different account."
                    ));
                    array_push($this->responseHeaders, "Content-Type: text/html");
                    $this->response = $display->getDisplay();
                    return;

                }
                $user = $tmpUser;

                $_SESSION['snac_user'] = serialize($user);

                // Go directly to the Dashboard, do not pass Go, do not collect $200
                header("Location: $redirect");
                return;

            case "logout":
                $executor->endSNACSession();

                // Destroy the old session
                session_destroy();
                // Restart the session
                session_name("SNACWebUI");
                session_start();
                $_SESSION = array();

                // Go to the homepage
                header('Location: index.php');
                return;

            // Editing, Preview, View, and Other Commands
            case "edit":
            case "edit_part":
                if (isset($permissions["Edit"]) && $permissions["Edit"]) {
                    $executor->displayEditPage($this->input, $display);
                } else {
                    $executor->displayPermissionDeniedPage("Edit Constellation", $display);
                }
                break;
            case "new":
                if (isset($permissions["Create"]) && $permissions["Create"]) {
                    $executor->displayNewPage($display);
                } else {
                    $executor->displayPermissionDeniedPage("Create Constellation", $display);
                }
                break;
            case "new_edit":
                if (isset($permissions["Create"]) && $permissions["Create"]) {
                    $executor->displayNewEditPage($this->input, $display);
                } else {
                    $executor->displayPermissionDeniedPage("Create Constellation", $display);
                }
                break;
            case "view":
                $executor->displayViewPage($this->input, $display);
                break;
            case "details":
                $executor->displayDetailedViewPage($this->input, $display);
                break;
            case "relations":
                $response = $executor->performRelationsQuery($this->input);
                break;
            case "maybesame":
                $response = $executor->displayMaybeSameListPage($this->input, $display);
                break;
            case "diff":
                $response = $executor->displayMaybeSameDiffPage($this->input, $display);
                break;
            case "diff_merge":
                if (isset($permissions["Merge"]) && $permissions["Merge"]) {
                    $response = $executor->displayMaybeSameDiffPage($this->input, $display, true);
                } else {
                    $executor->displayPermissionDeniedPage("Compare Constellations for Merge", $display);
                }
                break;
            case "merge":
                if (isset($permissions["Merge"]) && $permissions["Merge"]) {
                    $response = $executor->processMerge($this->input, $display);
                } else {
                    $executor->displayPermissionDeniedPage("Merge Constellations", $display);
                }
                break;
            case "auto_merge":
                if (isset($permissions["Merge"]) && $permissions["Merge"]) {
                    $response = $executor->processAutoMerge($this->input, $display);
                } else {
                    $executor->displayPermissionDeniedPage("Merge Constellations", $display);
                }
                break;
            case "merge_cancel":
                if (isset($permissions["Merge"]) && $permissions["Merge"]) {
                    $response = $executor->cancelMerge($this->input, $display);
                } else {
                    $executor->displayPermissionDeniedPage("Merge Constellations", $display);
                }
                break;
            case "history":
                $executor->displayHistoryPage($this->input, $display);
                break;

            case "preview":
                $executor->displayPreviewPage($this->input, $display);
                break;
            case "download":
                $this->response = $executor->handleDownload($this->input, $display, $this->responseHeaders);
                if ($display->hasTemplate()) {
                    break;
                } else {
                    return;
                }
            case "explore":
                $executor->displayGridPage($display);
                break;

            // User and messaging commands
            case "dashboard":
                $executor->displayDashboardPage($display);
                break;
            case "profile":
                $executor->displayProfilePage($display);
                break;
            case "api_key":
                $executor->displayAPIInfoPage($display, $user);
                break;
            case "api_help":
                $executor->displayAPIHelpPage($display, $user);
                break;
            case "messages":
                $executor->displayMessageListPage($display);
                break;
            case "message_read":
                $response = $executor->readMessage($this->input);
                break;
            case "message_send":
                $response = $executor->sendMessage($this->input);
                break;
            case "message_delete":
                $response = $executor->deleteMessage($this->input);
                break;
            case "feedback":
                $response = $executor->sendFeedbackMessage($this->input);
                break;

            // Neo4J visualization commands
            case "neo4j_data":
                $response = $executor->getNeo4JData($this->input);
                break;
				
			case "neo4j_graph":
                $executor->displayNeo4JGraphPage($this->input, $display);
                break;
            
            // Administrator command (the sub method handles admin commands)
            case "administrator":
                $response = $executor->handleAdministrator($this->input, $display, $user);
                break;

            // Vocab administrator command (the sub method handles commands)
            case "vocab_administrator":
                $response = $executor->handleVocabAdministrator($this->input, $display, $user);
                break;

            // Modification commands that return JSON
            case "update_profile":
                $response = $executor->saveProfile($this->input, $user);
                break;

            case "new_reconcile":
                $response = $executor->reconcilePieces($this->input);
                break;

            case "save":
                $response = $executor->saveConstellation($this->input);
                break;

            case "save_unlock":
                $response = $executor->saveAndUnlockConstellation($this->input);
                break;

            case "unlock":
                $response = $executor->unlockConstellation($this->input);
                // if unlocked by constellationid parameter, then send them to the dashboard.
                if (!isset($response["error"]) && !isset($this->input["entityType"])) {
                    header("Location: index.php?command=dashboard&message=Constellation successfully unlocked");
                    return;
                } else if (!isset($this->input["entityType"])) {
                    $executor->drawErrorPage($response, $display);
                }
                break;

            case "save_review":
                $response = $executor->saveAndSendForReviewConstellation($this->input);
                break;

            case "review":
                $response = $executor->sendForReviewConstellation($this->input);
                // if sent for review by constellationid parameter alone, then send them to the dashboard.
                if (!isset($response["error"]) && !isset($this->input["entityType"])) {
                    header("Location: index.php?command=dashboard&message=Constellation successfully sent for review");
                    return;
                } else if (!isset($this->input["entityType"])) {
                    $executor->drawErrorPage($response, $display);
                }
                break;

            case "save_publish":
                $response = $executor->saveAndPublishConstellation($this->input);
                break;

            case "publish":
                $response = $executor->publishConstellation($this->input);
                // if published by constellationid parameter, then send them to the dashboard.
                if (!isset($response["error"]) && !isset($this->input["entityType"])) {
                    header("Location: index.php?command=dashboard&message=Constellation successfully published");
                    return;
                } else if (!isset($this->input["entityType"])) {
                    $executor->drawErrorPage($response, $display);
                }
                break;

            case "checkout":
                $response = $executor->checkoutConstellation($this->input);
                break;

            case "save_resource":
                $response = $executor->saveResource($this->input);
                break;

            case "delete":
                $response = $executor->deleteConstellation($this->input);
                // if deleted by constellationid parameter, then send them to the dashboard.
                if (!isset($response["error"]) && !isset($this->input["entityType"])) {
                    header("Location: index.php?command=dashboard&message=Constellation successfully deleted");
                    return;
                } else if (!isset($this->input["entityType"])) {
                    $executor->drawErrorPage($response, $display);
                }
                break;

            // Search commands
            case "vocabulary":
                if (isset($this->input["subcommand"]) && $this->input["subcommand"] == "read")
                    $response = $executor->readVocabulary($this->input);
                else
                    $response = $executor->performVocabularySearch($this->input);
                break;

            case "quicksearch":
                $response = $executor->performNameSearch($this->input, true);
                break;

            case "search":
                $executor->displaySearchPage($this->input, $display);
                break;

            case "resource_search":
                $response = $executor->performResourceSearch($this->input);
                break;

            case "browse":
                $executor->displayBrowsePage($display);
                break;
            case "browse_data":
                $response = $executor->performBrowseSearch($this->input);
                break;

            case "user_search":
                $response = $executor->performUserSearch($this->input);
                break;

            // Error command
            case "error":
                $error = array("error" => array(
                    "type" => "Not Found",
                    "message" => "The resource you were looking for does not exist."
                ));
                $response = $executor->drawErrorPage($error, $display);
                break;


            // If dropping through, then show the landing page
            default:
                // The WebUI is displaying the landing page only
                // $executor->displayLandingPage($display);
                // The grid page is the "new" landing page
                $executor->displayGridPage($display);
                break;
        }

        // If the display has been given a template, then use it.  Else, print out JSON.
        if ($display->hasTemplate()) {
            $this->logger->addDebug("Creating response page from template with data");
            array_push($this->responseHeaders, "Content-Type: text/html");
            $this->response = $display->getDisplay();
            $this->logger->addDebug("Response page created, sending back to user");
        } else {
            $this->response = json_encode($response, JSON_PRETTY_PRINT);
            array_push($this->responseHeaders, "Content-Type: application/json");
        }
        return;
    }

    /**
     * Returns the web server's response (as a string)
     *
     * {@inheritDoc}
     * @see \snac\interfaces\ServerInterface::getResponse()
     */
    public function getResponse() {

        return $this->response;
    }

    /**
     * Returns the headers for the web server's response (as array of strings)
     *
     * {@inheritDoc}
     * @see \snac\interfaces\ServerInterface::getResponseHeaders()
     */
    public function getResponseHeaders() {

        return $this->responseHeaders;
        return array (
                "Content-Type: text/html"
        );
    }

}<|MERGE_RESOLUTION|>--- conflicted
+++ resolved
@@ -114,15 +114,11 @@
                 "maybesame",
                 "diff",
                 "explore",
-<<<<<<< HEAD
                 "neo4j_data",
 				"neo4j_graph",
-                "history"
-=======
                 "history",
                 "api_help",
                 "feedback"
->>>>>>> 5da0fd1b
         );
 
         // These are read-only commands that are allowed in read-only mode
