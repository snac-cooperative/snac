--- conflicted
+++ resolved
@@ -112,9 +112,7 @@
                 "quicksearch",
                 "relations",
                 "explore",
-<<<<<<< HEAD
-                "feedback"
-=======
+                "feedback",
                 "history"
         );
 
@@ -130,7 +128,6 @@
             "relations",
             "explore",
             "history"
->>>>>>> a8fd2946
         );
 
 
