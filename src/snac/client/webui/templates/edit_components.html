{% macro displayEditTabs(X) %}
    <ul class="nav nav-tabs" role="tablist">
        <li class="active"><a href="#nameEntries" id="nameEntriestab" role="tab" data-toggle="tab">Core Data</a></li>
        <li class="dropdown">
            <a href="#" class="dropdown-toggle" data-toggle="dropdown" role="button" aria-haspopup="true" aria-expanded="false">History <span class="caret"></span></a>
            <ul class="dropdown-menu">
                <li><a href="#biogHists" id="biogHiststab" role="tab" data-toggle="tab">BiogHist</a></li>
                <li><a href="#dates" id="existstab" role="tab" data-toggle="tab">Exist Dates</a></li>
                <li><a href="#places" id="placestab" role="tab" data-toggle="tab">Places</a></li>
                <li><a href="#generalContexts" id="generalContextstab" role="tab" data-toggle="tab">General Contexts</a></li>
                <li><a href="#structureOrGenealogies" id="structureOrGenealogiestab" role="tab" data-toggle="tab">Structure or Genealogies</a></li>
            </ul>
        </li>
        <li class="dropdown">
            <a href="#" class="dropdown-toggle" data-toggle="dropdown" role="button" aria-haspopup="true" aria-expanded="false">Demographics <span class="caret"></span></a>
            <ul class="dropdown-menu">
                <li><a href="#genders" id="genderstab" role="tab" data-toggle="tab">Genders</a></li>
                <li><a href="#nationalities" id="nationalitiestab" role="tab" data-toggle="tab">Nationalities</a></li>
                <li><a href="#languagesUsed" id="languagesUsedtab" role="tab" data-toggle="tab">Languages Used</a></li>
                <li><a href="#occupations" id="occupationstab" role="tab" data-toggle="tab">Occupations</a></li>
                <li><a href="#subjects" id="subjectstab" role="tab" data-toggle="tab">Subjects</a></li>
            </ul>
        </li>
        <li class="dropdown">
            <a href="#" class="dropdown-toggle" data-toggle="dropdown" role="button" aria-haspopup="true" aria-expanded="false">Relations <span class="caret"></span></a>
            <ul class="dropdown-menu">
                <li><a href="#resourceRelations" id="resourceRelationstab" role="tab" data-toggle="tab">Resource Relations</a></li>
                <li><a href="#constellationRelations" id="constellationRelationstab" role="tab" data-toggle="tab">Internal CPF Relations</a></li>
                <li><a href="#sameAs" id="sameAstab" role="tab" data-toggle="tab">External CPF (Same As)</a></li>
                <li><a href="#entityID" id="entityIDtab" role="tab" data-toggle="tab">Other Entity IDs (Same As)</a></li>
            </ul>
        </li>
        <li class="dropdown">
            <a href="#" class="dropdown-toggle" data-toggle="dropdown" role="button" aria-haspopup="true" aria-expanded="false">Corporate Description <span class="caret"></span></a>
            <ul class="dropdown-menu">
                <li><a href="#functions" id="functionstab" role="tab" data-toggle="tab">Functions</a></li>
                <li><a href="#legalStatuses" id="legalStatusestab" role="tab" data-toggle="tab">Legal Statuses</a></li>
                <li><a href="#mandates" id="mandatestab" role="tab" data-toggle="tab">Mandates</a></li>
            </ul>
        </li>
        <li class="dropdown">
            <a href="#" class="dropdown-toggle" data-toggle="dropdown" role="button" aria-haspopup="true" aria-expanded="false">Control <span class="caret"></span></a>
            <ul class="dropdown-menu">
                <li><a href="#sources" id="sourcestab" role="tab" data-toggle="tab" id="sources-tab">Sources</a></li>
                <li><a href="#conventionDeclarations" id="conventionDeclarationstab" role="tab" data-toggle="tab">Convention Declarations</a></li>
            </ul>
        </li>
    </ul>
{% endmacro %}



{% macro displayGender(X, inEdit, showSubElements, gender, i) %}
    {% import 'widgets.html' as widgets %}

        <div class="panel panel-default" id="gender_panel_{{i}}">
            <div class="panel-body">
                    <div class="col-sm-10" id="gender_datapart_{{i}}">
                        <input type="hidden" id="gender_id_{{i}}" name="gender_id_{{i}}" value="{{gender.id}}"/>
                        <input id="gender_version_{{i}}" name="gender_version_{{i}}" type="hidden" value="{{ gender.version}}"/>
                        <input id="gender_operation_{{i}}" name="gender_operation_{{i}}" type="hidden" value="{{ gender.operation}}"/>
                        <div class="form-group">
                            <label class="control-label col-xs-2" data-content="{{X.term.tooltip}}" data-toggle="popover" data-placement="top">
                               {{ X.term.display }}
                            </label>
                            <div class="col-xs-8" id="select_gender_term_{{i}}">
                                <input type="hidden" id="gender_term_id_{{i}}" name="gender_term_id_{{i}}" value="{{gender.term.id}}"/>
                                <input type="hidden" id="gender_term_term_{{i}}" name="gender_term_term_{{i}}" value="{{gender.term.term}}"/>
                                <input type="hidden" id="gender_term_vocabtype_{{i}}" name="gender_term_vocabtype_{{i}}" value="gender"/>
                                <input type="hidden" id="gender_term_minlength_{{i}}" name="gender_term_minlength_{{i}}" value="0"/>
                                <p class="form-control-static">{{ gender.term.term }}</p>
                            </div>
                        </div>
                        <!--
                        <div class="form-group">
                            <label class="control-label col-xs-2" data-content="{{X.uri.tooltip}}" data-toggle="popover" data-placement="top">
                                {{ X.uri.display }}
                            </label>
                            <div class="col-xs-8">
                                {{ widgets.displayURI(X, inEdit, showSubElements, gender.term.uri) }}
                            </div>
                        </div>
                        -->
                    </div>
                    {{ widgets.scmModal(X, inEdit, showSubElements, "gender", i, gender.term.term, "Gender", gender) }}
                    {{ widgets.optionsList(X, inEdit, showSubElements, "gender", i) }}
                </div>
            </div>

{% endmacro %}

{% macro displayNameEntry(X, inEdit, showSubElements, nameEntry, i, isPrimary) %}
    {% import 'widgets.html' as widgets %}
    {% import _self as components %}
        {% if not inEdit and isPrimary %}
        <div class="panel panel-primary" id="nameEntry_panel_{{i}}">
        {% else %}
        <div class="panel panel-default" id="nameEntry_panel_{{i}}">
        {% endif %}
        <div class="panel-body">
            <div class="col-sm-10" id="nameEntry_datapart_{{i}}">
                <input id="nameEntry_id_{{i}}" name="nameEntry_id_{{i}}" type="hidden" value="{{ nameEntry.id }}"/>
                <input id="nameEntry_version_{{i}}" name="nameEntry_version_{{i}}" type="hidden" value="{{ nameEntry.version }}"/>
                <input id="nameEntry_operation_{{i}}" name="nameEntry_operation_{{i}}" type="hidden" value="{{ nameEntry.operation }}"/>
                <div class="form-group">
                    <div class="col-xs-12">
                        <h4 class="text-center" id="nameEntry_heading_{{i}}">{{nameEntry.original}}</h4>
                        <input id="nameEntry_original_{{i}}" name="nameEntry_original_{{i}}" type="hidden" class="form-control" value="{{ nameEntry.original }}" readonly/>
                        <p class="caption text-center" style="font-size: 11px; font-style:italic; color: #777777; margin-top: 0px; padding-top: 0px;">Computed Name Heading</p>
                    </div>
                </div>
                <div class="form-group">
                    <div class="col-xs-12 well well-sm" id="nameEntry_reorderable_{{i}}">
                        <p style="font-weight: bold;" class="text-center">Name Components</p>
                        {% set j = 0 %}
                        {% for component in nameEntry.components %}
                            {{ components.displayComponent(X, inEdit, showSubElements, component, i, j) }}
                            {% set j = j + 1 %}
                        {% endfor %}

                        <span id='nameEntry_component_next_j_{{i}}' style='display:none;'>{{j}}</span>

                        <div class="form-group" id="nameEntry_component_add_div_{{i}}">
                            <div class="col-xs-12 text-center">
                                <button class="btn btn-success snac-hidden" id="nameEntry_component_add_{{i}}"
                                    onClick="return newNameEntryComponent({{i}});" disabled>
                                    <span class="glyphicon glyphicon-plus-sign"></span> Add Component
                                </button>
                            </div>
                        </div>

                    </div>
                </div>
                {% if inEdit %}
                <div class="form-group">
                    <label for="nameEntry_preferenceScore_{{ i }}" class="control-label col-xs-4" data-content="{{X.preferenceScore.tooltip}}" data-toggle="popover" data-placement="top">
                        {{ X.preferenceScore.display }}
                    </label>
                    <div class="col-xs-8" id="text_nameEntry_preferenceScore_{{i}}">
                        <input id="nameEntry_preferenceScore_{{i}}" name="nameEntry_preferenceScore_{{i}}" type="hidden" class="form-control" value="{{ nameEntry.preferenceScore }}"/>
                        <p class="form-control-static">{{ nameEntry.preferenceScore }}</p>
                    </div>
                </div>
                {% endif %}

                {% if inEdit or nameEntry.language %}
                <input type="hidden" id="nameEntry_language_id_{{i}}" name="nameEntry_language_id_{{i}}" value="{{nameEntry.language.id}}"/>
                <input type="hidden" id="nameEntry_language_version_{{i}}" name="nameEntry_language_version_{{i}}" value="{{nameEntrys.language.version}}"/>
                <div class="form-group">
                    <label class="control-label col-xs-4" data-content="{{X.language.tooltip}}" data-toggle="popover" data-placement="top">
                        {{ X.language.display }}
                    </label>
                    <div class="col-xs-8" id="select_nameEntry_languagelanguage_{{i}}">
                        <input id="nameEntry_languagelanguage_id_{{i}}" name="nameEntry_languagelanguage_id_{{i}}" type="hidden" class="form-control" value="{{ nameEntry.language.language.id }}"/>
                        <input id="nameEntry_languagelanguage_term_{{i}}" name="nameEntry_languagelanguage_term_{{i}}" type="hidden" class="form-control" value="{{ nameEntry.language.language.term }}"/>
                        <input id="nameEntry_languagelanguage_vocabtype_{{i}}" name="nameEntry_languagelanguage_vocabtype_{{i}}" type="hidden" class="form-control" value="language_code"/>
                        <input id="nameEntry_languagelanguage_minlength_{{i}}" name="nameEntry_languagelanguage_minlength_{{i}}" type="hidden" class="form-control" value="0"/>
                        <p class="form-control-static">{{ nameEntry.language.language.term }}</p>
                    </div>
                </div>
                <div class="form-group">
                    <label class="control-label col-xs-4" data-content="{{X.script.tooltip}}" data-toggle="popover" data-placement="top">
                        {{ X.script.display }}
                    </label>
                    <div class="col-xs-8" id="select_nameEntry_languagescript_{{i}}">
                        <input id="nameEntry_languagescript_id_{{i}}" name="nameEntry_languagescript_id_{{i}}" type="hidden" class="form-control" value="{{ nameEntry.language.script.id }}"/>
                        <input id="nameEntry_languagescript_term_{{i}}" name="nameEntry_languagescript_term_{{i}}" type="hidden" class="form-control" value="{{ nameEntry.language.script.term }}"/>
                        <input id="nameEntry_languagescript_vocabtype_{{i}}" name="nameEntry_languagescript_vocabtype_{{i}}" type="hidden" class="form-control" value="script_code"/>
                        <input id="nameEntry_languagescript_minlength_{{i}}" name="nameEntry_languagescript_minlength_{{i}}" type="hidden" class="form-control" value="0"/>
                        <p class="form-control-static">{{ nameEntry.language.script.term }}</p>
                    </div>
                </div>
<<<<<<< HEAD
                <div class="form-group">
                    <label class="control-label col-xs-4" data-content="{{X.rules.tooltip}}" data-toggle="popover" data-placement="top">
                        {{ X.rules.display }}
                    </label>
                    <div class="col-xs-8 well well-sm">
                        {% set j = 0 %}
                        {% for contributor in nameEntry.contributors %}
                            {{ components.displayNameRule(X, inEdit, showSubElements, contributor, i, j) }}
                            {% set j = j + 1 %}
                        {% endfor %}
                        <span id='nameEntry_rule_next_j_{{i}}' style='display:none;'>{{j}}</span>
                        
                        <div class="form-group" id="nameEntry_rule_add_div_{{i}}">
                            <div class="col-xs-12 text-center">
                                <button class="btn btn-success snac-hidden" id="nameEntry_rule_add_{{i}}" 
                                    onClick="return newNameEntryRule({{i}});" disabled>
                                    <span class="glyphicon glyphicon-plus-sign"></span> Add Rule
                                </button>
                            </div>
                        </div>
                    </div>
                </div>
=======
                {% endif %}
>>>>>>> f0259b17
            </div>

            {{ widgets.dateModal(X, inEdit, showSubElements, "nameEntry", i, nameEntry.original, "Name Entry", nameEntry) }}
            {{ widgets.scmModal(X, inEdit, showSubElements, "nameEntry", i, nameEntry.original, "Name Entry", nameEntry) }}
            {{ widgets.optionsListWithDate(X, inEdit, showSubElements, "nameEntry", i) }}
        </div>
    </div>

{% endmacro %}

{% macro displayComponent(X, inEdit, showSubElements, component, i, j) %}
        <div class="col-xs-12 reorderable" id="nameEntry_component_{{j}}_panel_{{i}}" style="padding-top: 5px; padding-bottom: 5px;">
            <div id="nameEntry_component_{{j}}_datapart_{{i}}">
                <input type="hidden" id="nameEntry_component_{{j}}_id_{{i}}"
                    name="nameEntry_component_{{j}}_id_{{i}}"
                    value="{{component.id}}"/>
                <input type="hidden" id="nameEntry_component_{{j}}_version_{{i}}"
                    name="nameEntry_component_{{j}}_version_{{i}}"
                    value="{{component.version}}"/>
                <input type="hidden" id="nameEntry_component_{{j}}_operation_{{i}}"
                    name="nameEntry_component_{{j}}_operation_{{i}}"
                    value="{{component.operation}}"/>
                <input type="hidden" class="order-index" id="nameEntry_component_{{j}}_order_{{i}}"
                    name="nameEntry_component_{{j}}_order_{{i}}"
                    value="{{j}}"/>
                <div>
                    <div class="input-group select2-bootstrap-append">
                        <span class="input-group-addon move-handle sizing-addon3 snac-hidden"><i class="fa fa-bars" aria-hidden="true"></i>
                        </span>
                        <div id="select_nameEntry_component_{{j}}_type_{{i}}" style="width: 30%">
                            <input id="nameEntry_component_{{j}}_type_id_{{i}}"
                                name="nameEntry_component_{{j}}_type_id_{{i}}"
                                type="hidden" class="form-control"
                                value="{{ component.type.id }}"/>
                            <input id="nameEntry_component_{{j}}_type_term_{{i}}"
                                name="nameEntry_component_{{j}}_type_term_{{i}}"
                                type="hidden" class="form-control"
                                value="{{ component.type.term }}"/>
                            <input id="nameEntry_component_{{j}}_type_vocabtype_{{i}}"
                                name="nameEntry_component_{{j}}_type_vocabtype_{{i}}"
                                type="hidden" class="form-control" value="name_component"/>
                            <input id="nameEntry_component_{{j}}_type_minlength_{{i}}"
                                name="nameEntry_component_{{j}}_type_minlength_{{i}}"
                                type="hidden" class="form-control" value="0"/>
                            <input id="nameEntry_component_{{j}}_type_placeholder_{{i}}"
                                type="hidden" value="Part"/>
                            <p class="form-control-static name-component-type">{{ component.type.term }} :</p>
                        </div>
                        <div id="text_nameEntry_component_{{j}}_text_{{i}}" style="width: 70%; clear: none; float: left;">
                        <!--<input type="text" name="nameEntry_component_{{j}}_text_{{i}}" id="nameEntry_component_{{j}}_text_{{i}}"
                            class="form-control" style="width: 50%" onKeyUp="updateNameEntryHeading({{i}})"
                            value="{{ component.text  }}" readOnly>-->
                            <input type="hidden" name="nameEntry_component_{{j}}_text_{{i}}" id="nameEntry_component_{{j}}_text_{{i}}"
                                class="form-control" value="{{ component.text  }}">
                            <input type="hidden" id="nameEntry_component_{{j}}_text_onKeyUp_{{i}}"
                                class="form-control" value="updateNameEntryHeading({{i}})">
                            <p class="form-control-static">{{ component.text }}</p>
                        </div>


                        <span class="input-group-btn">
                            <button class="btn btn-danger snac-hidden"
                                id="nameEntry_component_{{j}}_remove_{{i}}" disabled
                                onClick="setRepeatedDataDeleted('nameEntry_component_{{j}}', '{{i}}'); updateNameEntryHeading('{{i}}'); return false;">
                                <span class="glyphicon glyphicon-minus-sign"></span>
                            </button>
                        </span>
                    </div>
                </div>
            </div>
        </div>

{% endmacro %}

{% macro displayNameRule(X, inEdit, showSubElements, rule, i, j) %}
        <div class="col-xs-12" id="nameEntry_rule_{{j}}_panel_{{i}}" style="padding-top: 5px; padding-bottom: 5px;">
            <div id="nameEntry_rule_{{j}}_datapart_{{i}}">
                <input type="hidden" id="nameEntry_rule_{{j}}_id_{{i}}"
                    name="nameEntry_rule_{{j}}_id_{{i}}"
                    value="{{rule.id}}"/>
                <input type="hidden" id="nameEntry_rule_{{j}}_version_{{i}}"
                    name="nameEntry_rule_{{j}}_version_{{i}}"
                    value="{{rule.version}}"/>
                <input type="hidden" id="nameEntry_rule_{{j}}_operation_{{i}}"
                    name="nameEntry_rule_{{j}}_operation_{{i}}"
                    value="{{rule.operation}}"/>
                <input id="nameEntry_rule_{{j}}_name_{{i}}"
                    name="nameEntry_rule_{{j}}_name_{{i}}"
                    type="hidden" value="{{rule.name}}">
                <div>
                    <div class="input-group select2-bootstrap-append">
                        <div id="select_nameEntry_rule_{{j}}_type_{{i}}" style="width: 50%">
                            <input id="nameEntry_rule_{{j}}_type_id_{{i}}"
                                name="nameEntry_rule_{{j}}_type_id_{{i}}"
                                type="hidden" class="form-control"
                                value="{{ rule.type.id }}"/>
                            <input id="nameEntry_rule_{{j}}_type_term_{{i}}"
                                name="nameEntry_rule_{{j}}_type_term_{{i}}"
                                type="hidden" class="form-control"
                                value="{{ rule.type.term }}"/>
                            <input id="nameEntry_rule_{{j}}_type_vocabtype_{{i}}"
                                name="nameEntry_rule_{{j}}_type_vocabtype_{{i}}"
                                type="hidden" class="form-control" value="name_type"/>
                            <input id="nameEntry_rule_{{j}}_type_minlength_{{i}}"
                                name="nameEntry_rule_{{j}}_type_minlength_{{i}}"
                                type="hidden" class="form-control" value="0"/>
                            <input id="nameEntry_rule_{{j}}_type_placeholder_{{i}}"
                                   type="hidden" value="{{X.rulesForm.display}}"/>
                            <p class="form-control-static">{{ rule.type.term }}</p>
                        </div>
                        <div id="select_nameEntry_rule_{{j}}_rule_{{i}}" style="width:50%; clear: none; float: left;">
                            <input id="nameEntry_rule_{{j}}_rule_id_{{i}}"
                                name="nameEntry_rule_{{j}}_rule_id_{{i}}"
                                type="hidden" class="form-control"
                                value="{{ rule.rule.id }}"/>
                            <input id="nameEntry_rule_{{j}}_rule_term_{{i}}"
                                name="nameEntry_rule_{{j}}_rule_term_{{i}}"
                                type="hidden" class="form-control"
                                value="{{ rule.rule.term }}"/>
                            <input id="nameEntry_rule_{{j}}_rule_vocabtype_{{i}}"
                                name="nameEntry_rule_{{j}}_rule_vocabtype_{{i}}"
                                type="hidden" class="form-control" value="name_rule"/>
                            <input id="nameEntry_rule_{{j}}_rule_minlength_{{i}}"
                                name="nameEntry_rule_{{j}}_rule_minlength_{{i}}"
                                type="hidden" class="form-control" value="0"/>
                            <input id="nameEntry_rule_{{j}}_rule_placeholder_{{i}}"
                                   type="hidden" value="{{X.rulesSet.display}}"/>
                            <p class="form-control-static">
                            {% if rule.rule.term %}
                                {{ rule.rule.term }}
                            {% elseif rule.name %}
                                unknown ({{rule.name}})
                            {% else %}
                                unknown
                            {% endif %}
                            </p>
                        </div>

                        <span class="input-group-btn">
                            <button class="btn btn-danger snac-hidden"
                                id="nameEntry_rule_{{j}}_remove_{{i}}" disabled
                                onClick="setRepeatedDataDeleted('nameEntry_rule_{{j}}', '{{i}}'); return false;">
                                <span class="glyphicon glyphicon-minus-sign"></span>
                            </button>
                        </span>
                    </div>
                </div>
            </div>
        </div>

{% endmacro %}



{% macro displayContributor(X, inEdit, showSubElements, contributor, i, j) %}
        <div class="panel panel-body" id="nameEntry_contributor_{{j}}_panel_{{i}}">
            <input type="hidden" id="nameEntry_contributor_{{j}}_id_{{i}}"
                name="nameEntry_contributor_{{j}}_id_{{i}}"
                value="{{contributor.id}}"/>
            <input type="hidden" id="nameEntry_contributor_{{j}}_version_{{i}}"
                name="nameEntry_contributor_{{j}}_version_{{i}}"
                value="{{contributor.version}}"/>
            <input type="hidden" id="nameEntry_contributor_{{j}}_operation_{{i}}"
                name="nameEntry_contributor_{{j}}_operation_{{i}}"
                value="{{contributor.operation}}"/>
            <div class="form-group">
                <label class="control-label col-xs-4" data-content="{{X.contributorName.tooltip}}" data-toggle="popover" data-placement="top">
                    {{ X.contributorName.display }}
                </label>
                <div class="col-xs-6">
                    <input id="nameEntry_contributor_{{j}}_name_{{i}}"
                        name="nameEntry_contributor_{{j}}_name_{{i}}"
                        class="form-control" value="{{contributor.name}}"
                        readonly>
                </div>
            </div>
            <div class="form-group">
                <label class="control-label col-xs-4" data-content="{{X.contributorType.tooltip}}" data-toggle="popover" data-placement="top">
                    {{ X.contributorType.display }}
                </label>
                <div class="col-xs-6" id="select_nameEntry_contributor_{{j}}_type_{{i}}">
                    <input id="nameEntry_contributor_{{j}}_type_id_{{i}}"
                        name="nameEntry_contributor_{{j}}_type_id_{{i}}"
                        type="hidden" class="form-control"
                        value="{{ contributor.type.id }}"/>
                    <input id="nameEntry_contributor_{{j}}_type_term_{{i}}"
                        name="nameEntry_contributor_{{j}}_type_term_{{i}}"
                        type="hidden" class="form-control"
                        value="{{ contributor.type.term }}"/>
                    <input id="nameEntry_contributor_{{j}}_type_vocabtype_{{i}}"
                        name="nameEntry_contributor_{{j}}_type_vocabtype_{{i}}"
                        type="hidden" class="form-control" value="name_type"/>
                    <input id="nameEntry_contributor_{{j}}_type_minlength_{{i}}"
                        name="nameEntry_contributor_{{j}}_type_minlength_{{i}}"
                        type="hidden" class="form-control" value="0"/>
                    <p class="form-control-static">{{ contributor.type.term }}</p>
                </div>
            </div>
            <div class="form-group">
                <label class="control-label col-xs-4" data-content="{{X.contributorRules.tooltip}}" data-toggle="popover" data-placement="top">
                    {{ X.contributorRules.display }}
                </label>
                <div class="col-xs-6" id="select_nameEntry_contributor_{{j}}_rule_{{i}}">
                    <input id="nameEntry_contributor_{{j}}_rule_id_{{i}}"
                        name="nameEntry_contributor_{{j}}_rule_id_{{i}}"
                        type="hidden" class="form-control"
                        value="{{ contributor.rule.id }}"/>
                    <input id="nameEntry_contributor_{{j}}_rule_term_{{i}}"
                        name="nameEntry_contributor_{{j}}_rule_term_{{i}}"
                        type="hidden" class="form-control"
                        value="{{ contributor.rule.term }}"/>
                    <input id="nameEntry_contributor_{{j}}_rule_vocabtype_{{i}}"
                        name="nameEntry_contributor_{{j}}_rule_vocabtype_{{i}}"
                        type="hidden" class="form-control" value="name_rule"/>
                    <input id="nameEntry_contributor_{{j}}_rule_minlength_{{i}}"
                        name="nameEntry_contributor_{{j}}_rule_minlength_{{i}}"
                        type="hidden" class="form-control" value="0"/>
                    <p class="form-control-static">{{ contributor.rule.term }}</p>
                </div>
            </div>
            <div class="text-center">
                <button class="btn btn-danger snac-hidden"
                    id="nameEntry_contributor_{{j}}_remove_{{i}}"
                    onClick="return setRepeatedDataDeleted('nameEntry_contributor_{{j}}', '{{i}}');" disabled>
                    <span class="glyphicon glyphicon-minus-sign"></span> Remove
                </button>
            </div>
        </div>

{% endmacro %}

{% macro displaySameAs(X, inEdit, showSubElements, other, i) %}
    {% import 'widgets.html' as widgets %}
        <div class="panel panel-default" id="sameAs_panel_{{i}}">
            <div class="panel-body">
                <div class="col-sm-10" id="sameAs_datapart_{{i}}">
                    <input id="sameAs_id_{{i}}" name="sameAs_id_{{i}}" type="hidden" value="{{ other.id }}"/>
                    <input id="sameAs_version_{{i}}" name="sameAs_version_{{i}}" type="hidden" value="{{ other.version }}"/>
                    <input id="sameAs_operation_{{i}}" name="sameAs_operation_{{i}}" type="hidden" value="{{ other.operation }}"/>
                    <div class="form-group">
                        <label for="sameAs_text_{{ i }}" class="control-label col-xs-4" data-content="{{X.sameAsText.tooltip}}" data-toggle="popover" data-placement="top">
                           {{ X.sameAsText.display }}
                        </label>
                        <div class="col-xs-8" id="text_sameAs_text_{{i}}">
                            <input id="sameAs_text_{{i}}" name="sameAs_text_{{i}}" type="hidden" class="form-control" value="{{ other.text }}"/>
                            <p class="form-control-static">{{ other.text }}</p>
                        </div>
                    </div>
                    <div class="form-group">
                        <label for="sameAs_type_{{ i }}" class="control-label col-xs-4" data-content="{{X.sameAsRole.tooltip}}" data-toggle="popover" data-placement="top">
                            {{ X.sameAsRole.display }}
                        </label>
                        <div class="col-xs-8" id="select_sameAs_type_{{i}}">
                            <input id="sameAs_type_id_{{i}}" name="sameAs_type_id_{{i}}" type="hidden" class="form-control" value="{{ other.type.id }}"/>
                            <input id="sameAs_type_term_{{i}}" name="sameAs_type_term_{{i}}" type="hidden" class="form-control" value="{{ other.type.term }}"/>
                            <input id="sameAs_type_vocabtype_{{i}}" name="sameAs_type_vocabtype_{{i}}" type="hidden" class="form-control" value="record_type"/>
                            <input id="sameAs_type_minlength_{{i}}" name="sameAs_type_minlength_{{i}}" type="hidden" class="form-control" value="0"/>
                            <p class="form-control-static">{{ other.type.term }}</p>
                        </div>
                    </div>
                    <div class="form-group">
                        <label for="sameAs_uri_{{ i }}" class="control-label col-xs-4" data-content="{{X.sameAsURI.tooltip}}" data-toggle="popover" data-placement="top">
                            {{ X.sameAsURI.display }}
                        </label>
                        <div class="col-xs-8" id="text_sameAs_uri_{{i}}">
                            <input id="sameAs_uri_{{i}}" name="sameAs_uri_{{i}}" type="hidden" class="form-control" value="{{ other.uri }}"/>
                            <p class="form-control-static">{{ other.uri }}</p>
                        </div>
                    </div>
                </div>

                {{ widgets.scmModal(X, inEdit, showSubElements, "sameAs", i, other.uri, "Same-As Relation", other) }}
                {{ widgets.optionsList(X, inEdit, showSubElements, "sameAs", i) }}
            </div>
        </div>

{% endmacro %}

{% macro displayEntityID(X, inEdit, showSubElements, other, i) %}
    {% import 'widgets.html' as widgets %}
        <div class="panel panel-default" id="entityID_panel_{{i}}">
            <div class="panel-body">
                <div class="col-sm-10" id="entityID_datapart_{{i}}">
                    <input id="entityID_id_{{i}}" name="entityID_id_{{i}}" type="hidden" value="{{ other.id }}"/>
                    <input id="entityID_version_{{i}}" name="entityID_version_{{i}}" type="hidden" value="{{ other.version }}"/>
                    <input id="entityID_operation_{{i}}" name="entityID_operation_{{i}}" type="hidden" value="{{ other.operation }}"/>
                    <div class="form-group">
                        <label for="entityID_text_{{ i }}" class="control-label col-xs-4" data-content="{{X.entityIdText.tooltip}}" data-toggle="popover" data-placement="top">
                           {{ X.entityIdText.display }}
                        </label>
                        <div class="col-xs-8" id="text_entityID_text_{{i}}">
                            <input id="entityID_text_{{i}}" name="entityID_text_{{i}}" type="hidden" class="form-control" value="{{ other.text }}"/>
                            <p class="form-control-static">{{ other.text }}</p>
                        </div>
                    </div>
                    <div class="form-group">
                        <label for="entityID_type_{{ i }}" class="control-label col-xs-4" data-content="{{X.entityIdType.tooltip}}" data-toggle="popover" data-placement="top">
                            {{ X.entityIdType.display }}
                        </label>
                        <div class="col-xs-8" id="select_entityID_type_{{i}}">
                            <input id="entityID_type_id_{{i}}" name="entityID_type_id_{{i}}" type="hidden" class="form-control" value="{{ other.type.id }}"/>
                            <input id="entityID_type_term_{{i}}" name="entityID_type_term_{{i}}" type="hidden" class="form-control" value="{{ other.type.term }}"/>
                            <input id="entityID_type_vocabtype_{{i}}" name="entityID_type_vocabtype_{{i}}" type="hidden" class="form-control" value="entityid_type"/>
                            <input id="entityID_type_minlength_{{i}}" name="entityID_type_minlength_{{i}}" type="hidden" class="form-control" value="0"/>
                            <p class="form-control-static">{{ other.type.term }}</p>
                        </div>
                    </div>
                </div>

                {{ widgets.scmModal(X, inEdit, showSubElements, "entityID", i, other.text, "Entity ID", other) }}
                {{ widgets.optionsList(X, inEdit, showSubElements, "entityID", i) }}
            </div>
        </div>

{% endmacro %}

{% macro displaySource(X, inEdit, showSubElements, source, i) %}
    {% import 'widgets.html' as widgets %}
        <div class="panel panel-default"  id="source_panel_{{i}}">
            <div class="panel-body">
                <div class="col-sm-10" id="source_datapart_{{i}}">
                    <input id="source_id_{{i}}" name="source_id_{{i}}" type="hidden" value="{{ source.id }}"/>
                    <input id="source_version_{{i}}" name="source_version_{{i}}" type="hidden" value="{{ source.version }}"/>
                    <input id="source_operation_{{i}}" name="source_operation_{{i}}" type="hidden" value="{{ source.operation }}"/>
                    <div class="form-group">
                        <label for="source_displayName_{{ i }}" class="control-label col-xs-4" data-content="{{X.sourceDisplayName.tooltip}}" data-toggle="popover" data-placement="top">
                            {{ X.sourceDisplayName.display }}
                        </label>
                        <div class="col-xs-8" id="text_source_displayName_{{i}}">
                            <input id="source_displayName_{{i}}" name="source_displayName_{{i}}" type="hidden" class="form-control" value="{{ source.displayName }}"/>
                            <p class="form-control-static">{{ source.displayName }}</p>
                        </div>
                    </div>
                    <div class="form-group">
                        <label for="source_uri_{{ i }}" class="control-label col-xs-4" data-content="{{X.sourceURI.tooltip}}" data-toggle="popover" data-placement="top">
                            {{ X.sourceURI.display }}
                        </label>
                        <div class="col-xs-8" id="text_source_uri_{{i}}">
                            <input id="source_uri_{{i}}" name="source_uri_{{i}}" type="hidden" class="form-control" value="{{ source.uri }}"/>
                            <p class="form-control-static">{{ source.uri }}</p>
                        </div>
                    </div>
                    <div class="form-group">
                        <label for="source_text_{{ i }}" class="control-label col-xs-4" data-content="{{X.sourceText.tooltip}}" data-toggle="popover" data-placement="top">
                            {{ X.sourceText.display }}
                        </label>
                        <div class="col-xs-8" id="textarea_source_text_{{i}}">
                            <textarea id="source_text_{{i}}" name="source_text_{{i}}" class="form-control" style="display:none;">{{ source.text }}</textarea>
                            <p class="form-control-static">{{ source.text }}</p>
                        </div>
                    </div>

                    <input type="hidden" id="source_language_id_{{i}}" name="source_language_id_{{i}}" value="{{source.language.id}}"/>
                    <input type="hidden" id="source_language_version_{{i}}" name="source_language_version_{{i}}" value="{{sources.language.version}}"/>
                    <div class="form-group">
                        <label class="control-label col-xs-4" data-content="{{X.language.tooltip}}" data-toggle="popover" data-placement="top">
                            {{ X.language.display }}
                        </label>
                        <div class="col-xs-8" id="select_source_languagelanguage_{{i}}">
                            <input id="source_languagelanguage_id_{{i}}" name="source_languagelanguage_id_{{i}}" type="hidden" class="form-control" value="{{ source.language.language.id }}"/>
                            <input id="source_languagelanguage_term_{{i}}" name="source_languagelanguage_term_{{i}}" type="hidden" class="form-control" value="{{ source.language.language.term }}"/>
                            <input id="source_languagelanguage_vocabtype_{{i}}" name="source_languagelanguage_vocabtype_{{i}}" type="hidden" class="form-control" value="language_code"/>
                            <input id="source_languagelanguage_minlength_{{i}}" name="source_languagelanguage_minlength_{{i}}" type="hidden" class="form-control" value="0"/>
                            <p class="form-control-static">{{ source.language.language.term }}</p>
                        </div>
                    </div>
                    <div class="form-group">
                        <label class="control-label col-xs-4" data-content="{{X.script.tooltip}}" data-toggle="popover" data-placement="top">
                            {{ X.script.display }}
                        </label>
                        <div class="col-xs-8" id="select_source_languagescript_{{i}}">
                            <input id="source_languagescript_id_{{i}}" name="source_languagescript_id_{{i}}" type="hidden" class="form-control" value="{{ source.language.script.id }}"/>
                            <input id="source_languagescript_term_{{i}}" name="source_languagescript_term_{{i}}" type="hidden" class="form-control" value="{{ source.language.script.term }}"/>
                            <input id="source_languagescript_vocabtype_{{i}}" name="source_languagescript_vocabtype_{{i}}" type="hidden" class="form-control" value="script_code"/>
                            <input id="source_languagescript_minlength_{{i}}" name="source_languagescript_minlength_{{i}}" type="hidden" class="form-control" value="0"/>
                            <p class="form-control-static">{{ source.language.script.term }}</p>
                        </div>
                    </div>
                    <div class="form-group">
                        <label for="source_note_{{ i }}" class="control-label col-xs-4" data-content="{{X.descriptiveNote.tooltip}}" data-toggle="popover" data-placement="top">
                            {{ X.descriptiveNote.display }}
                        </label>
                        <div class="col-xs-8" id="textarea_source_note_{{i}}">
                            <textarea id="source_note_{{i}}" name="source_note_{{i}}" class="form-control" style="display:none">{{ source.note }}</textarea>
                            <p class="form-control-static">{{ source.note }}</p>
                        </div>
                    </div>


                </div>
                {{ widgets.scmModal(X, inEdit, showSubElements, "source", i, source.uri, "Source", source) }}
                {{ widgets.optionsList(X, inEdit, showSubElements, "source", i) }}

            </div>
        </div>

{% endmacro %}

{% macro displayResource(X, inEdit, showSubElements, resource, i) %}
    {% import 'widgets.html' as widgets %}
    {% import _self as components %}
        <div class="panel panel-default" id="resource_panel_{{i}}">
            <div class="panel-body">
                <div class="col-sm-10" id="resource_datapart_{{i}}">
                    <input id="resource_id_{{i}}" name="resource_id_{{i}}" type="hidden" value="{{ relation.id }}"/>
                    <input id="resource_version_{{i}}" name="resource_version_{{i}}" type="hidden" value="{{ relation.version }}"/>
                    <input id="resource_operation_{{i}}" name="resource_operation_{{i}}" type="hidden" value="{{ resource.operation }}"/>
                    <div class="form-group">
                        <label for="resource_link_{{ i }}" class="control-label col-xs-4" data-content="{{X.resourceURI.tooltip}}" data-toggle="popover" data-placement="top">
                            {{ X.resourceURI.display }}
                        </label>
                        <div class="col-xs-8" id="text_resource_link_{{i}}">
                            <input id="resource_link_{{i}}" name="resource_link_{{i}}" type="hidden" class="form-control" value="{{ resource.link }}"/>
                            <p class="form-control-static" id="resource_linkText_{{i}}">{{ resource.link }}</p>
                        </div>
                    </div>
                    <div class="form-group">
                        <label for="resource_documentType_{{ i }}" class="control-label col-xs-4" data-content="{{X.resourceDocumentType.tooltip}}" data-toggle="popover" data-placement="top">
                            {{ X.resourceDocumentType.display }}
                        </label>
                        <div class="col-xs-8" id="select_resource_documentType_{{i}}">
                            <input id="resource_documentType_id_{{i}}" name="resource_documentType_id_{{i}}" type="hidden" class="form-control" value="{{ resource.documentType.id }}"/>
                            <input id="resource_documentType_term_{{i}}" name="resource_documentType_term_{{i}}" type="hidden" class="form-control" value="{{ resource.documentType.term }}"/>
                            <input id="resource_documentType_vocabtype_{{i}}" name="resource_documentType_vocabtype_{{i}}" type="hidden" class="form-control" value="document_type"/>
                            <input id="resource_documentType_minlength_{{i}}" name="resource_documentType_minlength_{{i}}" type="hidden" class="form-control" value="0"/>
                            <p class="form-control-static" id="resource_documentTypeText_{{i}}">{{ resource.documentType.term }}</p>
                        </div>
                    </div>
                    <div class="form-group">
                        <label for="resource_title_{{ i }}" class="control-label col-xs-4" data-content="{{X.resourceTitle.tooltip}}" data-toggle="popover" data-placement="top">
                            {{ X.resourceTitle.display }}
                        </label>
                        <div class="col-xs-8" id="text_resource_title_{{i}}">
                            <input id="resource_title_{{i}}" name="resource_title_{{i}}" type="hidden" class="form-control" value="{{ resource.title }}"/>
                            <p class="form-control-static" id="resource_titleText_{{i}}">{{ resource.title }}</p>
                        </div>
                    </div>
                    <div class="form-group">
                        <label for="resource_abstract_{{ i }}" class="control-label col-xs-4" data-content="{{X.resourceAbstract.tooltip}}" data-toggle="popover" data-placement="top">
                            {{ X.resourceAbstract.display }}
                        </label>
                        <div class="col-xs-8" id="textarea_resource_abstract_{{i}}">
                            <textarea id="resource_abstract_{{i}}" name="resource_abstract_{{i}}" class="form-control" style="display:none;">{{ resource.abstract }}</textarea>
                            <p class="form-control-static" id="resource_abstractText_{{i}}">{{ resource.abstract }}</p>
                        </div>
                    </div>
                    <div class="form-group">
                        <label for="resource_extent_{{ i }}" class="control-label col-xs-4" data-content="{{X.resourceExtent.tooltip}}" data-toggle="popover" data-placement="top">
                            {{ X.resourceExtent.display }}
                        </label>
                        <div class="col-xs-8" id="textarea_resource_extent_{{i}}">
                            <textarea id="resource_extent_{{i}}" name="resource_extent_{{i}}" class="form-control" style="display:none;">{{ resource.extent }}</textarea>
                            <p class="form-control-static" id="resource_extentText_{{i}}">{{ resource.extent }}</p>
                        </div>
                    </div>
                    <div class="form-group">
                        <label class="control-label col-xs-4" data-content="{{X.resourceOriginationName.tooltip}}" data-toggle="popover" data-placement="top">
                            {{ X.resourceOriginationName.display }}
                        </label>
                        <div class="col-xs-8 well well-sm">
                            {% set j = 0 %}
                            <span id='resource_originationName_next_j_{{i}}' style='display:none;'>{{j}}</span>

                            <div class="form-group" id="resource_originationName_add_div_{{i}}">
                                <div class="col-xs-12 text-center">
                                    <button class="btn btn-success snac-hidden" id="resource_originationName_add_{{i}}"
                                        onClick="return newOriginationName({{i}});" disabled>
                                        <span class="glyphicon glyphicon-plus-sign"></span> Add Origination Name
                                    </button>
                                </div>
                            </div>

                        </div>
                    </div>
                    <div class="form-group">
                        <label for="resource_repo_{{ i }}" class="control-label col-xs-4" data-content="{{X.resourceRepository.tooltip}}" data-toggle="popover" data-placement="top">
                            {{ X.resourceRepository.display }}
                        </label>
                        <div class="col-xs-8" id="text_resource_repo_{{i}}">
                            <input id="resource_repo_{{i}}" name="resource_repo_{{i}}" type="hidden" class="form-control" value="{{ resource.repoIcId }}"/>
                            <p class="form-control-static" id="resource_repoText_{{i}}">{{ resource.repoIcId }}</p>
                        </div>
                        <div class="col-xs-8">
                            <a href="?command=search" target="_blank">Open a SNAC Search Window</a>
                        </div>
                    </div>
                </div>
            </div>
        </div>

{% endmacro %}


{% macro displayResourceRelation(X, inEdit, showSubElements, relation, i, entityType, preferredName) %}
    {% import 'widgets.html' as widgets %}
    {% import _self as components %}
        <div class="panel panel-default" id="resourceRelation_panel_{{i}}">
            <div class="panel-body">
                <div class="col-sm-10" id="resourceRelation_datapart_{{i}}">
                    <input id="resourceRelation_id_{{i}}" name="resourceRelation_id_{{i}}" type="hidden" value="{{ relation.id }}"/>
                    <input id="resourceRelation_version_{{i}}" name="resourceRelation_version_{{i}}" type="hidden" value="{{ relation.version }}"/>
                    <input id="resourceRelation_operation_{{i}}" name="resourceRelation_operation_{{i}}" type="hidden" value="{{ relation.operation }}"/>
                    <input id="resourceRelation_resourceid_{{i}}" name="resourceRelation_resourceid_{{i}}" type="hidden" class="form-control" value="{{ relation.resource.id }}"/>
                    <input id="resourceRelation_resourceversion_{{i}}" name="resourceRelation_resourceversion_{{i}}" type="hidden" class="form-control" value="{{ relation.resource.version }}"/>
                    <div class="form-group well well-sm text-center">
                        <div class="col-xs-4 text-center">
                            <p class="relation-icon">
                                {% if entityType == 'person' %}
                                <i class="fa fa-user" aria-hidden="true"></i><br/>
                                {% elseif entityType == 'corporateBody' %}
                                <i class="fa fa-building" aria-hidden="true"></i><br/>
                                {% elseif entityType == 'family' %}
                                <i class="fa fa-users" aria-hidden="true"></i><br/>
                                {% endif %}
                            </p>
                            <p class="relation-icon-caption">
                                {{ preferredName }}
                            </p>
                        </div>
                        <div class="col-xs-4 text-center">
                            <p class="relation-icon">
                                <i class="fa fa-long-arrow-right" aria-hidden="true"></i><br/>
                            </p>
                            <p class="relation-icon-caption" id="resourceRelation_relationPictureArrow_{{i}}">
                                {{relation.role.term}}
                            </p>

                        </div>
                        <div class="col-xs-4 text-center">
                            <p class="relation-icon" id="resourceRelation_relationPictureIcon_{{i}}">
                                <i class="fa fa-file" aria-hidden="true"></i><br/>
                            </p>
                            <p class="relation-icon-caption" id="resourceRelation_relationPictureTitle_{{i}}">
                                {{relation.resource.title}}
                            </p>
                        </div>
                    </div>
                    <div class="form-group">
                        <label class="control-label col-xs-4" data-content="{{X.resourceResource.tooltip}}" data-toggle="popover" data-placement="top">
                            {{ X.resourceResource.display }}
                        </label>
                        <div class="col-xs-8 form-control-static">
                            <p>
                                <span style="font-weight: bold" id="resourceRelation_titleText_{{i}}">{{ relation.resource.title ? relation.resource.title : 'Title Unknown' }}</span><br>
                                <span id="resourceRelation_abstractText_{{i}}">{{relation.resource.abstract}}</span>
                            </p>
                            <p>
                                <span id="resourceRelation_documentTypeText_{{i}}">{{relation.resource.documentType.term}}</span>:
                                <span id="resourceRelation_extentText_{{i}}">{{relation.resource.extent ? relation.resource.extent : 'Extent Unknown'}}</span>
                            </p>
                            <p id="resourceRelation_LinkText_{{i}}">
                                <span id="resourceRelation_linkText_{{i}}">{{relation.resource.link}}
                                {% if relation.resource.link %}
                                    <a class="label label-info" target="_blank" href="{{relation.resource.link}}">View</a>
                                {% endif %}
                            </p>
                        </div>
                    </div>
                    <div class="form-group">
                        <label for="resourceRelation_content_{{ i }}" class="control-label col-xs-4" data-content="{{X.resourceText.tooltip}}" data-toggle="popover" data-placement="top">
                            {{ X.resourceText.display }}
                        </label>
                        <div class="col-xs-8" id="text_resourceRelation_content_{{i}}">
                            <input id="resourceRelation_content_{{i}}" name="resourceRelation_content_{{i}}" type="hidden" class="form-control" value="{{ relation.content }}"/>
                            <p class="form-control-static">{{ relation.content }}</p>
                        </div>
                    </div>
                    <div class="form-group">
                        <label for="resourceRelation_role_{{ i }}" class="control-label col-xs-4" data-content="{{X.resourceRole.tooltip}}" data-toggle="popover" data-placement="top">
                            {{ X.resourceRole.display }}
                        </label>
                        <div class="col-xs-8" id="select_resourceRelation_role_{{i}}">
                            <input id="resourceRelation_role_id_{{i}}" name="resourceRelation_role_id_{{i}}" type="hidden" class="form-control" value="{{ relation.role.id }}"/>
                            <input id="resourceRelation_role_term_{{i}}" name="resourceRelation_role_term_{{i}}" type="hidden" class="form-control" value="{{ relation.role.term }}"/>
                            <input id="resourceRelation_role_vocabtype_{{i}}" name="resourceRelation_role_vocabtype_{{i}}" type="hidden" class="form-control" value="document_role"/>
                            <input id="resourceRelation_role_minlength_{{i}}" name="resourceRelation_role_minlength_{{i}}" type="hidden" class="form-control" value="0"/>
                            <p class="form-control-static">{{ relation.role.term }}</p>
                        </div>
                    </div>
                    <div class="form-group">
                        <label for="resourceRelation_note_{{ i }}" class="control-label col-xs-4" data-content="{{X.descriptiveNote.tooltip}}" data-toggle="popover" data-placement="top">
                            {{ X.descriptiveNote.display }}
                        </label>
                        <div class="col-xs-8" id="textarea_resourceRelation_note_{{i}}">
                            <textarea id="resourceRelation_note_{{i}}" name="resourceRelation_note_{{i}}" class="form-control" style="display:none;">{{ relation.note }}</textarea>
                            <p class="form-control-static">{{ relation.note }}</p>
                        </div>
                    </div>
                </div>

                {{ widgets.scmModal(X, inEdit, showSubElements, "resourceRelation", i, relation.content, "Resource Relation", relation) }}
                {{ widgets.optionsList(X, inEdit, showSubElements, "resourceRelation", i) }}
            </div>
        </div>

{% endmacro %}

{% macro displayResourceOriginationName(X, inEdit, showSubElements, originationName, i, j) %}
        <div class="col-xs-12" id="resource_originationName_{{j}}_panel_{{i}}" style="padding-top: 5px; padding-bottom: 5px;">
            <div id="resource_originationName_{{j}}_datapart_{{i}}">
                <input type="hidden" id="resource_originationName_{{j}}_id_{{i}}"
                    name="resource_originationName_{{j}}_id_{{i}}"
                    value="{{originationName.id}}"/>
                <input type="hidden" id="resource_originationName_{{j}}_version_{{i}}"
                    name="resource_originationName_{{j}}_version_{{i}}"
                    value="{{originationName.version}}"/>
                <input type="hidden" id="resource_originationName_{{j}}_operation_{{i}}"
                    name="resource_originationName_{{j}}_operation_{{i}}"
                    value="{{originationName.operation}}"/>
                <div>
                    <div class="input-group select2-bootstrap-append">
                        <div id="text_resource_originationName_{{j}}_name_{{i}}" style="width: 100%; clear: none; float: left;">
                            <input type="hidden" name="resource_originationName_{{j}}_name_{{i}}" id="resource_originationName_{{j}}_name_{{i}}"
                                class="form-control" value="{{ originationName.name  }}">
                            <p class="form-control-static">{{ originationName.name }}</p>
                        </div>
                        <span class="input-group-btn">
                            <button class="btn btn-danger snac-hidden"
                                id="resource_originationName_{{j}}_remove_{{i}}" disabled
                                onClick="setRepeatedDataDeleted('resource_originationName_{{j}}', '{{i}}'); return false;">
                                <span class="glyphicon glyphicon-minus-sign"></span>
                            </button>
                        </span>
                    </div>
                </div>
            </div>
        </div>

{% endmacro %}



{% macro displayConstellationRelation(X, inEdit, showSubElements, relation, i, entityType, preferredName, reverse) %}
    {% import 'widgets.html' as widgets %}
        <div class="panel panel-default" id="constellationRelation_panel_{{i}}">
            <div class="panel-body">
<<<<<<< HEAD
                <div class="col-sm-10" id="constellationRelation_datapart_{{i}}">
=======
                {% if not showSubElements %}
                <div class="col-xs-12" id="constellationRelation_datapart_{{i}}">
                {% else %}
                <div class="col-xs-10" id="constellationRelation_datapart_{{i}}">
                {% endif %}
>>>>>>> f0259b17
                    <input id="constellationRelation_id_{{i}}" name="constellationRelation_id_{{i}}" type="hidden" value="{{ relation.id }}"/>
                    <input id="constellationRelation_version_{{i}}" name="constellationRelation_version_{{i}}" type="hidden" value="{{ relation.version }}"/>
                    <input id="constellationRelation_operation_{{i}}" name="constellationRelation_operation_{{i}}" type="hidden" value="{{ relation.operation }}"/>
                    <input id="constellationRelation_content_{{i}}" name="constellationRelation_content_{{i}}" type="hidden" value="{{ relation.content }}"/>
                    <input id="constellationRelation_targetID_{{i}}" name="constellationRelation_targetID_{{i}}" type="hidden" value="{{ relation.targetConstellation }}"/>
                    <input id="constellationRelation_targetArkID_{{i}}" name="constellationRelation_targetArkID_{{i}}" type="hidden" value="{{ relation.targetArkID }}"/>
                    <input id="constellationRelation_targetEntityType_{{i}}" name="constellationRelation_targetEntityType_{{i}}" type="hidden" value="{{ relation.targetEntityType.id }}"/>
                    <div class="form-group well well-sm text-center">
                        <div class="col-xs-4 text-center">
                            {% if not reverse %}
                                <p class="relation-icon">
                                    {% if entityType == 'person' %}
                                    <i class="fa fa-user" aria-hidden="true"></i><br/>
                                    {% elseif entityType == 'corporateBody' %}
                                    <i class="fa fa-building" aria-hidden="true"></i><br/>
                                    {% elseif entityType == 'family' %}
                                    <i class="fa fa-users" aria-hidden="true"></i><br/>
                                    {% endif %}
                                </p>
                                <p class="relation-icon-caption">
                                    {{ preferredName }}
                                </p>
                            {% else %}
                                <p class="relation-icon" id="constellationRelation_relationPictureIcon_{{i}}">
                                    {% if relation.targetEntityType.term == 'person' %}
                                    <i class="fa fa-user" aria-hidden="true"></i><br/>
                                    {% elseif relation.targetEntityType.term == 'corporateBody' %}
                                    <i class="fa fa-building" aria-hidden="true"></i><br/>
                                    {% elseif relation.targetEntityType.term == 'family' %}
                                    <i class="fa fa-users" aria-hidden="true"></i><br/>
                                    {% endif %}
                                </p>
                                <p class="relation-icon-caption" id="constellationRelation_relationPictureTitle_{{i}}">
                                    {{relation.content}}
                                </p>
                            {% endif %}
                        </div>
                        <div class="col-xs-4 text-center">
                            <p class="relation-icon">
                                <i class="fa fa-long-arrow-right" aria-hidden="true"></i><br/>
                            </p>
                            <p class="relation-icon-caption" id="constellationRelation_relationPictureArrow_{{i}}">
                                {{relation.type.term}}
                            </p>

                        </div>
                        <div class="col-xs-4 text-center">
                            {% if not reverse %}
                                <p class="relation-icon" id="constellationRelation_relationPictureIcon_{{i}}">
                                    {% if relation.targetEntityType.term == 'person' %}
                                    <i class="fa fa-user" aria-hidden="true"></i><br/>
                                    {% elseif relation.targetEntityType.term == 'corporateBody' %}
                                    <i class="fa fa-building" aria-hidden="true"></i><br/>
                                    {% elseif relation.targetEntityType.term == 'family' %}
                                    <i class="fa fa-users" aria-hidden="true"></i><br/>
                                    {% endif %}
                                </p>
                                <p class="relation-icon-caption" id="constellationRelation_relationPictureTitle_{{i}}">
                                    {{relation.content}}
                                </p>
                            {% else %}
                                <p class="relation-icon">
                                    {% if entityType == 'person' %}
                                    <i class="fa fa-user" aria-hidden="true"></i><br/>
                                    {% elseif entityType == 'corporateBody' %}
                                    <i class="fa fa-building" aria-hidden="true"></i><br/>
                                    {% elseif entityType == 'family' %}
                                    <i class="fa fa-users" aria-hidden="true"></i><br/>
                                    {% endif %}
                                </p>
                                <p class="relation-icon-caption">
                                    {{ preferredName }}
                                </p>
                            {% endif %}
                        </div>
                    </div>
                    <div class="form-group">
                        <label class="control-label col-xs-4" data-content="{{X.relationTarget.tooltip}}" data-toggle="popover" data-placement="top">
                            {{ X.relationTarget.display }}
                        </label>
                        <div class="col-xs-8">
                            <p class="form-control-static"><span style="font-weight: bold" id="constellationRelation_contentText_{{i}}">{{ relation.content }}</span><br>
                            <span id="constellationRelation_targetArkIDText_{{i}}">{{relation.targetArkID}}
                            {% if relation.targetConstellation %}
                                <a class="label label-info" target="_blank" href="?command=view&constellationid={{relation.targetConstellation}}">View</a>
                            {% endif %}
                            </span>
                            </p>
                        </div>
                    </div>
                    <div class="form-group">
                        <label for="constellationRelation_type_{{ i }}" class="control-label col-xs-4" data-content="{{X.relationType.tooltip}}" data-toggle="popover" data-placement="top">
                            {{ X.relationType.display }}
                        </label>
                        <div class="col-xs-8" id="select_constellationRelation_type_{{i}}">
                            <input id="constellationRelation_type_id_{{i}}" name="constellationRelation_type_id_{{i}}" type="hidden" class="form-control" value="{{ relation.type.id }}"/>
                            <input id="constellationRelation_type_term_{{i}}" name="constellationRelation_type_term_{{i}}" type="hidden" class="form-control" value="{{ relation.type.term }}"/>
                            <input id="constellationRelation_type_vocabtype_{{i}}" name="constellationRelation_type_vocabtype_{{i}}" type="hidden" class="form-control" value="relation_type"/>
                            <input id="constellationRelation_type_minlength_{{i}}" name="constellationRelation_type_minlength_{{i}}" type="hidden" class="form-control" value="0"/>
                            <p class="form-control-static" id="constellationRelation_typeText_{{i}}">{{ relation.type.term }}</p>
                        </div>
                    </div>
                    <div class="form-group">
                        <label for="constellationRelation_note_{{ i }}" class="control-label col-xs-4" data-content="{{X.descriptiveNote.tooltip}}" data-toggle="popover" data-placement="top">
                            {{ X.descriptiveNote.display }}
                        </label>
                        <div class="col-xs-8" id="textarea_constellationRelation_note_{{i}}">
                            <textarea id="constellationRelation_note_{{i}}" name="constellationRelation_note_{{i}}" class="form-control" style="display:none;">{{ relation.note }}</textarea>
                            <p class="form-control-static" id="constellationRelation_noteText_{{i}}">{{ relation.note }}</p>
                        </div>
                    </div>
                </div>

                {{ widgets.scmModal(X, inEdit, showSubElements, "constellationRelation", i, relation.content, "Constellation Relation", relation) }}
                {{ widgets.optionsList(X, inEdit, showSubElements, "constellationRelation", i) }}
            </div>
        </div>

{% endmacro %}

{% macro displayLanguageUsed(X, inEdit, showSubElements, language, i) %}
    {% import 'widgets.html' as widgets %}
        <div class="panel panel-default" id="language_panel_{{i}}">
            <div class="panel-body">
                <div class="col-sm-10" id="language_datapart_{{i}}">
                    <input id="language_id_{{i}}" name="language_id_{{i}}" type="hidden" value="{{ language.id }}"/>
                    <input id="language_version_{{i}}" name="language_version_{{i}}" type="hidden" value="{{ language.version }}"/>
                    <input id="language_operation_{{i}}" name="language_operation_{{i}}" type="hidden" value="{{ language.operation }}"/>
                    <div class="form-group">
                        <label class="control-label col-xs-4" data-content="{{X.languageUsed.tooltip}}" data-toggle="popover" data-placement="top">
                            {{ X.languageUsed.display }}
                        </label>
                        <div class="col-xs-8" id="select_language_language_{{i}}">
                            <input id="language_language_id_{{i}}" name="language_language_id_{{i}}" type="hidden" class="form-control" value="{{ language.language.id }}"/>
                            <input id="language_language_term_{{i}}" name="language_language_term_{{i}}" type="hidden" class="form-control" value="{{ language.language.term }}"/>
                            <input id="language_language_vocabtype_{{i}}" name="language_language_vocabtype_{{i}}" type="hidden" class="form-control" value="language_code"/>
                            <input id="language_language_minlength_{{i}}" name="language_language_minlength_{{i}}" type="hidden" class="form-control" value="0"/>
                            <p class="form-control-static">{{ language.language.term }}</p>
                        </div>
                    </div>


                    <div class="form-group">
                        <label class="control-label col-xs-4" data-content="{{X.scriptUsed.tooltip}}" data-toggle="popover" data-placement="top">
                            {{ X.scriptUsed.display }}
                        </label>
                        <div class="col-xs-8" id="select_language_script_{{i}}">
                            <input id="language_script_id_{{i}}" name="language_script_id_{{i}}" type="hidden" class="form-control" value="{{ language.script.id }}"/>
                            <input id="language_script_term_{{i}}" name="language_script_term_{{i}}" type="hidden" class="form-control" value="{{ language.script.term }}"/>
                            <input id="language_script_vocabtype_{{i}}" name="language_script_vocabtype_{{i}}" type="hidden" class="form-control" value="script_code"/>
                            <input id="language_script_minlength_{{i}}" name="language_script_minlength_{{i}}" type="hidden" class="form-control" value="0"/>
                            <p class="form-control-static">{{ language.script.term }}</p>
                        </div>
                    </div>
                </div>

                {{ widgets.scmModal(X, inEdit, showSubElements, "language", i, language.language.term, "Language", language) }}
                {{ widgets.optionsList(X, inEdit, showSubElements, "language", i) }}
            </div>
        </div>

{% endmacro %}

{% macro displaySubject(X, inEdit, showSubElements, subject, i) %}
    {% import 'widgets.html' as widgets %}
        <div class="panel panel-default" id="subject_panel_{{i}}">
            <div class="panel-body">
                <div class="col-sm-10" id="subject_datapart_{{i}}">
                    <input type="hidden" id="subject_id_{{i}}" name="subject_id_{{i}}" value="{{subject.id}}"/>
                    <input id="subject_version_{{i}}" name="subject_version_{{i}}" type="hidden" value="{{ subject.version }}"/>
                    <input id="subject_operation_{{i}}" name="subject_operation_{{i}}" type="hidden" value="{{ subject.operation }}"/>
                    <div class="form-group">
                        <label class="control-label col-xs-2" data-content="{{X.term.tooltip}}" data-toggle="popover" data-placement="top">
                            {{ X.term.display }}
                        </label>
                        <div class="col-xs-10" id="select_subject_term_{{i}}">
                            <input type="hidden" id="subject_term_id_{{i}}" name="subject_term_id_{{i}}" value="{{subject.term.id}}"/>
                            <input type="hidden" id="subject_term_term_{{i}}" name="subject_term_term_{{i}}" value="{{subject.term.term}}"/>
                            <input type="hidden" id="subject_term_vocabtype_{{i}}" name="subject_term_vocabtype_{{i}}" value="subject"/>
                            <p class="form-control-static">{{ subject.term.term }}</p>
                        </div>
                    </div>
                    <!--
                    <div class="form-group">
                        <label class="control-label col-xs-2" data-content="{{X.uri.tooltip}}" data-toggle="popover" data-placement="top">
                            {{ X.uri.display }}
                        </label>
                        <div class="col-xs-10">
                            {{ widgets.displayURI(X, inEdit, showSubElements, subject.term.uri) }}
                        </div>
                    </div>
                    -->
                </div>
                {{ widgets.scmModal(X, inEdit, showSubElements, "subject", i, subject.term.term, "Subject", subject) }}
                {{ widgets.optionsList(X, inEdit, showSubElements, "subject", i) }}
            </div>
        </div>

{% endmacro %}

{% macro displayNationality(X, inEdit, showSubElements, nationality, i) %}
    {% import 'widgets.html' as widgets %}
        <div class="panel panel-default" id="nationality_panel_{{i}}">
            <div class="panel-body">
                <div class="col-sm-10" id="nationality_datapart_{{i}}">
                    <input type="hidden" id="nationality_id_{{i}}" name="nationality_id_{{i}}" value="{{nationality.id}}"/>
                    <input id="nationality_version_{{i}}" name="nationality_version_{{i}}" type="hidden" value="{{ nationality.version }}"/>
                    <input id="nationality_operation_{{i}}" name="nationality_operation_{{i}}" type="hidden" value="{{ nationality.operation }}"/>
                    <div class="form-group">
                        <label class="control-label col-xs-2" data-content="{{ X.term.tooltip }}" data-toggle="popover" data-placement="top">
                            {{ X.term.display }}
                        </label>
                        <div class="col-xs-10" id="select_nationality_term_{{i}}">
                            <input type="hidden" id="nationality_term_id_{{i}}" name="nationality_term_id_{{i}}" value="{{nationality.term.id}}"/>
                            <input type="hidden" id="nationality_term_term_{{i}}" name="nationality_term_term_{{i}}" value="{{nationality.term.term}}"/>
                            <input type="hidden" id="nationality_term_vocabtype_{{i}}" name="nationality_term_vocabtype_{{i}}" value="nationality"/>
                            <input id="nationality_term_minlength_{{i}}" name="nationality_term_minlength_{{i}}" type="hidden" class="form-control" value="2"/>
                            <p class="form-control-static">{{ nationality.term.term }}</p>
                        </div>
                    </div>
                    <!--
                    <div class="form-group">
                        <label class="control-label col-xs-2" data-content="{{ X.uri.tooltip }}" data-toggle="popover" data-placement="top">
                            {{ X.uri.display }}
                        </label>
                        <div class="col-xs-10">
                            {{ widgets.displayURI(X, inEdit, showSubElements, nationality.term.uri) }}
                        </div>
                    </div>
                    -->
                </div>
                {{ widgets.scmModal(X, inEdit, showSubElements, "nationality", i, nationality.term.term, "Nationality", nationality) }}
                {{ widgets.optionsList(X, inEdit, showSubElements, "nationality", i) }}
            </div>
        </div>

{% endmacro %}

{% macro displayFunction(X, inEdit, showSubElements, function, i) %}
    {% import 'widgets.html' as widgets %}
        <div class="panel panel-default" id="function_panel_{{i}}">
            <div class="panel-body">
                <div class="col-sm-10" id="function_datapart_{{i}}">
                    <input type="hidden" id="function_id_{{i}}" name="function_id_{{i}}" value="{{function.id}}"/>
                    <input id="function_version_{{i}}" name="function_version_{{i}}" type="hidden" value="{{ function.version }}"/>
                    <input id="function_operation_{{i}}" name="function_operation_{{i}}" type="hidden" value="{{ function.operation }}"/>
                    <div class="form-group">
                        <label class="control-label col-xs-2" data-content="{{ X.term.tooltip }}" data-toggle="popover" data-placement="top">
                            {{ X.term.display }}
                        </label>
                        <div class="col-xs-10" id="select_function_term_{{i}}">
                            <input type="hidden" id="function_term_id_{{i}}" name="function_term_id_{{i}}" value="{{function.term.id}}"/>
                            <input type="hidden" id="function_term_term_{{i}}" name="function_term_term_{{i}}" value="{{function.term.term}}"/>
                            <input type="hidden" id="function_term_vocabtype_{{i}}" name="function_term_vocabtype_{{i}}" value="function"/>
                            <p class="form-control-static">{{ function.term.term }}</p>
                        </div>
                    </div>
                    <!--
                    <div class="form-group">
                        <label class="control-label col-xs-2" data-content="{{ X.uri.tooltip }}" data-toggle="popover" data-placement="top">
                            {{ X.uri.display }}
                        </label>
                        <div class="col-xs-10">
                            {{ widgets.displayURI(X, inEdit, showSubElements, function.term.uri) }}
                        </div>
                    </div>
                    -->
                </div>
                {{ widgets.scmModal(X, inEdit, showSubElements, "function", i, function.term.term, "Function", function) }}
                {{ widgets.optionsList(X, inEdit, showSubElements, "function", i) }}
            </div>
        </div>

{% endmacro %}

{% macro displayOccupation(X, inEdit, showSubElements, occupation, i) %}
    {% import 'widgets.html' as widgets %}
        <div class="panel panel-default" id="occupation_panel_{{i}}">
            <div class="panel-body">
                <div class="col-sm-10" id="occupation_datapart_{{i}}">
                    <input type="hidden" id="occupation_id_{{i}}" name="occupation_id_{{i}}" value="{{occupation.id}}"/>
                    <input id="occupation_version_{{i}}" name="occupation_version_{{i}}" type="hidden" value="{{ occupation.version }}"/>
                    <input id="occupation_operation_{{i}}" name="occupation_operation_{{i}}" type="hidden" value="{{ occupation.operation }}"/>
                    <div class="form-group">
                        <label class="control-label col-xs-2" data-content="{{X.term.tooltip}}" data-toggle="popover" data-placement="top">
                            {{ X.term.display }}
                        </label>
                        <div class="col-xs-10" id="select_occupation_term_{{i}}">
                            <input type="hidden" id="occupation_term_id_{{i}}" name="occupation_term_id_{{i}}" value="{{occupation.term.id}}"/>
                            <input type="hidden" id="occupation_term_term_{{i}}" name="occupation_term_term_{{i}}" value="{{occupation.term.term}}"/>
                            <input type="hidden" id="occupation_term_vocabtype_{{i}}" name="occupation_term_vocabtype_{{i}}" value="occupation"/>
                            <p class="form-control-static">{{ occupation.term.term }}</p>
                        </div>
                    </div>
                    <!--
                    <div class="form-group">
                        <label class="control-label col-xs-2" data-content="{{X.uri.tooltip}}" data-toggle="popover" data-placement="top">
                            {{ X.uri.display }}
                        </label>
                        <div class="col-xs-10">
                            {{ widgets.displayURI(X, inEdit, showSubElements, occupation.term.uri) }}
                        </div>
                    </div>
                    -->
                </div>
                {{ widgets.scmModal(X, inEdit, showSubElements, "occupation", i, occupation.term.term, "Occupation", occupation) }}
                {{ widgets.optionsList(X, inEdit, showSubElements, "occupation", i) }}
            </div>
        </div>

{% endmacro %}

{% macro displayLegalStatus(X, inEdit, showSubElements, legalStatus, i) %}
    {% import 'widgets.html' as widgets %}
        <div class="panel panel-default" id="legalStatus_panel_{{i}}">
            <div class="panel-body">
                <div class="col-sm-10" id="legalStatus_datapart_{{i}}">
                    <input type="hidden" id="legalStatus_id_{{i}}" name="legalStatus_id_{{i}}" value="{{legalStatus.id}}"/>
                    <input id="legalStatus_version_{{i}}" name="legalStatus_version_{{i}}" type="hidden" value="{{ legalStatus.version }}"/>
                    <input id="legalStatus_operation_{{i}}" name="legalStatus_operation_{{i}}" type="hidden" value="{{ legalStatus.operation }}"/>
                    <div class="form-group">
                        <label class="control-label col-xs-2" data-content="{{X.term.tooltip}}" data-toggle="popover" data-placement="top">
                            {{ X.term.display }}
                        </label>
                        <div class="col-xs-10" id="select_legalStatus_term_{{i}}">
                            <input type="hidden" id="legalStatus_term_id_{{i}}" name="legalStatus_term_id_{{i}}" value="{{legalStatus.term.id}}"/>
                            <input type="hidden" id="legalStatus_term_term_{{i}}" name="legalStatus_term_term_{{i}}" value="{{legalStatus.term.term}}"/>
                            <input type="hidden" id="legalStatus_term_vocabtype_{{i}}" name="legalStatus_term_vocabtype_{{i}}" value="legal_status"/>
                            <p class="form-control-static">{{ legalStatus.term.term }}</p>
                        </div>
                    </div>
                    <!--
                    <div class="form-group">
                        <label class="control-label col-xs-2" data-content="{{X.uri.tooltip}}" data-toggle="popover" data-placement="top">
                            {{ X.uri.display }}
                        </label>
                        <div class="col-xs-10">
                            {{ widgets.displayURI(X, inEdit, showSubElements, legalStatus.term.uri) }}
                        </div>
                    </div>
                    -->
                </div>
                {{ widgets.scmModal(X, inEdit, showSubElements, "legalStatus", i, legalStatus.term.term, "Legal Status", legalStatus) }}
                {{ widgets.optionsList(X, inEdit, showSubElements, "legalStatus", i) }}
            </div>
        </div>

{% endmacro %}

{% macro displayPlace(X, inEdit, showSubElements, place, i) %}
    {% import 'widgets.html' as widgets %}
    {% import _self as components %}
        <div class="panel panel-default" id="place_panel_{{i}}">
            <div class="panel-body">
                <div class="col-sm-10" id="place_datapart_{{i}}">
                    <input id="place_id_{{i}}" name="place_id_{{i}}" type="hidden" value="{{ place.id }}"/>
                    <input id="place_version_{{i}}" name="place_version_{{i}}" type="hidden" value="{{ place.version }}"/>
                    <input id="place_operation_{{i}}" name="place_operation_{{i}}" type="hidden" value="{{ place.operation }}"/>
                    <input id="place_original_{{i}}" name="place_original_{{i}}" type="hidden" class="form-control" value="{{ place.original }}" readonly/>
                    <input id="place_score_{{i}}" name="place_score_{{i}}" type="hidden" class="form-control" value="{{ place.score }}"/>

                    <div class="form-group">
                        <div class="col-sm-9">

                            {% if place.confirmed and place.geoplace.id %}
                                <h4 class="text-center geoterm-heading" id="place_geoterm_text_{{i}}">{{place.geoplace.name}}</h4>
                                <p class="caption text-center geoterm-caption" id="place_geoterm_caption_{{i}}">{{place.geoplace.administrationCode}}, {{place.geoplace.countryCode}}</p>
                                <input id="place_confirmed_{{i}}" name="place_confirmed_{{i}}" type="hidden" class="form-control" value="true"/>
                            {% else %}
                                {% if place.original and place.original != "" %}
                                    {% if inEdit %}
                                        <h4 class="text-center geoterm-heading" id="place_geoterm_text_{{i}}"><em>Unconfirmed</em></h4>
                                        <p class="caption text-center geoterm-caption" id="place_geoterm_caption_{{i}}">Recorded as: {{place.original}}</p>
                                    {% else %}
                                        <h4 class="text-center geoterm-heading" id="place_geoterm_text_{{i}}"><em>{{place.original}}</em></h4>
                                        <p class="caption text-center geoterm-caption" id="place_geoterm_caption_{{i}}">as recorded (not vetted)</p>
                                    {% endif %}
                                {% else %}
                                    <h4 class="text-center geoterm-heading" id="place_geoterm_text_{{i}}">--</h4>
                                    <p class="caption text-center geoterm-caption" id="place_geoterm_caption_{{i}}">GeoPlace term not specified</p>
                                {% endif %}
                                <input id="place_confirmed_{{i}}" name="place_confirmed_{{i}}" type="hidden" class="form-control" value="false"/>
                            {% endif %}
                            {% if inEdit %}
                                {% if place.geoplace.id and not place.confirmed %}
                                    <input id="place_geoplaceSuggested_id_{{i}}" name="place_geoplaceSuggested_id_{{i}}" type="hidden" class="form-control" value="{{ place.geoplace.id }}"/>
                                    <p class="caption text-center geoterm-caption" id="place_geoterm_matchconfidence_{{i}}">Possibly:
                                    {{ place.geoplace.name }}
                                    {% if place.geoplace.administrationCode or place.geoplace.countryCode %}
                                        ({{place.geoplace.administrationCode}}, {{place.geoplace.countryCode}})
                                    {% endif %}
                                    -- {{(place.score * 100)|round(1, 'floor')}}% confidence
                                    <a class="label label-info snac-hidden" onclick="chooseSuggestedGeoPlace('place_geoplace_id_{{i}}', {{i}}, '{{place.geoplace.id}}')">
                                        choose</a>
                                    </p>
                                {% endif %}
                            {% endif %}

                        </div>
                        <div class="col-sm-3">
                            <div class="list-group snac-options-list">
                            {% if place.geoplace.id and place.confirmed %}
                                <a class="list-group-item list-group-item-download" onClick="openGeoPlaceViewer('{{place.geoplace.id}}'); return false;" id="place_geoterm_maplink_{{i}}" style="cursor: pointer;"><span class="fa fa-2x fa-map-marker" aria-hidden="true"></span><br>View GeoPlace</a>
                            {% else %}
                                <a class="list-group-item list-group-item-download disabled" id="place_geoterm_maplink_{{i}}" style="cursor: pointer;"><span class="fa fa-2x fa-map-marker" aria-hidden="true"></span><br>View GeoPlace</a>
                            {% endif %}
                            </div>
                        </div>
                    </div>


                    <div class="form-group">
                        <div class="col-xs-12" id="selectGeo_place_geoplace_{{i}}">
                            <input id="place_geoplace_id_{{i}}" name="place_geoplace_id_{{i}}" type="hidden" class="form-control" value="{{ place.geoplace.id }}"/>
                            <input id="place_geoplace_term_{{i}}" name="place_geoplace_term_{{i}}" type="hidden" class="form-control" value="{{ place.geoplace.name }} ({{place.geoplace.administrationCode}}, {{place.geoplace.countryCode}})"/>
                        </div>
                    </div>



                    <div class="form-group">
                        <label class="control-label col-xs-4" data-content="{{X.placeType.tooltip}}" data-toggle="popover" data-placement="top">
                            {{ X.placeType.display }}
                        </label>
                        <div class="col-xs-8" id="select_place_type_{{i}}">
                            <input id="place_type_id_{{i}}" name="place_type_id_{{i}}" type="hidden" class="form-control" value="{{ place.type.id }}"/>
                            <input id="place_type_term_{{i}}" name="place_type_term_{{i}}" type="hidden" class="form-control" value="{{ place.type.term }}"/>
                            <input id="place_type_vocabtype_{{i}}" name="place_type_vocabtype_{{i}}" type="hidden" class="form-control" value="place_type"/>
                            <input id="place_type_minlength_{{i}}" name="place_type_minlength_{{i}}" type="hidden" class="form-control" value="0"/>
                            <p class="form-control-static">{{ place.type.term }}</p>
                        </div>
                    </div>
                    <div class="form-group">
                        <label class="control-label col-xs-4" data-content="{{X.placeRole.tooltip}}" data-toggle="popover" data-placement="top">
                            {{ X.placeRole.display }}
                        </label>
                        <div class="col-xs-8" id="select_place_role_{{i}}">
                            <input id="place_role_id_{{i}}" name="place_role_id_{{i}}" type="hidden" class="form-control" value="{{ place.role.id }}"/>
                            <input id="place_role_term_{{i}}" name="place_role_term_{{i}}" type="hidden" class="form-control" value="{{ place.role.term }}"/>
                            <input id="place_role_vocabtype_{{i}}" name="place_role_vocabtype_{{i}}" type="hidden" class="form-control" value="place_role"/>
                            <input id="place_role_minlength_{{i}}" name="place_role_minlength_{{i}}" type="hidden" class="form-control" value="0"/>
                            <p class="form-control-static">{{ place.role.term }}</p>
                        </div>
                    </div>
                    <div class="form-group">
                        <label class="control-label col-xs-4" data-content="{{X.address.tooltip}}" data-toggle="popover" data-placement="top">
                            {{ X.address.display }}
                        </label>
                        <div class="col-xs-8 well well-sm" id="place_reorderable_{{i}}">
                            {% set j = 0 %}
                            {% for part in place.address %}
                                {{ components.displayAddressLine(X, inEdit, showSubElements, part, i, j) }}
                                {% set j = j + 1 %}
                            {% endfor %}

                            <span id='place_address_next_j_{{i}}' style='display:none;'>{{j}}</span>

                            <div class="form-group" id="place_address_add_div_{{i}}">
                                <div class="col-xs-12 text-center">
                                    <button class="btn btn-success snac-hidden" id="place_address_add_{{i}}"
                                        onClick="return newAddressLine({{i}});" disabled>
                                        <span class="glyphicon glyphicon-plus-sign"></span> Add Line
                                    </button>
                                </div>
                            </div>

                        </div>
                    </div>
                    <div class="form-group">
                        <label for="place_note_{{ i }}" class="control-label col-xs-4" data-content="{{X.descriptiveNote.tooltip}}" data-toggle="popover" data-placement="top">
                            {{ X.descriptiveNote.display }}
                        </label>
                        <div class="col-xs-8" id="textarea_place_note_{{i}}">
                            <textarea id="place_note_{{i}}" name="place_note_{{i}}" class="form-control" style="display:none;">{{ place.note }}</textarea>
                            <p class="form-control-static">{{ place.note }}</p>
                        </div>
                    </div>
                </div>
                {{ widgets.scmModal(X, inEdit, showSubElements, "place", i, place.original, "Place", place) }}
                {{ widgets.optionsList(X, inEdit, showSubElements, "place", i) }}

            </div>
        </div>

{% endmacro %}

{% macro displayAddressLine(X, inEdit, showSubElements, address, i, j) %}
        <div class="col-xs-12 reorderable" id="place_address_{{j}}_panel_{{i}}" style="padding-top: 5px; padding-bottom: 5px;">
            <div id="place_address_{{j}}_datapart_{{i}}">
                <input type="hidden" id="place_address_{{j}}_id_{{i}}"
                    name="place_address_{{j}}_id_{{i}}"
                    value="{{address.id}}"/>
                <input type="hidden" id="place_address_{{j}}_version_{{i}}"
                    name="place_address_{{j}}_version_{{i}}"
                    value="{{address.version}}"/>
                <input type="hidden" id="place_address_{{j}}_operation_{{i}}"
                    name="place_address_{{j}}_operation_{{i}}"
                    value="{{address.operation}}"/>
                <input type="hidden" class="order-index" id="place_address_{{j}}_order_{{i}}"
                    name="place_address_{{j}}_order_{{i}}"
                    value="{{j}}"/>
                <div>
                    <div class="input-group select2-bootstrap-append">
                        <span class="input-group-addon move-handle sizing-addon3 snac-hidden"><i class="fa fa-bars" aria-hidden="true"></i>
                        </span>
                        <div id="select_place_address_{{j}}_type_{{i}}" style="width: 50%">
                            <input id="place_address_{{j}}_type_id_{{i}}"
                                name="place_address_{{j}}_type_id_{{i}}"
                                type="hidden" class="form-control"
                                value="{{ address.type.id }}"/>
                            <input id="place_address_{{j}}_type_term_{{i}}"
                                name="place_address_{{j}}_type_term_{{i}}"
                                type="hidden" class="form-control"
                                value="{{ address.type.term }}"/>
                            <input id="place_address_{{j}}_type_vocabtype_{{i}}"
                                name="place_address_{{j}}_type_vocabtype_{{i}}"
                                type="hidden" class="form-control" value="address_part"/>
                            <input id="place_address_{{j}}_type_minlength_{{i}}"
                                name="place_address_{{j}}_type_minlength_{{i}}"
                                type="hidden" class="form-control" value="0"/>
                            <input id="place_address_{{j}}_type_placeholder_{{i}}"
                                type="hidden" value="Part"/>
                            <p class="form-control-static">{{ address.type.term }}</p>
                        </div>
                        <div id="text_place_address_{{j}}_text_{{i}}" style="width: 50%; clear: none; float: left;">
                            <input type="hidden" name="place_address_{{j}}_text_{{i}}" id="place_address_{{j}}_text_{{i}}"
                                class="form-control" value="{{ address.text  }}">
                            <p class="form-control-static">{{ address.text }}</p>
                        </div>


                        <span class="input-group-btn">
                            <button class="btn btn-danger snac-hidden"
                                id="place_address_{{j}}_remove_{{i}}" disabled
                                onClick="setRepeatedDataDeleted('place_address_{{j}}', '{{i}}'); return false;">
                                <span class="glyphicon glyphicon-minus-sign"></span>
                            </button>
                        </span>
                    </div>
                </div>
            </div>
        </div>

{% endmacro %}


{% macro displayConventionDeclaration(X, inEdit, showSubElements, conventionDeclaration, i) %}
    {% import 'widgets.html' as widgets %}
        <div class="panel panel-default" id="conventionDeclaration_panel_{{i}}">
            <div class="panel-body">
                    <div class="col-sm-10" id="conventionDeclaration_datapart_{{i}}">
                        <input type="hidden" id="conventionDeclaration_id_{{i}}" name="conventionDeclaration_id_{{i}}" value="{{conventionDeclaration.id}}"/>
                        <input id="conventionDeclaration_version_{{i}}" name="conventionDeclaration_version_{{i}}" type="hidden" value="{{ conventionDeclaration.version }}"/>
                        <input id="conventionDeclaration_operation_{{i}}" name="conventionDeclaration_operation_{{i}}" type="hidden" value="{{ conventionDeclaration.operation }}"/>
                        <div class="form-group">
                            <label for="conventionDeclaration_text_{{i}}" class="control-label col-xs-2" data-content="{{X.xml.tooltip}}" data-toggle="popover" data-placement="top">
                                {{ X.xml.display }}
                            </label>
                            <div class="col-xs-10" id="textarea_conventionDeclaration_text_{{i}}">
                                <textarea id="conventionDeclaration_text_{{i}}" name="conventionDeclaration_text_{{i}}" class="form-control"
                                    style="display: none;">{{ conventionDeclaration.text }}</textarea>
                                <p class="form-control-static">{{ conventionDeclaration.text }}</p>
                            </div>
                        </div>
                    </div>
                    {{ widgets.scmModal(X, inEdit, showSubElements, "conventionDeclaration", i, "Convention Declaration " ~ i, "Convention Declaration", conventionDeclaration) }}
                    {{ widgets.optionsList(X, inEdit, showSubElements, "conventionDeclaration", i) }}
            </div>
        </div>
{% endmacro %}

{% macro displayGeneralContext(X, inEdit, showSubElements, generalContext, i) %}
    {% import 'widgets.html' as widgets %}
        <div class="panel panel-default" id="generalContext_panel_{{i}}">
            <div class="panel-body">
                <div class="col-sm-10" id="generalContext_datapart_{{i}}">
                    <input type="hidden" id="generalContext_id_{{i}}" name="generalContext_id_{{i}}" value="{{generalContext.id}}"/>
                    <input id="generalContext_version_{{i}}" name="generalContext_version_{{i}}" type="hidden" value="{{ generalContext.version }}"/>
                    <input id="generalContext_operation_{{i}}" name="generalContext_operation_{{i}}" type="hidden" value="{{ generalContext.operation }}"/>
                    <div class="form-group">
                        <label for="generalContext_text_{{i}}" class="control-label col-xs-2" data-content="{{X.xml.tooltip}}" data-toggle="popover" data-placement="top">
                            {{ X.xml.display }}
                        </label>
                        <div class="col-xs-10" id="textarea_generalContext_text_{{i}}">
                            <textarea id="generalContext_text_{{i}}" name="generalContext_text_{{i}}" class="form-control" style="display:none;">{{ generalContext.text }}</textarea>
                            <p class="form-control-static">{{ generalContext.text }}</p>
                        </div>
                    </div>
                </div>
                {{ widgets.scmModal(X, inEdit, showSubElements, "generalContext", i, "General Context " ~ i, "General Context", generalContext) }}
                {{ widgets.optionsList(X, inEdit, showSubElements, "generalContext", i) }}
            </div>
        </div>
{% endmacro %}

{% macro displayStructureOrGenealogy(X, inEdit, showSubElements, structureOrGenealogy, i) %}
    {% import 'widgets.html' as widgets %}
        <div class="panel panel-default" id="structureOrGenealogy_panel_{{i}}">
            <div class="panel-body">
                <div class="col-sm-10" id="structureOrGenealogy_datapart_{{i}}">
                    <input type="hidden" id="structureOrGenealogy_id_{{i}}" name="structureOrGenealogy_id_{{i}}" value="{{structureOrGenealogy.id}}"/>
                    <input id="structureOrGenealogy_version_{{i}}" name="structureOrGenealogy_version_{{i}}" type="hidden" value="{{ structureOrGenealogy.version }}"/>
                    <input id="structureOrGenealogy_operation_{{i}}" name="structureOrGenealogy_operation_{{i}}" type="hidden" value="{{ structureOrGenealogy.operation }}"/>
                    <div class="form-group">
                        <label for="structureOrGenealogy_text_{{i}}" class="control-label col-xs-2" data-content="{{X.xml.tooltip}}" data-toggle="popover" data-placement="top">
                            {{ X.xml.display }}
                        </label>
                        <div class="col-xs-10" id="textarea_structureOrGenealogy_text_{{i}}">
                            <textarea id="structureOrGenealogy_text_{{i}}" name="structureOrGenealogy_text_{{i}}" class="form-control" style="display:none;">{{ structureOrGenealogy.text }}</textarea>
                            <p class="form-control-static">{{ structureOrGenealogy.text }}</p>
                        </div>
                    </div>
                </div>
                {{ widgets.scmModal(X, inEdit, showSubElements, "structureOrGenealogy", i, "Structure or Genealogy " ~ i, "Structure or Genealogy", structureOrGenealogy) }}
                {{ widgets.optionsList(X, inEdit, showSubElements, "structureOrGenealogy", i) }}
            </div>
        </div>
{% endmacro %}


{% macro displayBiogHist(X, inEdit, showSubElements, biogHist, i) %}
    {% import 'widgets.html' as widgets %}
    <div class="panel-body" id="biogHist_panel_{{i}}">
        <div class="col-sm-10" id="biogHist_datapart_{{i}}">
            <input type="hidden" id="biogHist_id_{{i}}" name="biogHist_id_{{i}}" value="{{biogHist.id}}"/>
            <input type="hidden" id="biogHist_version_{{i}}" name="biogHist_version_{{i}}" value="{{biogHist.version}}"/>
            {% if biogHist.id %}
                <input type="hidden" id="biogHist_operation_{{i}}" name="biogHist_operation_{{i}}" value=""/>
            {% else %}
                <input type="hidden" id="biogHist_operation_{{i}}" name="biogHist_operation_{{i}}" value="insert"/>
            {% endif %}
            <div class="bioghist-text" id="textarea_biogHist_text_{{i}}">
                <input type="hidden" id="biogHist_text_{{i}}" name="biogHist_text_{{i}}" value="{{ biogHist.text|e }}"/>
                <div class="panel panel-default panel-body form-control-static">{{ biogHist.text|raw }}</div>
            </div>


            <input type="hidden" id="biogHist_language_id_{{i}}" name="biogHist_language_id_{{i}}" value="{{biogHist.language.id}}"/>
            <input type="hidden" id="biogHist_language_version_{{i}}" name="biogHist_language_version_{{i}}" value="{{biogHist.language.version}}"/>
            <div class="form-group">
                <label class="control-label col-xs-4" data-content="{{X.language.tooltip}}" data-toggle="popover" data-placement="top">
                    {{ X.language.display }}
                </label>
                <div class="col-xs-8" id="select_biogHist_languagelanguage_{{i}}">
                    <input id="biogHist_languagelanguage_id_{{i}}" name="biogHist_languagelanguage_id_{{i}}" type="hidden" class="form-control" value="{{ biogHist.language.language.id }}"/>
                    <input id="biogHist_languagelanguage_term_{{i}}" name="biogHist_languagelanguage_term_{{i}}" type="hidden" class="form-control" value="{{ biogHist.language.language.term }}"/>
                    <input id="biogHist_languagelanguage_vocabtype_{{i}}" name="biogHist_languagelanguage_vocabtype_{{i}}" type="hidden" class="form-control" value="language_code"/>
                    <input id="biogHist_languagelanguage_minlength_{{i}}" name="biogHist_languagelanguage_minlength_{{i}}" type="hidden" class="form-control" value="0"/>
                    <p class="form-control-static">{{ biogHist.language.language.term }}</p>
                </div>
            </div>


            <div class="form-group">
                <label class="control-label col-xs-4" data-content="{{X.script.tooltip}}" data-toggle="popover" data-placement="top">
                    {{ X.script.display }}
                </label>
                <div class="col-xs-8" id="select_biogHist_languagescript_{{i}}">
                    <input id="biogHist_languagescript_id_{{i}}" name="biogHist_languagescript_id_{{i}}" type="hidden" class="form-control" value="{{ biogHist.language.script.id }}"/>
                    <input id="biogHist_languagescript_term_{{i}}" name="biogHist_languagescript_term_{{i}}" type="hidden" class="form-control" value="{{ biogHist.language.script.term }}"/>
                    <input id="biogHist_languagescript_vocabtype_{{i}}" name="biogHist_languagescript_vocabtype_{{i}}" type="hidden" class="form-control" value="script_code"/>
                    <input id="biogHist_languagescript_minlength_{{i}}" name="biogHist_languagescript_minlength_{{i}}" type="hidden" class="form-control" value="0"/>
                    <p class="form-control-static">{{ biogHist.language.script.term }}</p>
                </div>
            </div>
        </div>

        {{ widgets.scmModal(X, inEdit, showSubElements, "biogHist", i, "BiogHist", "BiogHist", biogHist) }}
        {{ widgets.optionsList(X, inEdit, showSubElements, "biogHist", i) }}
    </div>
{% endmacro %}

{% macro displayMandate(X, inEdit, showSubElements, mandate, i) %}
    {% import 'widgets.html' as widgets %}
        <div class="panel panel-default" id="mandate_panel_{{i}}">
            <div class="panel-body">
                    <div class="col-sm-10" id="mandate_datapart_{{i}}">
                        <input type="hidden" id="mandate_id_{{i}}" name="mandate_id_{{i}}" value="{{mandate.id}}"/>
                        <input id="mandate_version_{{i}}" name="mandate_version_{{i}}" type="hidden" value="{{ mandate.version }}"/>
                        <input id="mandate_operation_{{i}}" name="mandate_operation_{{i}}" type="hidden" value="{{ mandate.operation }}"/>
                        <div class="form-group">
                            <label for="mandate_text_{{i}}" class="control-label col-xs-2" data-content="{{X.xml.tooltip}}" data-toggle="popover" data-placement="top">
                                {{ X.xml.display }}
                            </label>
                            <div class="col-xs-10" id="textarea_mandate_text_{{i}}">
                                <textarea id="mandate_text_{{i}}" name="mandate_text_{{i}}" class="form-control" style="display:none;">{{ mandate.text }}</textarea>
                                <p class="form-control-static">{{ mandate.text }}</p>
                            </div>
                        </div>
                    </div>
                    {{ widgets.scmModal(X, inEdit, showSubElements, "mandate", i, "Mandate " ~ i, "Mandate", mandate) }}
                    {{ widgets.optionsList(X, inEdit, showSubElements, "mandate", i) }}
            </div>
        </div>
{% endmacro %}

{% macro displayExist(X, inEdit, showSubElements, exist, i) %}
    {% import 'widgets.html' as widgets %}
    {% import 'date_entry.html' as dates %}


    {% if exist.isRange %}
        {{ dates.dateRangeEntry(X, inEdit, showSubElements, 'Exist Dates', 'exist', exist, i) }}
    {% else %}
        {{ dates.dateEntry(X, inEdit, showSubElements, 'Exist Dates', 'exist', exist, i) }}
    {% endif %}

{% endmacro %}

{% macro displaySCM(X, inEdit, showSubElements, short, i, j, scm) %}
    {% import 'widgets.html' as widgets %}
       <div class="panel panel-default" id="scm_{{short}}_panel_{{j}}_{{i}}">
            <div class="panel-body">
                <div class="{{ showSubElements and inEdit ? 'col-xs-10' : 'col-xs-12' }}" id="scm_{{short}}_datapart_{{j}}_{{i}}">
                    <input id="scm_{{short}}_id_{{j}}_{{i}}" name="scm_{{short}}_id_{{j}}_{{i}}" type="hidden" value="{{ scm.id }}"/>
                    <input id="scm_{{short}}_version_{{j}}_{{i}}" name="scm_{{short}}_version_{{j}}_{{i}}" type="hidden" value="{{ scm.version }}"/>
                    <input id="scm_{{short}}_operation_{{j}}_{{i}}" name="scm_{{short}}_operation_{{j}}_{{i}}" type="hidden" value="{{ scm.operation }}"/>
                    <div class="form-group well well-sm">
                        <h5 class="text-center" style="font-weight: bold">Source Citation</h5>
                        <p id="scm_{{short}}_source_text_{{j}}_{{i}}" class="panel panel-body scm-source-panel {{ not scm.citation.text ? 'hidden'}}">{{scm.citation.text|raw}}</p>
                        <p id="scm_{{short}}_source_uri_{{j}}_{{i}}" class="form-control-static text-center">
                            {% if scm.citation.uri %}
                            <a href="{{scm.citation.uri}}" target="_blank">{{scm.citation.uri}}</a>
                            {% endif %}
                        </p>
                    </div>
                    {% if inEdit %}
                    <div class="form-group">
                        <label class="control-label col-xs-4" data-content="{{X.scmCitation.tooltip}}" data-toggle="popover" data-placement="top">
                            {{ X.scmCitation.display }}
                            </label>
                        <div class="col-xs-8" id="select_scm_{{short}}_citation_{{j}}_{{i}}">
                            <input id="scm_{{short}}_citation_id_{{j}}_{{i}}" name="scm_{{short}}_citation_id_{{j}}_{{i}}" type="hidden" class="form-control" value="{{ scm.citation.id }}"/>
                            <input id="scm_{{short}}_citation_term_{{j}}_{{i}}" name="scm_{{short}}_citation_term_{{j}}_{{i}}" type="hidden" class="form-control" value="{{scm.citation.displayName}}"/>
                            <input id="scm_{{short}}_citation_vocabtype_{{j}}_{{i}}" name="scm_{{short}}_citation_vocabtype_{{j}}_{{i}}" type="hidden" class="form-control" value="ic_sources"/>
                            <input id="scm_{{short}}_citation_minlength_{{j}}_{{i}}" name="scm_{{short}}_citation_minlength_{{j}}_{{i}}" type="hidden" class="form-control" value="0"/>
                            <p class="form-control-static">{{scm.citation.displayName}}</p>
                        </div>
                    </div>
                    {% endif %}


                    <div class="form-group">
                        <label for="scm_{{short}}_subCitation_{{j}}_{{i}}" class="control-label col-xs-4" data-content="{{X.scmSubCitation.tooltip}}" data-toggle="popover" data-placement="top">
                            {{ X.scmSubCitation.display }}
                        </label>
                        <div class="col-xs-8" id="text_scm_{{short}}_subCitation_{{j}}_{{i}}">
                            <input id="scm_{{short}}_subCitation_{{j}}_{{i}}" name="scm_{{short}}_subCitation_{{j}}_{{i}}" type="hidden" class="form-control" value="{{ scm.subCitation }}"/>
                            <p class="form-control-static">{{ scm.subCitation }}</p>
                        </div>
                    </div>
                    <div class="form-group">
                        <label for="scm_{{short}}_sourceData_{{j}}_{{i}}" class="control-label col-xs-4" data-content="{{X.scmSourceData.tooltip}}" data-toggle="popover" data-placement="top">
                            {{ X.scmSourceData.display }}
                        </label>
                        <div class="col-xs-8" id="textarea_scm_{{short}}_sourceData_{{j}}_{{i}}">
                            <textarea id="scm_{{short}}_sourceData_{{j}}_{{i}}" name="scm_{{short}}_sourceData_{{j}}_{{i}}" class="form-control" style="display:none;">{{ scm.sourceData }}</textarea>
                            <p class="form-control-static">{{ scm.sourceData }}</p>
                        </div>
                    </div>
                    <div class="form-group">
                        <label for="scm_{{short}}_note_{{j}}_{{i}}" class="control-label col-xs-4" data-content="{{X.scmNote.tooltip}}" data-toggle="popover" data-placement="top">
                            {{ X.scmNote.display }}
                        </label>
                        <div class="col-xs-8" id="textarea_scm_{{short}}_note_{{j}}_{{i}}">
                            <textarea id="scm_{{short}}_note_{{j}}_{{i}}" name="scm_{{short}}_note_{{j}}_{{i}}" class="form-control" style="display:none;">{{ scm.note }}</textarea>
                            <p class="form-control-static">{{ scm.note }}</p>
                        </div>
                    </div>


                </div>
                {{ widgets.scmOptionsList(X, inEdit, showSubElements, short, i, j) }}

            </div>
        </div>

{% endmacro %}<|MERGE_RESOLUTION|>--- conflicted
+++ resolved
@@ -170,7 +170,7 @@
                         <p class="form-control-static">{{ nameEntry.language.script.term }}</p>
                     </div>
                 </div>
-<<<<<<< HEAD
+                {% endif %}
                 <div class="form-group">
                     <label class="control-label col-xs-4" data-content="{{X.rules.tooltip}}" data-toggle="popover" data-placement="top">
                         {{ X.rules.display }}
@@ -193,9 +193,6 @@
                         </div>
                     </div>
                 </div>
-=======
-                {% endif %}
->>>>>>> f0259b17
             </div>
 
             {{ widgets.dateModal(X, inEdit, showSubElements, "nameEntry", i, nameEntry.original, "Name Entry", nameEntry) }}
@@ -832,15 +829,11 @@
     {% import 'widgets.html' as widgets %}
         <div class="panel panel-default" id="constellationRelation_panel_{{i}}">
             <div class="panel-body">
-<<<<<<< HEAD
-                <div class="col-sm-10" id="constellationRelation_datapart_{{i}}">
-=======
                 {% if not showSubElements %}
                 <div class="col-xs-12" id="constellationRelation_datapart_{{i}}">
                 {% else %}
                 <div class="col-xs-10" id="constellationRelation_datapart_{{i}}">
                 {% endif %}
->>>>>>> f0259b17
                     <input id="constellationRelation_id_{{i}}" name="constellationRelation_id_{{i}}" type="hidden" value="{{ relation.id }}"/>
                     <input id="constellationRelation_version_{{i}}" name="constellationRelation_version_{{i}}" type="hidden" value="{{ relation.version }}"/>
                     <input id="constellationRelation_operation_{{i}}" name="constellationRelation_operation_{{i}}" type="hidden" value="{{ relation.operation }}"/>
