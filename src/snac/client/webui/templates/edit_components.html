{% macro displayEditTabs(X) %}
    <ul class="nav nav-tabs" role="tablist">
        <li class="active"><a href="#nameEntries" id="nameEntriestab" role="tab" data-toggle="tab">Core Data</a></li>
        <li class="dropdown">
            <a href="#" class="dropdown-toggle" data-toggle="dropdown" role="button" aria-haspopup="true" aria-expanded="false">History <span class="caret"></span></a>
            <ul class="dropdown-menu">
                <li><a href="#biogHists" id="biogHiststab" role="tab" data-toggle="tab">BiogHist</a></li>
                <li><a href="#dates" id="existstab" role="tab" data-toggle="tab">Exist Dates</a></li>
                <li><a href="#places" id="placestab" role="tab" data-toggle="tab">Places</a></li>
                <li><a href="#generalContexts" id="generalContextstab" role="tab" data-toggle="tab">General Contexts</a></li>
                <li><a href="#structureOrGenealogies" id="structureOrGenealogiestab" role="tab" data-toggle="tab">Structure or Genealogies</a></li>
            </ul>
        </li>
        <li class="dropdown">
            <a href="#" class="dropdown-toggle" data-toggle="dropdown" role="button" aria-haspopup="true" aria-expanded="false">Demographics <span class="caret"></span></a>
            <ul class="dropdown-menu">
                <li><a href="#genders" id="genderstab" role="tab" data-toggle="tab">Genders</a></li>
                <li><a href="#nationalities" id="nationalitiestab" role="tab" data-toggle="tab">Nationalities</a></li>
                <li><a href="#languagesUsed" id="languagesUsedtab" role="tab" data-toggle="tab">Languages Used</a></li>
                <li><a href="#occupations" id="occupationstab" role="tab" data-toggle="tab">Occupations</a></li>
                <li><a href="#subjects" id="subjectstab" role="tab" data-toggle="tab">Subjects</a></li>
            </ul>
        </li>
        <li class="dropdown">
            <a href="#" class="dropdown-toggle" data-toggle="dropdown" role="button" aria-haspopup="true" aria-expanded="false">Relations <span class="caret"></span></a>
            <ul class="dropdown-menu">
                <li><a href="#resourceRelations" id="resourceRelationstab" role="tab" data-toggle="tab">Resource Relations</a></li>
                <li><a href="#constellationRelations" id="constellationRelationstab" role="tab" data-toggle="tab">Internal CPF Relations</a></li>
                <li><a href="#sameAs" id="sameAstab" role="tab" data-toggle="tab">External CPF (Same As)</a></li>
                <li><a href="#entityID" id="entityIDtab" role="tab" data-toggle="tab">Other Entity IDs (Same As)</a></li>
            </ul>
        </li>
        <li class="dropdown">
            <a href="#" class="dropdown-toggle" data-toggle="dropdown" role="button" aria-haspopup="true" aria-expanded="false">Corporate Description <span class="caret"></span></a>
            <ul class="dropdown-menu">
                <li><a href="#functions" id="functionstab" role="tab" data-toggle="tab">Functions</a></li>
                <li><a href="#legalStatuses" id="legalStatusestab" role="tab" data-toggle="tab">Legal Statuses</a></li>
                <li><a href="#mandates" id="mandatestab" role="tab" data-toggle="tab">Mandates</a></li>
            </ul>
        </li>
        <li class="dropdown">
            <a href="#" class="dropdown-toggle" data-toggle="dropdown" role="button" aria-haspopup="true" aria-expanded="false">Control <span class="caret"></span></a>
            <ul class="dropdown-menu">
                <li><a href="#sources" id="sourcestab" role="tab" data-toggle="tab" id="sources-tab">Sources</a></li>
                <li><a href="#conventionDeclarations" id="conventionDeclarationstab" role="tab" data-toggle="tab">Convention Declarations</a></li>
            </ul>
        </li>
    </ul>
{% endmacro %}



{% macro displayGender(X, inEdit, showSubElements, gender, i) %}
    {% import 'widgets.html' as widgets %}

        <div class="panel panel-default" id="gender_panel_{{i}}">
            <div class="panel-body">
                    <div class="col-sm-10" id="gender_datapart_{{i}}">
                        <input type="hidden" id="gender_id_{{i}}" name="gender_id_{{i}}" value="{{gender.id}}"/>
                        <input id="gender_version_{{i}}" name="gender_version_{{i}}" type="hidden" value="{{ gender.version}}"/>
                        <input id="gender_operation_{{i}}" name="gender_operation_{{i}}" type="hidden" value="{{ gender.operation}}"/>
                        <div class="form-group">
                            <label class="control-label col-xs-2" data-content="{{X.term.tooltip}}" data-toggle="popover" data-placement="top">
                               {{ X.term.display }}
                            </label>
                            <div class="col-xs-8" id="select_gender_term_{{i}}">
                                <input type="hidden" id="gender_term_id_{{i}}" name="gender_term_id_{{i}}" value="{{gender.term.id}}"/>
                                <input type="hidden" id="gender_term_term_{{i}}" name="gender_term_term_{{i}}" value="{{gender.term.term}}"/>
                                <input type="hidden" id="gender_term_vocabtype_{{i}}" name="gender_term_vocabtype_{{i}}" value="gender"/>
                                <input type="hidden" id="gender_term_minlength_{{i}}" name="gender_term_minlength_{{i}}" value="0"/>
                                <p class="form-control-static">{{ gender.term.term }}</p>
                            </div>
                        </div>
                        <!--
                        <div class="form-group">
                            <label class="control-label col-xs-2" data-content="{{X.uri.tooltip}}" data-toggle="popover" data-placement="top">
                                {{ X.uri.display }}
                            </label>
                            <div class="col-xs-8">
                                {{ widgets.displayURI(X, inEdit, showSubElements, gender.term.uri) }}
                            </div>
                        </div>
                        -->
                    </div>
                    {{ widgets.scmModal(X, inEdit, showSubElements, "gender", i, gender.term.term, "Gender", gender) }}
                    {{ widgets.optionsList(X, inEdit, showSubElements, "gender", i) }}
                </div>
            </div>

{% endmacro %}

{% macro displayNameEntry(X, inEdit, showSubElements, nameEntry, i) %}
    {% import 'widgets.html' as widgets %}
    {% import _self as components %}
        <div class="panel panel-default" id="nameEntry_panel_{{i}}">
        <div class="panel-body">
            <div class="col-sm-10" id="nameEntry_datapart_{{i}}">
                <input id="nameEntry_id_{{i}}" name="nameEntry_id_{{i}}" type="hidden" value="{{ nameEntry.id }}"/>
                <input id="nameEntry_version_{{i}}" name="nameEntry_version_{{i}}" type="hidden" value="{{ nameEntry.version }}"/>
                <input id="nameEntry_operation_{{i}}" name="nameEntry_operation_{{i}}" type="hidden" value="{{ nameEntry.operation }}"/>
                <div class="form-group">
                    <div class="col-xs-12">
                        <h4 class="text-center" id="nameEntry_heading_{{i}}">{{nameEntry.original}}</h4>
                        <input id="nameEntry_original_{{i}}" name="nameEntry_original_{{i}}" type="hidden" class="form-control" value="{{ nameEntry.original }}" readonly/>
                        <p class="caption text-center" style="font-size: 11px; font-style:italic; color: #777777; margin-top: 0px; padding-top: 0px;">Computed Name Heading</p>
                    </div>
                </div>
                <div class="form-group">
                    <div class="col-xs-12 well well-sm" id="nameEntry_reorderable_{{i}}">
                        <p style="font-weight: bold;" class="text-center">Name Components</p>
                        {% set j = 0 %}
                        {% for component in nameEntry.components %}
                            {{ components.displayComponent(X, inEdit, showSubElements, component, i, j) }}
                            {% set j = j + 1 %}
                        {% endfor %}

                        <span id='nameEntry_component_next_j_{{i}}' style='display:none;'>{{j}}</span>

                        <div class="form-group" id="nameEntry_component_add_div_{{i}}">
                            <div class="col-xs-12 text-center">
                                <button class="btn btn-success snac-hidden" id="nameEntry_component_add_{{i}}"
                                    onClick="return newNameEntryComponent({{i}});" disabled>
                                    <span class="glyphicon glyphicon-plus-sign"></span> Add Component
                                </button>
                            </div>
                        </div>

                    </div>
                </div>
                <div class="form-group">
                    <label for="nameEntry_preferenceScore_{{ i }}" class="control-label col-xs-4" data-content="{{X.preferenceScore.tooltip}}" data-toggle="popover" data-placement="top">
                        {{ X.preferenceScore.display }}
                    </label>
                    <div class="col-xs-8" id="text_nameEntry_preferenceScore_{{i}}">
                        <input id="nameEntry_preferenceScore_{{i}}" name="nameEntry_preferenceScore_{{i}}" type="hidden" class="form-control" value="{{ nameEntry.preferenceScore }}"/>
                        <p class="form-control-static">{{ nameEntry.preferenceScore }}</p>
                    </div>
                </div>
                <input type="hidden" id="nameEntry_language_id_{{i}}" name="nameEntry_language_id_{{i}}" value="{{nameEntry.language.id}}"/>
                <input type="hidden" id="nameEntry_language_version_{{i}}" name="nameEntry_language_version_{{i}}" value="{{nameEntrys.language.version}}"/>
                <div class="form-group">
                    <label class="control-label col-xs-4" data-content="{{X.language.tooltip}}" data-toggle="popover" data-placement="top">
                        {{ X.language.display }}
                    </label>
                    <div class="col-xs-8" id="select_nameEntry_languagelanguage_{{i}}">
                        <input id="nameEntry_languagelanguage_id_{{i}}" name="nameEntry_languagelanguage_id_{{i}}" type="hidden" class="form-control" value="{{ nameEntry.language.language.id }}"/>
                        <input id="nameEntry_languagelanguage_term_{{i}}" name="nameEntry_languagelanguage_term_{{i}}" type="hidden" class="form-control" value="{{ nameEntry.language.language.term }}"/>
                        <input id="nameEntry_languagelanguage_vocabtype_{{i}}" name="nameEntry_languagelanguage_vocabtype_{{i}}" type="hidden" class="form-control" value="language_code"/>
                        <input id="nameEntry_languagelanguage_minlength_{{i}}" name="nameEntry_languagelanguage_minlength_{{i}}" type="hidden" class="form-control" value="0"/>
                        <p class="form-control-static">{{ nameEntry.language.language.term }}</p>
                    </div>
                </div>
                <div class="form-group">
                    <label class="control-label col-xs-4" data-content="{{X.script.tooltip}}" data-toggle="popover" data-placement="top">
                        {{ X.script.display }}
                    </label>
                    <div class="col-xs-8" id="select_nameEntry_languagescript_{{i}}">
                        <input id="nameEntry_languagescript_id_{{i}}" name="nameEntry_languagescript_id_{{i}}" type="hidden" class="form-control" value="{{ nameEntry.language.script.id }}"/>
                        <input id="nameEntry_languagescript_term_{{i}}" name="nameEntry_languagescript_term_{{i}}" type="hidden" class="form-control" value="{{ nameEntry.language.script.term }}"/>
                        <input id="nameEntry_languagescript_vocabtype_{{i}}" name="nameEntry_languagescript_vocabtype_{{i}}" type="hidden" class="form-control" value="script_code"/>
                        <input id="nameEntry_languagescript_minlength_{{i}}" name="nameEntry_languagescript_minlength_{{i}}" type="hidden" class="form-control" value="0"/>
                        <p class="form-control-static">{{ nameEntry.language.script.term }}</p>
                    </div>
                </div>
                <div class="form-group">
                    <label class="control-label col-xs-4" data-content="{{X.rules.tooltip}}" data-toggle="popover" data-placement="top">
                        {{ X.rules.display }}
                    </label>
                    <div class="col-xs-8 well well-sm">
                        {% set j = 0 %}
                        {% for contributor in nameEntry.contributors %}
                            {{ components.displayNameRule(X, inEdit, showSubElements, contributor, i, j) }}
                            {% set j = j + 1 %}
                        {% endfor %}
                        <span id='nameEntry_rule_next_j_{{i}}' style='display:none;'>{{j}}</span>
                        
                        <div class="form-group" id="nameEntry_rule_add_div_{{i}}">
                            <div class="col-xs-12 text-center">
                                <button class="btn btn-success snac-hidden" id="nameEntry_rule_add_{{i}}" 
                                    onClick="return newNameEntryRule({{i}});" disabled>
                                    <span class="glyphicon glyphicon-plus-sign"></span> Add Rule
                                </button>
                            </div>
                        </div>
                    </div>
                </div>
            </div>

            {{ widgets.dateModal(X, inEdit, showSubElements, "nameEntry", i, nameEntry.original, "Name Entry", nameEntry) }}
            {{ widgets.scmModal(X, inEdit, showSubElements, "nameEntry", i, nameEntry.original, "Name Entry", nameEntry) }}
            {{ widgets.optionsListWithDate(X, inEdit, showSubElements, "nameEntry", i) }}
        </div>
    </div>

{% endmacro %}

{% macro displayComponent(X, inEdit, showSubElements, component, i, j) %}
        <div class="col-xs-12 reorderable" id="nameEntry_component_{{j}}_panel_{{i}}" style="padding-top: 5px; padding-bottom: 5px;">
            <div id="nameEntry_component_{{j}}_datapart_{{i}}">
                <input type="hidden" id="nameEntry_component_{{j}}_id_{{i}}"
                    name="nameEntry_component_{{j}}_id_{{i}}"
                    value="{{component.id}}"/>
                <input type="hidden" id="nameEntry_component_{{j}}_version_{{i}}"
                    name="nameEntry_component_{{j}}_version_{{i}}"
                    value="{{component.version}}"/>
                <input type="hidden" id="nameEntry_component_{{j}}_operation_{{i}}"
                    name="nameEntry_component_{{j}}_operation_{{i}}"
                    value="{{component.operation}}"/>
                <input type="hidden" class="order-index" id="nameEntry_component_{{j}}_order_{{i}}"
                    name="nameEntry_component_{{j}}_order_{{i}}"
                    value="{{j}}"/>
                <div>
                    <div class="input-group select2-bootstrap-append">
                        <span class="input-group-addon move-handle sizing-addon3 snac-hidden"><i class="fa fa-bars" aria-hidden="true"></i>
                        </span>
                        <div id="select_nameEntry_component_{{j}}_type_{{i}}" style="width: 30%">
                            <input id="nameEntry_component_{{j}}_type_id_{{i}}"
                                name="nameEntry_component_{{j}}_type_id_{{i}}"
                                type="hidden" class="form-control"
                                value="{{ component.type.id }}"/>
                            <input id="nameEntry_component_{{j}}_type_term_{{i}}"
                                name="nameEntry_component_{{j}}_type_term_{{i}}"
                                type="hidden" class="form-control"
                                value="{{ component.type.term }}"/>
                            <input id="nameEntry_component_{{j}}_type_vocabtype_{{i}}"
                                name="nameEntry_component_{{j}}_type_vocabtype_{{i}}"
                                type="hidden" class="form-control" value="name_component"/>
                            <input id="nameEntry_component_{{j}}_type_minlength_{{i}}"
                                name="nameEntry_component_{{j}}_type_minlength_{{i}}"
                                type="hidden" class="form-control" value="0"/>
                            <input id="nameEntry_component_{{j}}_type_placeholder_{{i}}"
                                type="hidden" value="Part"/>
                            <p class="form-control-static name-component-type">{{ component.type.term }} :</p>
                        </div>
                        <div id="text_nameEntry_component_{{j}}_text_{{i}}" style="width: 70%; clear: none; float: left;">
                        <!--<input type="text" name="nameEntry_component_{{j}}_text_{{i}}" id="nameEntry_component_{{j}}_text_{{i}}"
                            class="form-control" style="width: 50%" onKeyUp="updateNameEntryHeading({{i}})"
                            value="{{ component.text  }}" readOnly>-->
                            <input type="hidden" name="nameEntry_component_{{j}}_text_{{i}}" id="nameEntry_component_{{j}}_text_{{i}}"
                                class="form-control" value="{{ component.text  }}">
                            <input type="hidden" id="nameEntry_component_{{j}}_text_onKeyUp_{{i}}"
                                class="form-control" value="updateNameEntryHeading({{i}})">
                            <p class="form-control-static">{{ component.text }}</p>
                        </div>


                        <span class="input-group-btn">
                            <button class="btn btn-danger snac-hidden"
                                id="nameEntry_component_{{j}}_remove_{{i}}" disabled
                                onClick="setRepeatedDataDeleted('nameEntry_component_{{j}}', '{{i}}'); updateNameEntryHeading('{{i}}'); return false;">
                                <span class="glyphicon glyphicon-minus-sign"></span>
                            </button>
                        </span>
                    </div>
                </div>
            </div>
        </div>

{% endmacro %}

{% macro displayNameRule(X, inEdit, showSubElements, rule, i, j) %}
        <div class="col-xs-12" id="nameEntry_rule_{{j}}_panel_{{i}}" style="padding-top: 5px; padding-bottom: 5px;">
            <div id="nameEntry_rule_{{j}}_datapart_{{i}}">
                <input type="hidden" id="nameEntry_rule_{{j}}_id_{{i}}"
                    name="nameEntry_rule_{{j}}_id_{{i}}"
                    value="{{rule.id}}"/>
                <input type="hidden" id="nameEntry_rule_{{j}}_version_{{i}}"
                    name="nameEntry_rule_{{j}}_version_{{i}}"
                    value="{{rule.version}}"/>
                <input type="hidden" id="nameEntry_rule_{{j}}_operation_{{i}}"
                    name="nameEntry_rule_{{j}}_operation_{{i}}"
                    value="{{rule.operation}}"/>
                <input id="nameEntry_rule_{{j}}_name_{{i}}"
                    name="nameEntry_rule_{{j}}_name_{{i}}"
                    type="hidden" value="{{rule.name}}">
                <div>
                    <div class="input-group select2-bootstrap-append">
                        <div id="select_nameEntry_rule_{{j}}_type_{{i}}" style="width: 50%">
                            <input id="nameEntry_rule_{{j}}_type_id_{{i}}"
                                name="nameEntry_rule_{{j}}_type_id_{{i}}"
                                type="hidden" class="form-control"
                                value="{{ rule.type.id }}"/>
                            <input id="nameEntry_rule_{{j}}_type_term_{{i}}"
                                name="nameEntry_rule_{{j}}_type_term_{{i}}"
                                type="hidden" class="form-control"
                                value="{{ rule.type.term }}"/>
                            <input id="nameEntry_rule_{{j}}_type_vocabtype_{{i}}"
                                name="nameEntry_rule_{{j}}_type_vocabtype_{{i}}"
                                type="hidden" class="form-control" value="name_type"/>
                            <input id="nameEntry_rule_{{j}}_type_minlength_{{i}}"
                                name="nameEntry_rule_{{j}}_type_minlength_{{i}}"
                                type="hidden" class="form-control" value="0"/>
                            <input id="nameEntry_rule_{{j}}_type_placeholder_{{i}}"
                                   type="hidden" value="{{X.rulesForm.display}}"/>
                            <p class="form-control-static">{{ rule.type.term }}</p>
                        </div>
                        <div id="select_nameEntry_rule_{{j}}_rule_{{i}}" style="width:50%; clear: none; float: left;">
                            <input id="nameEntry_rule_{{j}}_rule_id_{{i}}"
                                name="nameEntry_rule_{{j}}_rule_id_{{i}}"
                                type="hidden" class="form-control"
                                value="{{ rule.rule.id }}"/>
                            <input id="nameEntry_rule_{{j}}_rule_term_{{i}}"
                                name="nameEntry_rule_{{j}}_rule_term_{{i}}"
                                type="hidden" class="form-control"
                                value="{{ rule.rule.term }}"/>
                            <input id="nameEntry_rule_{{j}}_rule_vocabtype_{{i}}"
                                name="nameEntry_rule_{{j}}_rule_vocabtype_{{i}}"
                                type="hidden" class="form-control" value="name_rule"/>
                            <input id="nameEntry_rule_{{j}}_rule_minlength_{{i}}"
                                name="nameEntry_rule_{{j}}_rule_minlength_{{i}}"
                                type="hidden" class="form-control" value="0"/>
                            <input id="nameEntry_rule_{{j}}_rule_placeholder_{{i}}"
                                   type="hidden" value="{{X.rulesSet.display}}"/>
                            <p class="form-control-static">
                            {% if rule.rule.term %}
                                {{ rule.rule.term }}
                            {% elseif rule.name %}
                                unknown ({{rule.name}})
                            {% else %}
                                unknown
                            {% endif %}
                            </p>
                        </div>

                        <span class="input-group-btn">
                            <button class="btn btn-danger snac-hidden"
                                id="nameEntry_rule_{{j}}_remove_{{i}}" disabled
                                onClick="setRepeatedDataDeleted('nameEntry_rule_{{j}}', '{{i}}'); return false;">
                                <span class="glyphicon glyphicon-minus-sign"></span>
                            </button>
                        </span>
                    </div>
                </div>
            </div>
        </div>

{% endmacro %}



{% macro displayContributor(X, inEdit, showSubElements, contributor, i, j) %}
        <div class="panel panel-body" id="nameEntry_contributor_{{j}}_panel_{{i}}">
            <input type="hidden" id="nameEntry_contributor_{{j}}_id_{{i}}"
                name="nameEntry_contributor_{{j}}_id_{{i}}"
                value="{{contributor.id}}"/>
            <input type="hidden" id="nameEntry_contributor_{{j}}_version_{{i}}"
                name="nameEntry_contributor_{{j}}_version_{{i}}"
                value="{{contributor.version}}"/>
            <input type="hidden" id="nameEntry_contributor_{{j}}_operation_{{i}}"
                name="nameEntry_contributor_{{j}}_operation_{{i}}"
                value="{{contributor.operation}}"/>
            <div class="form-group">
                <label class="control-label col-xs-4" data-content="{{X.contributorName.tooltip}}" data-toggle="popover" data-placement="top">
                    {{ X.contributorName.display }}
                </label>
                <div class="col-xs-6">
                    <input id="nameEntry_contributor_{{j}}_name_{{i}}"
                        name="nameEntry_contributor_{{j}}_name_{{i}}"
                        class="form-control" value="{{contributor.name}}"
                        readonly>
                </div>
            </div>
            <div class="form-group">
                <label class="control-label col-xs-4" data-content="{{X.contributorType.tooltip}}" data-toggle="popover" data-placement="top">
                    {{ X.contributorType.display }}
                </label>
                <div class="col-xs-6" id="select_nameEntry_contributor_{{j}}_type_{{i}}">
                    <input id="nameEntry_contributor_{{j}}_type_id_{{i}}"
                        name="nameEntry_contributor_{{j}}_type_id_{{i}}"
                        type="hidden" class="form-control"
                        value="{{ contributor.type.id }}"/>
                    <input id="nameEntry_contributor_{{j}}_type_term_{{i}}"
                        name="nameEntry_contributor_{{j}}_type_term_{{i}}"
                        type="hidden" class="form-control"
                        value="{{ contributor.type.term }}"/>
                    <input id="nameEntry_contributor_{{j}}_type_vocabtype_{{i}}"
                        name="nameEntry_contributor_{{j}}_type_vocabtype_{{i}}"
                        type="hidden" class="form-control" value="name_type"/>
                    <input id="nameEntry_contributor_{{j}}_type_minlength_{{i}}"
                        name="nameEntry_contributor_{{j}}_type_minlength_{{i}}"
                        type="hidden" class="form-control" value="0"/>
                    <p class="form-control-static">{{ contributor.type.term }}</p>
                </div>
            </div>
            <div class="form-group">
                <label class="control-label col-xs-4" data-content="{{X.contributorRules.tooltip}}" data-toggle="popover" data-placement="top">
                    {{ X.contributorRules.display }}
                </label>
                <div class="col-xs-6" id="select_nameEntry_contributor_{{j}}_rule_{{i}}">
                    <input id="nameEntry_contributor_{{j}}_rule_id_{{i}}"
                        name="nameEntry_contributor_{{j}}_rule_id_{{i}}"
                        type="hidden" class="form-control"
                        value="{{ contributor.rule.id }}"/>
                    <input id="nameEntry_contributor_{{j}}_rule_term_{{i}}"
                        name="nameEntry_contributor_{{j}}_rule_term_{{i}}"
                        type="hidden" class="form-control"
                        value="{{ contributor.rule.term }}"/>
                    <input id="nameEntry_contributor_{{j}}_rule_vocabtype_{{i}}"
                        name="nameEntry_contributor_{{j}}_rule_vocabtype_{{i}}"
                        type="hidden" class="form-control" value="name_rule"/>
                    <input id="nameEntry_contributor_{{j}}_rule_minlength_{{i}}"
                        name="nameEntry_contributor_{{j}}_rule_minlength_{{i}}"
                        type="hidden" class="form-control" value="0"/>
                    <p class="form-control-static">{{ contributor.rule.term }}</p>
                </div>
            </div>
            <div class="text-center">
                <button class="btn btn-danger snac-hidden"
                    id="nameEntry_contributor_{{j}}_remove_{{i}}"
                    onClick="return setRepeatedDataDeleted('nameEntry_contributor_{{j}}', '{{i}}');" disabled>
                    <span class="glyphicon glyphicon-minus-sign"></span> Remove
                </button>
            </div>
        </div>

{% endmacro %}

{% macro displaySameAs(X, inEdit, showSubElements, other, i) %}
    {% import 'widgets.html' as widgets %}
        <div class="panel panel-default" id="sameAs_panel_{{i}}">
            <div class="panel-body">
                <div class="col-sm-10" id="sameAs_datapart_{{i}}">
                    <input id="sameAs_id_{{i}}" name="sameAs_id_{{i}}" type="hidden" value="{{ other.id }}"/>
                    <input id="sameAs_version_{{i}}" name="sameAs_version_{{i}}" type="hidden" value="{{ other.version }}"/>
                    <input id="sameAs_operation_{{i}}" name="sameAs_operation_{{i}}" type="hidden" value="{{ other.operation }}"/>
                    <div class="form-group">
                        <label for="sameAs_text_{{ i }}" class="control-label col-xs-4" data-content="{{X.sameAsText.tooltip}}" data-toggle="popover" data-placement="top">
                           {{ X.sameAsText.display }}
                        </label>
                        <div class="col-xs-8" id="text_sameAs_text_{{i}}">
                            <input id="sameAs_text_{{i}}" name="sameAs_text_{{i}}" type="hidden" class="form-control" value="{{ other.text }}"/>
                            <p class="form-control-static">{{ other.text }}</p>
                        </div>
                    </div>
                    <div class="form-group">
                        <label for="sameAs_type_{{ i }}" class="control-label col-xs-4" data-content="{{X.sameAsRole.tooltip}}" data-toggle="popover" data-placement="top">
                            {{ X.sameAsRole.display }}
                        </label>
                        <div class="col-xs-8" id="select_sameAs_type_{{i}}">
                            <input id="sameAs_type_id_{{i}}" name="sameAs_type_id_{{i}}" type="hidden" class="form-control" value="{{ other.type.id }}"/>
                            <input id="sameAs_type_term_{{i}}" name="sameAs_type_term_{{i}}" type="hidden" class="form-control" value="{{ other.type.term }}"/>
                            <input id="sameAs_type_vocabtype_{{i}}" name="sameAs_type_vocabtype_{{i}}" type="hidden" class="form-control" value="record_type"/>
                            <input id="sameAs_type_minlength_{{i}}" name="sameAs_type_minlength_{{i}}" type="hidden" class="form-control" value="0"/>
                            <p class="form-control-static">{{ other.type.term }}</p>
                        </div>
                    </div>
                    <div class="form-group">
                        <label for="sameAs_uri_{{ i }}" class="control-label col-xs-4" data-content="{{X.sameAsURI.tooltip}}" data-toggle="popover" data-placement="top">
                            {{ X.sameAsURI.display }}
                        </label>
                        <div class="col-xs-8" id="text_sameAs_uri_{{i}}">
                            <input id="sameAs_uri_{{i}}" name="sameAs_uri_{{i}}" type="hidden" class="form-control" value="{{ other.uri }}"/>
                            <p class="form-control-static">{{ other.uri }}</p>
                        </div>
                    </div>
                </div>

                {{ widgets.scmModal(X, inEdit, showSubElements, "sameAs", i, other.uri, "Same-As Relation", other) }}
                {{ widgets.optionsList(X, inEdit, showSubElements, "sameAs", i) }}
            </div>
        </div>

{% endmacro %}

{% macro displayEntityID(X, inEdit, showSubElements, other, i) %}
    {% import 'widgets.html' as widgets %}
        <div class="panel panel-default" id="entityID_panel_{{i}}">
            <div class="panel-body">
                <div class="col-sm-10" id="entityID_datapart_{{i}}">
                    <input id="entityID_id_{{i}}" name="entityID_id_{{i}}" type="hidden" value="{{ other.id }}"/>
                    <input id="entityID_version_{{i}}" name="entityID_version_{{i}}" type="hidden" value="{{ other.version }}"/>
                    <input id="entityID_operation_{{i}}" name="entityID_operation_{{i}}" type="hidden" value="{{ other.operation }}"/>
                    <div class="form-group">
                        <label for="entityID_text_{{ i }}" class="control-label col-xs-4" data-content="{{X.entityIdText.tooltip}}" data-toggle="popover" data-placement="top">
                           {{ X.entityIdText.display }}
                        </label>
                        <div class="col-xs-8" id="text_entityID_text_{{i}}">
                            <input id="entityID_text_{{i}}" name="entityID_text_{{i}}" type="hidden" class="form-control" value="{{ other.text }}"/>
                            <p class="form-control-static">{{ other.text }}</p>
                        </div>
                    </div>
                    <div class="form-group">
                        <label for="entityID_type_{{ i }}" class="control-label col-xs-4" data-content="{{X.entityIdType.tooltip}}" data-toggle="popover" data-placement="top">
                            {{ X.entityIdType.display }}
                        </label>
                        <div class="col-xs-8" id="select_entityID_type_{{i}}">
                            <input id="entityID_type_id_{{i}}" name="entityID_type_id_{{i}}" type="hidden" class="form-control" value="{{ other.type.id }}"/>
                            <input id="entityID_type_term_{{i}}" name="entityID_type_term_{{i}}" type="hidden" class="form-control" value="{{ other.type.term }}"/>
                            <input id="entityID_type_vocabtype_{{i}}" name="entityID_type_vocabtype_{{i}}" type="hidden" class="form-control" value="entityid_type"/>
                            <input id="entityID_type_minlength_{{i}}" name="entityID_type_minlength_{{i}}" type="hidden" class="form-control" value="0"/>
                            <p class="form-control-static">{{ other.type.term }}</p>
                        </div>
                    </div>
                </div>

                {{ widgets.scmModal(X, inEdit, showSubElements, "entityID", i, other.text, "Entity ID", other) }}
                {{ widgets.optionsList(X, inEdit, showSubElements, "entityID", i) }}
            </div>
        </div>

{% endmacro %}

{% macro displaySource(X, inEdit, showSubElements, source, i) %}
    {% import 'widgets.html' as widgets %}
        <div class="panel panel-default"  id="source_panel_{{i}}">
            <div class="panel-body">
                <div class="col-sm-10" id="source_datapart_{{i}}">
                    <input id="source_id_{{i}}" name="source_id_{{i}}" type="hidden" value="{{ source.id }}"/>
                    <input id="source_version_{{i}}" name="source_version_{{i}}" type="hidden" value="{{ source.version }}"/>
                    <input id="source_operation_{{i}}" name="source_operation_{{i}}" type="hidden" value="{{ source.operation }}"/>
                    <div class="form-group">
                        <label for="source_displayName_{{ i }}" class="control-label col-xs-4" data-content="{{X.sourceDisplayName.tooltip}}" data-toggle="popover" data-placement="top">
                            {{ X.sourceDisplayName.display }}
                        </label>
                        <div class="col-xs-8" id="text_source_displayName_{{i}}">
                            <input id="source_displayName_{{i}}" name="source_displayName_{{i}}" type="hidden" class="form-control" value="{{ source.displayName }}"/>
                            <p class="form-control-static">{{ source.displayName }}</p>
                        </div>
                    </div>
                    <div class="form-group">
                        <label for="source_uri_{{ i }}" class="control-label col-xs-4" data-content="{{X.sourceURI.tooltip}}" data-toggle="popover" data-placement="top">
                            {{ X.sourceURI.display }}
                        </label>
                        <div class="col-xs-8" id="text_source_uri_{{i}}">
                            <input id="source_uri_{{i}}" name="source_uri_{{i}}" type="hidden" class="form-control" value="{{ source.uri }}"/>
                            <p class="form-control-static">{{ source.uri }}</p>
                        </div>
                    </div>
                    <div class="form-group">
                        <label for="source_text_{{ i }}" class="control-label col-xs-4" data-content="{{X.sourceText.tooltip}}" data-toggle="popover" data-placement="top">
                            {{ X.sourceText.display }}
                        </label>
                        <div class="col-xs-8" id="textarea_source_text_{{i}}">
                            <textarea id="source_text_{{i}}" name="source_text_{{i}}" class="form-control" style="display:none;">{{ source.text }}</textarea>
                            <p class="form-control-static">{{ source.text }}</p>
                        </div>
                    </div>

                    <input type="hidden" id="source_language_id_{{i}}" name="source_language_id_{{i}}" value="{{source.language.id}}"/>
                    <input type="hidden" id="source_language_version_{{i}}" name="source_language_version_{{i}}" value="{{sources.language.version}}"/>
                    <div class="form-group">
                        <label class="control-label col-xs-4" data-content="{{X.language.tooltip}}" data-toggle="popover" data-placement="top">
                            {{ X.language.display }}
                        </label>
                        <div class="col-xs-8" id="select_source_languagelanguage_{{i}}">
                            <input id="source_languagelanguage_id_{{i}}" name="source_languagelanguage_id_{{i}}" type="hidden" class="form-control" value="{{ source.language.language.id }}"/>
                            <input id="source_languagelanguage_term_{{i}}" name="source_languagelanguage_term_{{i}}" type="hidden" class="form-control" value="{{ source.language.language.term }}"/>
                            <input id="source_languagelanguage_vocabtype_{{i}}" name="source_languagelanguage_vocabtype_{{i}}" type="hidden" class="form-control" value="language_code"/>
                            <input id="source_languagelanguage_minlength_{{i}}" name="source_languagelanguage_minlength_{{i}}" type="hidden" class="form-control" value="0"/>
                            <p class="form-control-static">{{ source.language.language.term }}</p>
                        </div>
                    </div>
                    <div class="form-group">
                        <label class="control-label col-xs-4" data-content="{{X.script.tooltip}}" data-toggle="popover" data-placement="top">
                            {{ X.script.display }}
                        </label>
                        <div class="col-xs-8" id="select_source_languagescript_{{i}}">
                            <input id="source_languagescript_id_{{i}}" name="source_languagescript_id_{{i}}" type="hidden" class="form-control" value="{{ source.language.script.id }}"/>
                            <input id="source_languagescript_term_{{i}}" name="source_languagescript_term_{{i}}" type="hidden" class="form-control" value="{{ source.language.script.term }}"/>
                            <input id="source_languagescript_vocabtype_{{i}}" name="source_languagescript_vocabtype_{{i}}" type="hidden" class="form-control" value="script_code"/>
                            <input id="source_languagescript_minlength_{{i}}" name="source_languagescript_minlength_{{i}}" type="hidden" class="form-control" value="0"/>
                            <p class="form-control-static">{{ source.language.script.term }}</p>
                        </div>
                    </div>
                    <div class="form-group">
                        <label for="source_note_{{ i }}" class="control-label col-xs-4" data-content="{{X.descriptiveNote.tooltip}}" data-toggle="popover" data-placement="top">
                            {{ X.descriptiveNote.display }}
                        </label>
                        <div class="col-xs-8" id="textarea_source_note_{{i}}">
                            <textarea id="source_note_{{i}}" name="source_note_{{i}}" class="form-control" style="display:none">{{ source.note }}</textarea>
                            <p class="form-control-static">{{ source.note }}</p>
                        </div>
                    </div>


                </div>
                {{ widgets.scmModal(X, inEdit, showSubElements, "source", i, source.uri, "Source", source) }}
                {{ widgets.optionsList(X, inEdit, showSubElements, "source", i) }}

            </div>
        </div>

{% endmacro %}

{% macro displayResource(X, inEdit, showSubElements, resource, i) %}
    {% import 'widgets.html' as widgets %}
    {% import _self as components %}
        <div class="panel panel-default" id="resource_panel_{{i}}">
            <div class="panel-body">
                <div class="col-sm-10" id="resource_datapart_{{i}}">
                    <input id="resource_id_{{i}}" name="resource_id_{{i}}" type="hidden" value="{{ relation.id }}"/>
                    <input id="resource_version_{{i}}" name="resource_version_{{i}}" type="hidden" value="{{ relation.version }}"/>
                    <input id="resource_operation_{{i}}" name="resource_operation_{{i}}" type="hidden" value="{{ resource.operation }}"/>
                    <div class="form-group">
                        <label for="resource_link_{{ i }}" class="control-label col-xs-4" data-content="{{X.resourceURI.tooltip}}" data-toggle="popover" data-placement="top">
                            {{ X.resourceURI.display }}
                        </label>
                        <div class="col-xs-8" id="text_resource_link_{{i}}">
                            <input id="resource_link_{{i}}" name="resource_link_{{i}}" type="hidden" class="form-control" value="{{ resource.link }}"/>
                            <p class="form-control-static" id="resource_linkText_{{i}}">{{ resource.link }}</p>
                        </div>
                    </div>
                    <div class="form-group">
                        <label for="resource_documentType_{{ i }}" class="control-label col-xs-4" data-content="{{X.resourceDocumentType.tooltip}}" data-toggle="popover" data-placement="top">
                            {{ X.resourceDocumentType.display }}
                        </label>
                        <div class="col-xs-8" id="select_resource_documentType_{{i}}">
                            <input id="resource_documentType_id_{{i}}" name="resource_documentType_id_{{i}}" type="hidden" class="form-control" value="{{ resource.documentType.id }}"/>
                            <input id="resource_documentType_term_{{i}}" name="resource_documentType_term_{{i}}" type="hidden" class="form-control" value="{{ resource.documentType.term }}"/>
                            <input id="resource_documentType_vocabtype_{{i}}" name="resource_documentType_vocabtype_{{i}}" type="hidden" class="form-control" value="document_type"/>
                            <input id="resource_documentType_minlength_{{i}}" name="resource_documentType_minlength_{{i}}" type="hidden" class="form-control" value="0"/>
                            <p class="form-control-static" id="resource_documentTypeText_{{i}}">{{ resource.documentType.term }}</p>
                        </div>
                    </div>
                    <div class="form-group">
                        <label for="resource_title_{{ i }}" class="control-label col-xs-4" data-content="{{X.resourceTitle.tooltip}}" data-toggle="popover" data-placement="top">
                            {{ X.resourceTitle.display }}
                        </label>
                        <div class="col-xs-8" id="text_resource_title_{{i}}">
                            <input id="resource_title_{{i}}" name="resource_title_{{i}}" type="hidden" class="form-control" value="{{ resource.title }}"/>
                            <p class="form-control-static" id="resource_titleText_{{i}}">{{ resource.title }}</p>
                        </div>
                    </div>
                    <div class="form-group">
                        <label for="resource_abstract_{{ i }}" class="control-label col-xs-4" data-content="{{X.resourceAbstract.tooltip}}" data-toggle="popover" data-placement="top">
                            {{ X.resourceAbstract.display }}
                        </label>
                        <div class="col-xs-8" id="textarea_resource_abstract_{{i}}">
                            <textarea id="resource_abstract_{{i}}" name="resource_abstract_{{i}}" class="form-control" style="display:none;">{{ resource.abstract }}</textarea>
                            <p class="form-control-static" id="resource_abstractText_{{i}}">{{ resource.abstract }}</p>
                        </div>
                    </div>
                    <div class="form-group">
                        <label for="resource_extent_{{ i }}" class="control-label col-xs-4" data-content="{{X.resourceExtent.tooltip}}" data-toggle="popover" data-placement="top">
                            {{ X.resourceExtent.display }}
                        </label>
                        <div class="col-xs-8" id="textarea_resource_extent_{{i}}">
                            <textarea id="resource_extent_{{i}}" name="resource_extent_{{i}}" class="form-control" style="display:none;">{{ resource.extent }}</textarea>
                            <p class="form-control-static" id="resource_extentText_{{i}}">{{ resource.extent }}</p>
                        </div>
                    </div>
                    <div class="form-group">
                        <label class="control-label col-xs-4" data-content="{{X.resourceOriginationName.tooltip}}" data-toggle="popover" data-placement="top">
                            {{ X.resourceOriginationName.display }}
                        </label>
                        <div class="col-xs-8 well well-sm">
                            {% set j = 0 %}
                            <span id='resource_originationName_next_j_{{i}}' style='display:none;'>{{j}}</span>

                            <div class="form-group" id="resource_originationName_add_div_{{i}}">
                                <div class="col-xs-12 text-center">
                                    <button class="btn btn-success snac-hidden" id="resource_originationName_add_{{i}}"
                                        onClick="return newOriginationName({{i}});" disabled>
                                        <span class="glyphicon glyphicon-plus-sign"></span> Add Origination Name
                                    </button>
                                </div>
                            </div>

                        </div>
                    </div>
                    <div class="form-group">
                        <label for="resource_repo_{{ i }}" class="control-label col-xs-4" data-content="{{X.resourceRepository.tooltip}}" data-toggle="popover" data-placement="top">
                            {{ X.resourceRepository.display }}
                        </label>
                        <div class="col-xs-8" id="text_resource_repo_{{i}}">
                            <input id="resource_repo_{{i}}" name="resource_repo_{{i}}" type="hidden" class="form-control" value="{{ resource.repoIcId }}"/>
                            <p class="form-control-static" id="resource_repoText_{{i}}">{{ resource.repoIcId }}</p>
                        </div>
                        <div class="col-xs-8">
                            <a href="?command=search" target="_blank">Open a SNAC Search Window</a>
                        </div>
                    </div>
                </div>
            </div>
        </div>

{% endmacro %}


{% macro displayResourceRelation(X, inEdit, showSubElements, relation, i, entityType, preferredName) %}
    {% import 'widgets.html' as widgets %}
    {% import _self as components %}
        <div class="panel panel-default" id="resourceRelation_panel_{{i}}">
            <div class="panel-body">
                <div class="col-sm-10" id="resourceRelation_datapart_{{i}}">
                    <input id="resourceRelation_id_{{i}}" name="resourceRelation_id_{{i}}" type="hidden" value="{{ relation.id }}"/>
                    <input id="resourceRelation_version_{{i}}" name="resourceRelation_version_{{i}}" type="hidden" value="{{ relation.version }}"/>
                    <input id="resourceRelation_operation_{{i}}" name="resourceRelation_operation_{{i}}" type="hidden" value="{{ relation.operation }}"/>
                    <input id="resourceRelation_resourceid_{{i}}" name="resourceRelation_resourceid_{{i}}" type="hidden" class="form-control" value="{{ relation.resource.id }}"/>
                    <input id="resourceRelation_resourceversion_{{i}}" name="resourceRelation_resourceversion_{{i}}" type="hidden" class="form-control" value="{{ relation.resource.version }}"/>
                    <div class="form-group well well-sm text-center">
                        <div class="col-xs-4 text-center">
                            <p class="relation-icon">
                                {% if entityType == 'person' %}
                                <i class="fa fa-user" aria-hidden="true"></i><br/>
                                {% elseif entityType == 'corporateBody' %}
                                <i class="fa fa-building" aria-hidden="true"></i><br/>
                                {% elseif entityType == 'family' %}
                                <i class="fa fa-users" aria-hidden="true"></i><br/>
                                {% endif %}
                            </p>
                            <p class="relation-icon-caption">
                                {{ preferredName }}
                            </p>
                        </div>
                        <div class="col-xs-4 text-center">
                            <p class="relation-icon">
                                <i class="fa fa-long-arrow-right" aria-hidden="true"></i><br/>
                            </p>
                            <p class="relation-icon-caption" id="resourceRelation_relationPictureArrow_{{i}}">
                                {{relation.role.term}}
                            </p>

                        </div>
                        <div class="col-xs-4 text-center">
                            <p class="relation-icon" id="resourceRelation_relationPictureIcon_{{i}}">
                                <i class="fa fa-file" aria-hidden="true"></i><br/>
                            </p>
                            <p class="relation-icon-caption" id="resourceRelation_relationPictureTitle_{{i}}">
                                {{relation.resource.title}}
                            </p>
                        </div>
                    </div>
                    <div class="form-group">
                        <label class="control-label col-xs-4" data-content="{{X.resourceResource.tooltip}}" data-toggle="popover" data-placement="top">
                            {{ X.resourceResource.display }}
                        </label>
                        <div class="col-xs-8 form-control-static">
                            <p>
                                <span style="font-weight: bold" id="resourceRelation_titleText_{{i}}">{{ relation.resource.title ? relation.resource.title : 'Title Unknown' }}</span><br>
                                <span id="resourceRelation_abstractText_{{i}}">{{relation.resource.abstract}}</span>
                            </p>
                            <p>
                                <span id="resourceRelation_documentTypeText_{{i}}">{{relation.resource.documentType.term}}</span>:
                                <span id="resourceRelation_extentText_{{i}}">{{relation.resource.extent ? relation.resource.extent : 'Extent Unknown'}}</span>
                            </p>
                            <p id="resourceRelation_LinkText_{{i}}">
                                <span id="resourceRelation_linkText_{{i}}">{{relation.resource.link}}
                                {% if relation.resource.link %}
                                    <a class="label label-info" target="_blank" href="{{relation.resource.link}}">View</a>
                                {% endif %}
                            </p>
                        </div>
                    </div>
                    <div class="form-group">
                        <label for="resourceRelation_content_{{ i }}" class="control-label col-xs-4" data-content="{{X.resourceText.tooltip}}" data-toggle="popover" data-placement="top">
                            {{ X.resourceText.display }}
                        </label>
                        <div class="col-xs-8" id="text_resourceRelation_content_{{i}}">
                            <input id="resourceRelation_content_{{i}}" name="resourceRelation_content_{{i}}" type="hidden" class="form-control" value="{{ relation.content }}"/>
                            <p class="form-control-static">{{ relation.content }}</p>
                        </div>
                    </div>
                    <div class="form-group">
                        <label for="resourceRelation_role_{{ i }}" class="control-label col-xs-4" data-content="{{X.resourceRole.tooltip}}" data-toggle="popover" data-placement="top">
                            {{ X.resourceRole.display }}
                        </label>
                        <div class="col-xs-8" id="select_resourceRelation_role_{{i}}">
                            <input id="resourceRelation_role_id_{{i}}" name="resourceRelation_role_id_{{i}}" type="hidden" class="form-control" value="{{ relation.role.id }}"/>
                            <input id="resourceRelation_role_term_{{i}}" name="resourceRelation_role_term_{{i}}" type="hidden" class="form-control" value="{{ relation.role.term }}"/>
                            <input id="resourceRelation_role_vocabtype_{{i}}" name="resourceRelation_role_vocabtype_{{i}}" type="hidden" class="form-control" value="document_role"/>
                            <input id="resourceRelation_role_minlength_{{i}}" name="resourceRelation_role_minlength_{{i}}" type="hidden" class="form-control" value="0"/>
                            <p class="form-control-static">{{ relation.role.term }}</p>
                        </div>
                    </div>
                    <div class="form-group">
                        <label for="resourceRelation_note_{{ i }}" class="control-label col-xs-4" data-content="{{X.descriptiveNote.tooltip}}" data-toggle="popover" data-placement="top">
                            {{ X.descriptiveNote.display }}
                        </label>
                        <div class="col-xs-8" id="textarea_resourceRelation_note_{{i}}">
                            <textarea id="resourceRelation_note_{{i}}" name="resourceRelation_note_{{i}}" class="form-control" style="display:none;">{{ relation.note }}</textarea>
                            <p class="form-control-static">{{ relation.note }}</p>
                        </div>
                    </div>
                </div>

                {{ widgets.scmModal(X, inEdit, showSubElements, "resourceRelation", i, relation.content, "Resource Relation", relation) }}
                {{ widgets.optionsList(X, inEdit, showSubElements, "resourceRelation", i) }}
            </div>
        </div>

{% endmacro %}

{% macro displayResourceOriginationName(X, inEdit, showSubElements, originationName, i, j) %}
        <div class="col-xs-12" id="resource_originationName_{{j}}_panel_{{i}}" style="padding-top: 5px; padding-bottom: 5px;">
            <div id="resource_originationName_{{j}}_datapart_{{i}}">
                <input type="hidden" id="resource_originationName_{{j}}_id_{{i}}"
                    name="resource_originationName_{{j}}_id_{{i}}"
                    value="{{originationName.id}}"/>
                <input type="hidden" id="resource_originationName_{{j}}_version_{{i}}"
                    name="resource_originationName_{{j}}_version_{{i}}"
                    value="{{originationName.version}}"/>
                <input type="hidden" id="resource_originationName_{{j}}_operation_{{i}}"
                    name="resource_originationName_{{j}}_operation_{{i}}"
                    value="{{originationName.operation}}"/>
                <div>
                    <div class="input-group select2-bootstrap-append">
                        <div id="text_resource_originationName_{{j}}_name_{{i}}" style="width: 100%; clear: none; float: left;">
                            <input type="hidden" name="resource_originationName_{{j}}_name_{{i}}" id="resource_originationName_{{j}}_name_{{i}}"
                                class="form-control" value="{{ originationName.name  }}">
                            <p class="form-control-static">{{ originationName.name }}</p>
                        </div>
                        <span class="input-group-btn">
                            <button class="btn btn-danger snac-hidden"
                                id="resource_originationName_{{j}}_remove_{{i}}" disabled
                                onClick="setRepeatedDataDeleted('resource_originationName_{{j}}', '{{i}}'); return false;">
                                <span class="glyphicon glyphicon-minus-sign"></span>
                            </button>
                        </span>
                    </div>
                </div>
            </div>
        </div>

{% endmacro %}



{% macro displayConstellationRelation(X, inEdit, showSubElements, relation, i, entityType, preferredName) %}
    {% import 'widgets.html' as widgets %}
        <div class="panel panel-default" id="constellationRelation_panel_{{i}}">
            <div class="panel-body">
                <div class="col-sm-10" id="constellationRelation_datapart_{{i}}">
                    <input id="constellationRelation_id_{{i}}" name="constellationRelation_id_{{i}}" type="hidden" value="{{ relation.id }}"/>
                    <input id="constellationRelation_version_{{i}}" name="constellationRelation_version_{{i}}" type="hidden" value="{{ relation.version }}"/>
                    <input id="constellationRelation_operation_{{i}}" name="constellationRelation_operation_{{i}}" type="hidden" value="{{ relation.operation }}"/>
                    <input id="constellationRelation_content_{{i}}" name="constellationRelation_content_{{i}}" type="hidden" value="{{ relation.content }}"/>
                    <input id="constellationRelation_targetID_{{i}}" name="constellationRelation_targetID_{{i}}" type="hidden" value="{{ relation.targetConstellation }}"/>
                    <input id="constellationRelation_targetArkID_{{i}}" name="constellationRelation_targetArkID_{{i}}" type="hidden" value="{{ relation.targetArkID }}"/>
                    <input id="constellationRelation_targetEntityType_{{i}}" name="constellationRelation_targetEntityType_{{i}}" type="hidden" value="{{ relation.targetEntityType.id }}"/>
                    <div class="form-group well well-sm text-center">
                        <div class="col-xs-4 text-center">
                            <p class="relation-icon">
                                {% if entityType == 'person' %}
                                <i class="fa fa-user" aria-hidden="true"></i><br/>
                                {% elseif entityType == 'corporateBody' %}
                                <i class="fa fa-building" aria-hidden="true"></i><br/>
                                {% elseif entityType == 'family' %}
                                <i class="fa fa-users" aria-hidden="true"></i><br/>
                                {% endif %}
                            </p>
                            <p class="relation-icon-caption">
                                {{ preferredName }}
                            </p>
                        </div>
                        <div class="col-xs-4 text-center">
                            <p class="relation-icon">
                                <i class="fa fa-long-arrow-right" aria-hidden="true"></i><br/>
                            </p>
                            <p class="relation-icon-caption" id="constellationRelation_relationPictureArrow_{{i}}">
                                {{relation.type.term}}
                            </p>

                        </div>
                        <div class="col-xs-4 text-center">
                            <p class="relation-icon" id="constellationRelation_relationPictureIcon_{{i}}">
                                {% if relation.targetEntityType.term == 'person' %}
                                <i class="fa fa-user" aria-hidden="true"></i><br/>
                                {% elseif relation.targetEntityType.term == 'corporateBody' %}
                                <i class="fa fa-building" aria-hidden="true"></i><br/>
                                {% elseif relation.targetEntityType.term == 'family' %}
                                <i class="fa fa-users" aria-hidden="true"></i><br/>
                                {% endif %}
                            </p>
                            <p class="relation-icon-caption" id="constellationRelation_relationPictureTitle_{{i}}">
                                {{relation.content}}
                            </p>
                        </div>
                    </div>
                    <div class="form-group">
                        <label class="control-label col-xs-4" data-content="{{X.relationTarget.tooltip}}" data-toggle="popover" data-placement="top">
                            {{ X.relationTarget.display }}
                        </label>
                        <div class="col-xs-8">
                            <p class="form-control-static"><span style="font-weight: bold" id="constellationRelation_contentText_{{i}}">{{ relation.content }}</span><br>
                            <span id="constellationRelation_targetArkIDText_{{i}}">{{relation.targetArkID}}
                            {% if relation.targetConstellation %}
                                <a class="label label-info" target="_blank" href="?command=view&constellationid={{relation.targetConstellation}}">View</a>
                            {% endif %}
                            </span>
                            </p>
                        </div>
                    </div>
                    <div class="form-group">
                        <label for="constellationRelation_type_{{ i }}" class="control-label col-xs-4" data-content="{{X.relationType.tooltip}}" data-toggle="popover" data-placement="top">
                            {{ X.relationType.display }}
                        </label>
                        <div class="col-xs-8" id="select_constellationRelation_type_{{i}}">
                            <input id="constellationRelation_type_id_{{i}}" name="constellationRelation_type_id_{{i}}" type="hidden" class="form-control" value="{{ relation.type.id }}"/>
                            <input id="constellationRelation_type_term_{{i}}" name="constellationRelation_type_term_{{i}}" type="hidden" class="form-control" value="{{ relation.type.term }}"/>
                            <input id="constellationRelation_type_vocabtype_{{i}}" name="constellationRelation_type_vocabtype_{{i}}" type="hidden" class="form-control" value="relation_type"/>
                            <input id="constellationRelation_type_minlength_{{i}}" name="constellationRelation_type_minlength_{{i}}" type="hidden" class="form-control" value="0"/>
                            <p class="form-control-static">{{ relation.type.term }}</p>
                        </div>
                    </div>
                    <div class="form-group">
                        <label for="constellationRelation_note_{{ i }}" class="control-label col-xs-4" data-content="{{X.descriptiveNote.tooltip}}" data-toggle="popover" data-placement="top">
                            {{ X.descriptiveNote.display }}
                        </label>
                        <div class="col-xs-8" id="textarea_constellationRelation_note_{{i}}">
                            <textarea id="constellationRelation_note_{{i}}" name="constellationRelation_note_{{i}}" class="form-control" style="display:none;">{{ relation.note }}</textarea>
                            <p class="form-control-static">{{ relation.note }}</p>
                        </div>
                    </div>
                </div>

                {{ widgets.scmModal(X, inEdit, showSubElements, "constellationRelation", i, relation.content, "Constellation Relation", relation) }}
                {{ widgets.optionsList(X, inEdit, showSubElements, "constellationRelation", i) }}
            </div>
        </div>

{% endmacro %}

{% macro displayLanguageUsed(X, inEdit, showSubElements, language, i) %}
    {% import 'widgets.html' as widgets %}
        <div class="panel panel-default" id="language_panel_{{i}}">
            <div class="panel-body">
                <div class="col-sm-10" id="language_datapart_{{i}}">
                    <input id="language_id_{{i}}" name="language_id_{{i}}" type="hidden" value="{{ language.id }}"/>
                    <input id="language_version_{{i}}" name="language_version_{{i}}" type="hidden" value="{{ language.version }}"/>
                    <input id="language_operation_{{i}}" name="language_operation_{{i}}" type="hidden" value="{{ language.operation }}"/>
                    <div class="form-group">
                        <label class="control-label col-xs-4" data-content="{{X.languageUsed.tooltip}}" data-toggle="popover" data-placement="top">
                            {{ X.languageUsed.display }}
                        </label>
                        <div class="col-xs-8" id="select_language_language_{{i}}">
                            <input id="language_language_id_{{i}}" name="language_language_id_{{i}}" type="hidden" class="form-control" value="{{ language.language.id }}"/>
                            <input id="language_language_term_{{i}}" name="language_language_term_{{i}}" type="hidden" class="form-control" value="{{ language.language.term }}"/>
                            <input id="language_language_vocabtype_{{i}}" name="language_language_vocabtype_{{i}}" type="hidden" class="form-control" value="language_code"/>
                            <input id="language_language_minlength_{{i}}" name="language_language_minlength_{{i}}" type="hidden" class="form-control" value="0"/>
                            <p class="form-control-static">{{ language.language.term }}</p>
                        </div>
                    </div>


                    <div class="form-group">
                        <label class="control-label col-xs-4" data-content="{{X.scriptUsed.tooltip}}" data-toggle="popover" data-placement="top">
                            {{ X.scriptUsed.display }}
                        </label>
                        <div class="col-xs-8" id="select_language_script_{{i}}">
                            <input id="language_script_id_{{i}}" name="language_script_id_{{i}}" type="hidden" class="form-control" value="{{ language.script.id }}"/>
                            <input id="language_script_term_{{i}}" name="language_script_term_{{i}}" type="hidden" class="form-control" value="{{ language.script.term }}"/>
                            <input id="language_script_vocabtype_{{i}}" name="language_script_vocabtype_{{i}}" type="hidden" class="form-control" value="script_code"/>
                            <input id="language_script_minlength_{{i}}" name="language_script_minlength_{{i}}" type="hidden" class="form-control" value="0"/>
                            <p class="form-control-static">{{ language.script.term }}</p>
                        </div>
                    </div>
                </div>

                {{ widgets.scmModal(X, inEdit, showSubElements, "language", i, language.language.term, "Language", language) }}
                {{ widgets.optionsList(X, inEdit, showSubElements, "language", i) }}
            </div>
        </div>

{% endmacro %}

{% macro displaySubject(X, inEdit, showSubElements, subject, i) %}
    {% import 'widgets.html' as widgets %}
        <div class="panel panel-default" id="subject_panel_{{i}}">
            <div class="panel-body">
                <div class="col-sm-10" id="subject_datapart_{{i}}">
                    <input type="hidden" id="subject_id_{{i}}" name="subject_id_{{i}}" value="{{subject.id}}"/>
                    <input id="subject_version_{{i}}" name="subject_version_{{i}}" type="hidden" value="{{ subject.version }}"/>
                    <input id="subject_operation_{{i}}" name="subject_operation_{{i}}" type="hidden" value="{{ subject.operation }}"/>
                    <div class="form-group">
                        <label class="control-label col-xs-2" data-content="{{X.term.tooltip}}" data-toggle="popover" data-placement="top">
                            {{ X.term.display }}
                        </label>
                        <div class="col-xs-10" id="select_subject_term_{{i}}">
                            <input type="hidden" id="subject_term_id_{{i}}" name="subject_term_id_{{i}}" value="{{subject.term.id}}"/>
                            <input type="hidden" id="subject_term_term_{{i}}" name="subject_term_term_{{i}}" value="{{subject.term.term}}"/>
                            <input type="hidden" id="subject_term_vocabtype_{{i}}" name="subject_term_vocabtype_{{i}}" value="subject"/>
                            <p class="form-control-static">{{ subject.term.term }}</p>
                        </div>
                    </div>
                    <!--
                    <div class="form-group">
                        <label class="control-label col-xs-2" data-content="{{X.uri.tooltip}}" data-toggle="popover" data-placement="top">
                            {{ X.uri.display }}
                        </label>
                        <div class="col-xs-10">
                            {{ widgets.displayURI(X, inEdit, showSubElements, subject.term.uri) }}
                        </div>
                    </div>
                    -->
                </div>
                {{ widgets.scmModal(X, inEdit, showSubElements, "subject", i, subject.term.term, "Subject", subject) }}
                {{ widgets.optionsList(X, inEdit, showSubElements, "subject", i) }}
            </div>
        </div>

{% endmacro %}

{% macro displayNationality(X, inEdit, showSubElements, nationality, i) %}
    {% import 'widgets.html' as widgets %}
        <div class="panel panel-default" id="nationality_panel_{{i}}">
            <div class="panel-body">
                <div class="col-sm-10" id="nationality_datapart_{{i}}">
                    <input type="hidden" id="nationality_id_{{i}}" name="nationality_id_{{i}}" value="{{nationality.id}}"/>
                    <input id="nationality_version_{{i}}" name="nationality_version_{{i}}" type="hidden" value="{{ nationality.version }}"/>
                    <input id="nationality_operation_{{i}}" name="nationality_operation_{{i}}" type="hidden" value="{{ nationality.operation }}"/>
                    <div class="form-group">
                        <label class="control-label col-xs-2" data-content="{{ X.term.tooltip }}" data-toggle="popover" data-placement="top">
                            {{ X.term.display }}
                        </label>
                        <div class="col-xs-10" id="select_nationality_term_{{i}}">
                            <input type="hidden" id="nationality_term_id_{{i}}" name="nationality_term_id_{{i}}" value="{{nationality.term.id}}"/>
                            <input type="hidden" id="nationality_term_term_{{i}}" name="nationality_term_term_{{i}}" value="{{nationality.term.term}}"/>
                            <input type="hidden" id="nationality_term_vocabtype_{{i}}" name="nationality_term_vocabtype_{{i}}" value="nationality"/>
                            <input id="nationality_term_minlength_{{i}}" name="nationality_term_minlength_{{i}}" type="hidden" class="form-control" value="2"/>
                            <p class="form-control-static">{{ nationality.term.term }}</p>
                        </div>
                    </div>
                    <!--
                    <div class="form-group">
                        <label class="control-label col-xs-2" data-content="{{ X.uri.tooltip }}" data-toggle="popover" data-placement="top">
                            {{ X.uri.display }}
                        </label>
                        <div class="col-xs-10">
                            {{ widgets.displayURI(X, inEdit, showSubElements, nationality.term.uri) }}
                        </div>
                    </div>
                    -->
                </div>
                {{ widgets.scmModal(X, inEdit, showSubElements, "nationality", i, nationality.term.term, "Nationality", nationality) }}
                {{ widgets.optionsList(X, inEdit, showSubElements, "nationality", i) }}
            </div>
        </div>

{% endmacro %}

{% macro displayFunction(X, inEdit, showSubElements, function, i) %}
    {% import 'widgets.html' as widgets %}
        <div class="panel panel-default" id="function_panel_{{i}}">
            <div class="panel-body">
                <div class="col-sm-10" id="function_datapart_{{i}}">
                    <input type="hidden" id="function_id_{{i}}" name="function_id_{{i}}" value="{{function.id}}"/>
                    <input id="function_version_{{i}}" name="function_version_{{i}}" type="hidden" value="{{ function.version }}"/>
                    <input id="function_operation_{{i}}" name="function_operation_{{i}}" type="hidden" value="{{ function.operation }}"/>
                    <div class="form-group">
                        <label class="control-label col-xs-2" data-content="{{ X.term.tooltip }}" data-toggle="popover" data-placement="top">
                            {{ X.term.display }}
                        </label>
                        <div class="col-xs-10" id="select_function_term_{{i}}">
                            <input type="hidden" id="function_term_id_{{i}}" name="function_term_id_{{i}}" value="{{function.term.id}}"/>
                            <input type="hidden" id="function_term_term_{{i}}" name="function_term_term_{{i}}" value="{{function.term.term}}"/>
                            <input type="hidden" id="function_term_vocabtype_{{i}}" name="function_term_vocabtype_{{i}}" value="function"/>
                            <p class="form-control-static">{{ function.term.term }}</p>
                        </div>
                    </div>
                    <!--
                    <div class="form-group">
                        <label class="control-label col-xs-2" data-content="{{ X.uri.tooltip }}" data-toggle="popover" data-placement="top">
                            {{ X.uri.display }}
                        </label>
                        <div class="col-xs-10">
                            {{ widgets.displayURI(X, inEdit, showSubElements, function.term.uri) }}
                        </div>
                    </div>
                    -->
                </div>
                {{ widgets.scmModal(X, inEdit, showSubElements, "function", i, function.term.term, "Function", function) }}
                {{ widgets.optionsList(X, inEdit, showSubElements, "function", i) }}
            </div>
        </div>

{% endmacro %}

{% macro displayOccupation(X, inEdit, showSubElements, occupation, i) %}
    {% import 'widgets.html' as widgets %}
        <div class="panel panel-default" id="occupation_panel_{{i}}">
            <div class="panel-body">
                <div class="col-sm-10" id="occupation_datapart_{{i}}">
                    <input type="hidden" id="occupation_id_{{i}}" name="occupation_id_{{i}}" value="{{occupation.id}}"/>
                    <input id="occupation_version_{{i}}" name="occupation_version_{{i}}" type="hidden" value="{{ occupation.version }}"/>
                    <input id="occupation_operation_{{i}}" name="occupation_operation_{{i}}" type="hidden" value="{{ occupation.operation }}"/>
                    <div class="form-group">
                        <label class="control-label col-xs-2" data-content="{{X.term.tooltip}}" data-toggle="popover" data-placement="top">
                            {{ X.term.display }}
                        </label>
                        <div class="col-xs-10" id="select_occupation_term_{{i}}">
                            <input type="hidden" id="occupation_term_id_{{i}}" name="occupation_term_id_{{i}}" value="{{occupation.term.id}}"/>
                            <input type="hidden" id="occupation_term_term_{{i}}" name="occupation_term_term_{{i}}" value="{{occupation.term.term}}"/>
                            <input type="hidden" id="occupation_term_vocabtype_{{i}}" name="occupation_term_vocabtype_{{i}}" value="occupation"/>
                            <p class="form-control-static">{{ occupation.term.term }}</p>
                        </div>
                    </div>
                    <!--
                    <div class="form-group">
                        <label class="control-label col-xs-2" data-content="{{X.uri.tooltip}}" data-toggle="popover" data-placement="top">
                            {{ X.uri.display }}
                        </label>
                        <div class="col-xs-10">
                            {{ widgets.displayURI(X, inEdit, showSubElements, occupation.term.uri) }}
                        </div>
                    </div>
                    -->
                </div>
                {{ widgets.scmModal(X, inEdit, showSubElements, "occupation", i, occupation.term.term, "Occupation", occupation) }}
                {{ widgets.optionsList(X, inEdit, showSubElements, "occupation", i) }}
            </div>
        </div>

{% endmacro %}

{% macro displayLegalStatus(X, inEdit, showSubElements, legalStatus, i) %}
    {% import 'widgets.html' as widgets %}
        <div class="panel panel-default" id="legalStatus_panel_{{i}}">
            <div class="panel-body">
                <div class="col-sm-10" id="legalStatus_datapart_{{i}}">
                    <input type="hidden" id="legalStatus_id_{{i}}" name="legalStatus_id_{{i}}" value="{{legalStatus.id}}"/>
                    <input id="legalStatus_version_{{i}}" name="legalStatus_version_{{i}}" type="hidden" value="{{ legalStatus.version }}"/>
                    <input id="legalStatus_operation_{{i}}" name="legalStatus_operation_{{i}}" type="hidden" value="{{ legalStatus.operation }}"/>
                    <div class="form-group">
                        <label class="control-label col-xs-2" data-content="{{X.term.tooltip}}" data-toggle="popover" data-placement="top">
                            {{ X.term.display }}
                        </label>
                        <div class="col-xs-10" id="select_legalStatus_term_{{i}}">
                            <input type="hidden" id="legalStatus_term_id_{{i}}" name="legalStatus_term_id_{{i}}" value="{{legalStatus.term.id}}"/>
                            <input type="hidden" id="legalStatus_term_term_{{i}}" name="legalStatus_term_term_{{i}}" value="{{legalStatus.term.term}}"/>
                            <input type="hidden" id="legalStatus_term_vocabtype_{{i}}" name="legalStatus_term_vocabtype_{{i}}" value="legal_status"/>
                            <p class="form-control-static">{{ legalStatus.term.term }}</p>
                        </div>
                    </div>
                    <!--
                    <div class="form-group">
                        <label class="control-label col-xs-2" data-content="{{X.uri.tooltip}}" data-toggle="popover" data-placement="top">
                            {{ X.uri.display }}
                        </label>
                        <div class="col-xs-10">
                            {{ widgets.displayURI(X, inEdit, showSubElements, legalStatus.term.uri) }}
                        </div>
                    </div>
                    -->
                </div>
                {{ widgets.scmModal(X, inEdit, showSubElements, "legalStatus", i, legalStatus.term.term, "Legal Status", legalStatus) }}
                {{ widgets.optionsList(X, inEdit, showSubElements, "legalStatus", i) }}
            </div>
        </div>

{% endmacro %}

{% macro displayPlace(X, inEdit, showSubElements, place, i) %}
    {% import 'widgets.html' as widgets %}
    {% import _self as components %}
        <div class="panel panel-default" id="place_panel_{{i}}">
            <div class="panel-body">
                <div class="col-sm-10" id="place_datapart_{{i}}">
                    <input id="place_id_{{i}}" name="place_id_{{i}}" type="hidden" value="{{ place.id }}"/>
                    <input id="place_version_{{i}}" name="place_version_{{i}}" type="hidden" value="{{ place.version }}"/>
                    <input id="place_operation_{{i}}" name="place_operation_{{i}}" type="hidden" value="{{ place.operation }}"/>
                    <input id="place_original_{{i}}" name="place_original_{{i}}" type="hidden" class="form-control" value="{{ place.original }}" readonly/>
                    <input id="place_score_{{i}}" name="place_score_{{i}}" type="hidden" class="form-control" value="{{ place.score }}"/>

                    <div class="form-group">
                        <div class="col-sm-9">

                            {% if place.confirmed and place.geoplace.id %}
                                <h4 class="text-center geoterm-heading" id="place_geoterm_text_{{i}}">{{place.geoplace.name}}</h4>
                                <p class="caption text-center geoterm-caption" id="place_geoterm_caption_{{i}}">{{place.geoplace.administrationCode}}, {{place.geoplace.countryCode}}</p>
                                <input id="place_confirmed_{{i}}" name="place_confirmed_{{i}}" type="hidden" class="form-control" value="true"/>
                            {% else %}
                                {% if place.original and place.original != "" %}
                                    {% if inEdit %}
                                        <h4 class="text-center geoterm-heading" id="place_geoterm_text_{{i}}"><em>Unconfirmed</em></h4>
                                        <p class="caption text-center geoterm-caption" id="place_geoterm_caption_{{i}}">Recorded as: {{place.original}}</p>
                                    {% else %}
                                        <h4 class="text-center geoterm-heading" id="place_geoterm_text_{{i}}"><em>{{place.original}}</em></h4>
                                        <p class="caption text-center geoterm-caption" id="place_geoterm_caption_{{i}}">as recorded (not vetted)</p>
                                    {% endif %}
                                {% else %}
                                    <h4 class="text-center geoterm-heading" id="place_geoterm_text_{{i}}">--</h4>
                                    <p class="caption text-center geoterm-caption" id="place_geoterm_caption_{{i}}">GeoPlace term not specified</p>
                                {% endif %}
                                <input id="place_confirmed_{{i}}" name="place_confirmed_{{i}}" type="hidden" class="form-control" value="false"/>
                            {% endif %}
                            {% if inEdit %}
                                {% if place.geoplace.id and not place.confirmed %}
                                    <input id="place_geoplaceSuggested_id_{{i}}" name="place_geoplaceSuggested_id_{{i}}" type="hidden" class="form-control" value="{{ place.geoplace.id }}"/>
                                    <p class="caption text-center geoterm-caption" id="place_geoterm_matchconfidence_{{i}}">Possibly:
                                    {{ place.geoplace.name }}
                                    {% if place.geoplace.administrationCode or place.geoplace.countryCode %}
                                        ({{place.geoplace.administrationCode}}, {{place.geoplace.countryCode}})
                                    {% endif %}
                                    -- {{(place.score * 100)|round(1, 'floor')}}% confidence
                                    <a class="label label-info snac-hidden" onclick="chooseSuggestedGeoPlace('place_geoplace_id_{{i}}', {{i}}, '{{place.geoplace.id}}')">
                                        choose</a>
                                    </p>
                                {% endif %}
                            {% endif %}

                        </div>
                        <div class="col-sm-3">
                            <div class="list-group snac-options-list">
                            {% if place.geoplace.id and place.confirmed %}
                                <a class="list-group-item list-group-item-download" onClick="openGeoPlaceViewer('{{place.geoplace.id}}'); return false;" id="place_geoterm_maplink_{{i}}" style="cursor: pointer;"><span class="fa fa-2x fa-map-marker" aria-hidden="true"></span><br>View GeoPlace</a>
                            {% else %}
                                <a class="list-group-item list-group-item-download disabled" id="place_geoterm_maplink_{{i}}" style="cursor: pointer;"><span class="fa fa-2x fa-map-marker" aria-hidden="true"></span><br>View GeoPlace</a>
                            {% endif %}
                            </div>
                        </div>
                    </div>


                    <div class="form-group">
                        <div class="col-xs-12" id="selectGeo_place_geoplace_{{i}}">
                            <input id="place_geoplace_id_{{i}}" name="place_geoplace_id_{{i}}" type="hidden" class="form-control" value="{{ place.geoplace.id }}"/>
                            <input id="place_geoplace_term_{{i}}" name="place_geoplace_term_{{i}}" type="hidden" class="form-control" value="{{ place.geoplace.name }} ({{place.geoplace.administrationCode}}, {{place.geoplace.countryCode}})"/>
                        </div>
                    </div>



                    <div class="form-group">
                        <label class="control-label col-xs-4" data-content="{{X.placeType.tooltip}}" data-toggle="popover" data-placement="top">
                            {{ X.placeType.display }}
                        </label>
                        <div class="col-xs-8" id="select_place_type_{{i}}">
                            <input id="place_type_id_{{i}}" name="place_type_id_{{i}}" type="hidden" class="form-control" value="{{ place.type.id }}"/>
                            <input id="place_type_term_{{i}}" name="place_type_term_{{i}}" type="hidden" class="form-control" value="{{ place.type.term }}"/>
                            <input id="place_type_vocabtype_{{i}}" name="place_type_vocabtype_{{i}}" type="hidden" class="form-control" value="place_type"/>
                            <input id="place_type_minlength_{{i}}" name="place_type_minlength_{{i}}" type="hidden" class="form-control" value="0"/>
                            <p class="form-control-static">{{ place.type.term }}</p>
                        </div>
                    </div>
                    <div class="form-group">
                        <label class="control-label col-xs-4" data-content="{{X.placeRole.tooltip}}" data-toggle="popover" data-placement="top">
                            {{ X.placeRole.display }}
                        </label>
                        <div class="col-xs-8" id="select_place_role_{{i}}">
                            <input id="place_role_id_{{i}}" name="place_role_id_{{i}}" type="hidden" class="form-control" value="{{ place.role.id }}"/>
                            <input id="place_role_term_{{i}}" name="place_role_term_{{i}}" type="hidden" class="form-control" value="{{ place.role.term }}"/>
                            <input id="place_role_vocabtype_{{i}}" name="place_role_vocabtype_{{i}}" type="hidden" class="form-control" value="place_role"/>
                            <input id="place_role_minlength_{{i}}" name="place_role_minlength_{{i}}" type="hidden" class="form-control" value="0"/>
                            <p class="form-control-static">{{ place.role.term }}</p>
                        </div>
                    </div>
                    <div class="form-group">
                        <label class="control-label col-xs-4" data-content="{{X.address.tooltip}}" data-toggle="popover" data-placement="top">
                            {{ X.address.display }}
                        </label>
                        <div class="col-xs-8 well well-sm" id="place_reorderable_{{i}}">
                            {% set j = 0 %}
                            {% for part in place.address %}
                                {{ components.displayAddressLine(X, inEdit, showSubElements, part, i, j) }}
                                {% set j = j + 1 %}
                            {% endfor %}

                            <span id='place_address_next_j_{{i}}' style='display:none;'>{{j}}</span>

                            <div class="form-group" id="place_address_add_div_{{i}}">
                                <div class="col-xs-12 text-center">
                                    <button class="btn btn-success snac-hidden" id="place_address_add_{{i}}"
                                        onClick="return newAddressLine({{i}});" disabled>
                                        <span class="glyphicon glyphicon-plus-sign"></span> Add Line
                                    </button>
                                </div>
                            </div>

                        </div>
                    </div>
                    <div class="form-group">
                        <label for="place_note_{{ i }}" class="control-label col-xs-4" data-content="{{X.descriptiveNote.tooltip}}" data-toggle="popover" data-placement="top">
                            {{ X.descriptiveNote.display }}
                        </label>
                        <div class="col-xs-8" id="textarea_place_note_{{i}}">
                            <textarea id="place_note_{{i}}" name="place_note_{{i}}" class="form-control" style="display:none;">{{ place.note }}</textarea>
                            <p class="form-control-static">{{ place.note }}</p>
                        </div>
                    </div>
                </div>
                {{ widgets.scmModal(X, inEdit, showSubElements, "place", i, place.original, "Place", place) }}
                {{ widgets.optionsList(X, inEdit, showSubElements, "place", i) }}

            </div>
        </div>

{% endmacro %}

{% macro displayAddressLine(X, inEdit, showSubElements, address, i, j) %}
        <div class="col-xs-12 reorderable" id="place_address_{{j}}_panel_{{i}}" style="padding-top: 5px; padding-bottom: 5px;">
            <div id="place_address_{{j}}_datapart_{{i}}">
                <input type="hidden" id="place_address_{{j}}_id_{{i}}"
                    name="place_address_{{j}}_id_{{i}}"
                    value="{{address.id}}"/>
                <input type="hidden" id="place_address_{{j}}_version_{{i}}"
                    name="place_address_{{j}}_version_{{i}}"
                    value="{{address.version}}"/>
                <input type="hidden" id="place_address_{{j}}_operation_{{i}}"
                    name="place_address_{{j}}_operation_{{i}}"
                    value="{{address.operation}}"/>
                <input type="hidden" class="order-index" id="place_address_{{j}}_order_{{i}}"
                    name="place_address_{{j}}_order_{{i}}"
                    value="{{j}}"/>
                <div>
                    <div class="input-group select2-bootstrap-append">
                        <span class="input-group-addon move-handle sizing-addon3 snac-hidden"><i class="fa fa-bars" aria-hidden="true"></i>
                        </span>
                        <div id="select_place_address_{{j}}_type_{{i}}" style="width: 50%">
                            <input id="place_address_{{j}}_type_id_{{i}}"
                                name="place_address_{{j}}_type_id_{{i}}"
                                type="hidden" class="form-control"
                                value="{{ address.type.id }}"/>
                            <input id="place_address_{{j}}_type_term_{{i}}"
                                name="place_address_{{j}}_type_term_{{i}}"
                                type="hidden" class="form-control"
                                value="{{ address.type.term }}"/>
                            <input id="place_address_{{j}}_type_vocabtype_{{i}}"
                                name="place_address_{{j}}_type_vocabtype_{{i}}"
                                type="hidden" class="form-control" value="address_part"/>
                            <input id="place_address_{{j}}_type_minlength_{{i}}"
                                name="place_address_{{j}}_type_minlength_{{i}}"
                                type="hidden" class="form-control" value="0"/>
                            <input id="place_address_{{j}}_type_placeholder_{{i}}"
                                type="hidden" value="Part"/>
                            <p class="form-control-static">{{ address.type.term }}</p>
                        </div>
                        <div id="text_place_address_{{j}}_text_{{i}}" style="width: 50%; clear: none; float: left;">
                            <input type="hidden" name="place_address_{{j}}_text_{{i}}" id="place_address_{{j}}_text_{{i}}"
                                class="form-control" value="{{ address.text  }}">
                            <p class="form-control-static">{{ address.text }}</p>
                        </div>


                        <span class="input-group-btn">
                            <button class="btn btn-danger snac-hidden"
                                id="place_address_{{j}}_remove_{{i}}" disabled
                                onClick="setRepeatedDataDeleted('place_address_{{j}}', '{{i}}'); return false;">
                                <span class="glyphicon glyphicon-minus-sign"></span>
                            </button>
                        </span>
                    </div>
                </div>
            </div>
        </div>

{% endmacro %}


{% macro displayConventionDeclaration(X, inEdit, showSubElements, conventionDeclaration, i) %}
    {% import 'widgets.html' as widgets %}
        <div class="panel panel-default" id="conventionDeclaration_panel_{{i}}">
            <div class="panel-body">
                    <div class="col-sm-10" id="conventionDeclaration_datapart_{{i}}">
                        <input type="hidden" id="conventionDeclaration_id_{{i}}" name="conventionDeclaration_id_{{i}}" value="{{conventionDeclaration.id}}"/>
                        <input id="conventionDeclaration_version_{{i}}" name="conventionDeclaration_version_{{i}}" type="hidden" value="{{ conventionDeclaration.version }}"/>
                        <input id="conventionDeclaration_operation_{{i}}" name="conventionDeclaration_operation_{{i}}" type="hidden" value="{{ conventionDeclaration.operation }}"/>
                        <div class="form-group">
                            <label for="conventionDeclaration_text_{{i}}" class="control-label col-xs-2" data-content="{{X.xml.tooltip}}" data-toggle="popover" data-placement="top">
                                {{ X.xml.display }}
                            </label>
                            <div class="col-xs-10" id="textarea_conventionDeclaration_text_{{i}}">
                                <textarea id="conventionDeclaration_text_{{i}}" name="conventionDeclaration_text_{{i}}" class="form-control"
                                    style="display: none;">{{ conventionDeclaration.text }}</textarea>
                                <p class="form-control-static">{{ conventionDeclaration.text }}</p>
                            </div>
                        </div>
                    </div>
                    {{ widgets.scmModal(X, inEdit, showSubElements, "conventionDeclaration", i, "Convention Declaration " ~ i, "Convention Declaration", conventionDeclaration) }}
                    {{ widgets.optionsList(X, inEdit, showSubElements, "conventionDeclaration", i) }}
            </div>
        </div>
{% endmacro %}

{% macro displayGeneralContext(X, inEdit, showSubElements, generalContext, i) %}
    {% import 'widgets.html' as widgets %}
        <div class="panel panel-default" id="generalContext_panel_{{i}}">
            <div class="panel-body">
                <div class="col-sm-10" id="generalContext_datapart_{{i}}">
                    <input type="hidden" id="generalContext_id_{{i}}" name="generalContext_id_{{i}}" value="{{generalContext.id}}"/>
                    <input id="generalContext_version_{{i}}" name="generalContext_version_{{i}}" type="hidden" value="{{ generalContext.version }}"/>
                    <input id="generalContext_operation_{{i}}" name="generalContext_operation_{{i}}" type="hidden" value="{{ generalContext.operation }}"/>
                    <div class="form-group">
                        <label for="generalContext_text_{{i}}" class="control-label col-xs-2" data-content="{{X.xml.tooltip}}" data-toggle="popover" data-placement="top">
                            {{ X.xml.display }}
                        </label>
                        <div class="col-xs-10" id="textarea_generalContext_text_{{i}}">
                            <textarea id="generalContext_text_{{i}}" name="generalContext_text_{{i}}" class="form-control" style="display:none;">{{ generalContext.text }}</textarea>
                            <p class="form-control-static">{{ generalContext.text }}</p>
                        </div>
                    </div>
                </div>
                {{ widgets.scmModal(X, inEdit, showSubElements, "generalContext", i, "General Context " ~ i, "General Context", generalContext) }}
                {{ widgets.optionsList(X, inEdit, showSubElements, "generalContext", i) }}
            </div>
        </div>
{% endmacro %}

{% macro displayStructureOrGenealogy(X, inEdit, showSubElements, structureOrGenealogy, i) %}
    {% import 'widgets.html' as widgets %}
        <div class="panel panel-default" id="structureOrGenealogy_panel_{{i}}">
            <div class="panel-body">
                <div class="col-sm-10" id="structureOrGenealogy_datapart_{{i}}">
                    <input type="hidden" id="structureOrGenealogy_id_{{i}}" name="structureOrGenealogy_id_{{i}}" value="{{structureOrGenealogy.id}}"/>
                    <input id="structureOrGenealogy_version_{{i}}" name="structureOrGenealogy_version_{{i}}" type="hidden" value="{{ structureOrGenealogy.version }}"/>
                    <input id="structureOrGenealogy_operation_{{i}}" name="structureOrGenealogy_operation_{{i}}" type="hidden" value="{{ structureOrGenealogy.operation }}"/>
                    <div class="form-group">
                        <label for="structureOrGenealogy_text_{{i}}" class="control-label col-xs-2" data-content="{{X.xml.tooltip}}" data-toggle="popover" data-placement="top">
                            {{ X.xml.display }}
                        </label>
                        <div class="col-xs-10" id="textarea_structureOrGenealogy_text_{{i}}">
                            <textarea id="structureOrGenealogy_text_{{i}}" name="structureOrGenealogy_text_{{i}}" class="form-control" style="display:none;">{{ structureOrGenealogy.text }}</textarea>
                            <p class="form-control-static">{{ structureOrGenealogy.text }}</p>
                        </div>
                    </div>
                </div>
                {{ widgets.scmModal(X, inEdit, showSubElements, "structureOrGenealogy", i, "Structure or Genealogy " ~ i, "Structure or Genealogy", structureOrGenealogy) }}
                {{ widgets.optionsList(X, inEdit, showSubElements, "structureOrGenealogy", i) }}
            </div>
        </div>
{% endmacro %}


{% macro displayBiogHist(X, inEdit, showSubElements, biogHist, i) %}
    {% import 'widgets.html' as widgets %}
    <div class="panel-body" id="biogHist_panel_{{i}}">
        <div class="col-sm-10" id="biogHist_datapart_{{i}}">
            <input type="hidden" id="biogHist_id_{{i}}" name="biogHist_id_{{i}}" value="{{biogHist.id}}"/>
            <input type="hidden" id="biogHist_version_{{i}}" name="biogHist_version_{{i}}" value="{{biogHist.version}}"/>
            {% if biogHist.id %}
                <input type="hidden" id="biogHist_operation_{{i}}" name="biogHist_operation_{{i}}" value=""/>
            {% else %}
                <input type="hidden" id="biogHist_operation_{{i}}" name="biogHist_operation_{{i}}" value="insert"/>
            {% endif %}
            <div class="bioghist-text" id="textarea_biogHist_text_{{i}}">
                <input type="hidden" id="biogHist_text_{{i}}" name="biogHist_text_{{i}}" value="{{ biogHist.text|e }}"/>
                <div class="panel panel-default panel-body form-control-static">{{ biogHist.text|raw }}</div>
            </div>


            <input type="hidden" id="biogHist_language_id_{{i}}" name="biogHist_language_id_{{i}}" value="{{biogHist.language.id}}"/>
            <input type="hidden" id="biogHist_language_version_{{i}}" name="biogHist_language_version_{{i}}" value="{{biogHist.language.version}}"/>
            <div class="form-group">
                <label class="control-label col-xs-4" data-content="{{X.language.tooltip}}" data-toggle="popover" data-placement="top">
                    {{ X.language.display }}
                </label>
                <div class="col-xs-8" id="select_biogHist_languagelanguage_{{i}}">
                    <input id="biogHist_languagelanguage_id_{{i}}" name="biogHist_languagelanguage_id_{{i}}" type="hidden" class="form-control" value="{{ biogHist.language.language.id }}"/>
                    <input id="biogHist_languagelanguage_term_{{i}}" name="biogHist_languagelanguage_term_{{i}}" type="hidden" class="form-control" value="{{ biogHist.language.language.term }}"/>
                    <input id="biogHist_languagelanguage_vocabtype_{{i}}" name="biogHist_languagelanguage_vocabtype_{{i}}" type="hidden" class="form-control" value="language_code"/>
                    <input id="biogHist_languagelanguage_minlength_{{i}}" name="biogHist_languagelanguage_minlength_{{i}}" type="hidden" class="form-control" value="0"/>
                    <p class="form-control-static">{{ biogHist.language.language.term }}</p>
                </div>
            </div>


            <div class="form-group">
                <label class="control-label col-xs-4" data-content="{{X.script.tooltip}}" data-toggle="popover" data-placement="top">
                    {{ X.script.display }}
                </label>
                <div class="col-xs-8" id="select_biogHist_languagescript_{{i}}">
                    <input id="biogHist_languagescript_id_{{i}}" name="biogHist_languagescript_id_{{i}}" type="hidden" class="form-control" value="{{ biogHist.language.script.id }}"/>
                    <input id="biogHist_languagescript_term_{{i}}" name="biogHist_languagescript_term_{{i}}" type="hidden" class="form-control" value="{{ biogHist.language.script.term }}"/>
                    <input id="biogHist_languagescript_vocabtype_{{i}}" name="biogHist_languagescript_vocabtype_{{i}}" type="hidden" class="form-control" value="script_code"/>
                    <input id="biogHist_languagescript_minlength_{{i}}" name="biogHist_languagescript_minlength_{{i}}" type="hidden" class="form-control" value="0"/>
                    <p class="form-control-static">{{ biogHist.language.script.term }}</p>
                </div>
            </div>
        </div>

        {{ widgets.scmModal(X, inEdit, showSubElements, "biogHist", i, "BiogHist", "BiogHist", biogHist) }}
        {{ widgets.optionsList(X, inEdit, showSubElements, "biogHist", i) }}
    </div>
{% endmacro %}

{% macro displayMandate(X, inEdit, showSubElements, mandate, i) %}
    {% import 'widgets.html' as widgets %}
        <div class="panel panel-default" id="mandate_panel_{{i}}">
            <div class="panel-body">
                    <div class="col-sm-10" id="mandate_datapart_{{i}}">
                        <input type="hidden" id="mandate_id_{{i}}" name="mandate_id_{{i}}" value="{{mandate.id}}"/>
                        <input id="mandate_version_{{i}}" name="mandate_version_{{i}}" type="hidden" value="{{ mandate.version }}"/>
                        <input id="mandate_operation_{{i}}" name="mandate_operation_{{i}}" type="hidden" value="{{ mandate.operation }}"/>
                        <div class="form-group">
                            <label for="mandate_text_{{i}}" class="control-label col-xs-2" data-content="{{X.xml.tooltip}}" data-toggle="popover" data-placement="top">
                                {{ X.xml.display }}
                            </label>
                            <div class="col-xs-10" id="textarea_mandate_text_{{i}}">
                                <textarea id="mandate_text_{{i}}" name="mandate_text_{{i}}" class="form-control" style="display:none;">{{ mandate.text }}</textarea>
                                <p class="form-control-static">{{ mandate.text }}</p>
                            </div>
                        </div>
                    </div>
                    {{ widgets.scmModal(X, inEdit, showSubElements, "mandate", i, "Mandate " ~ i, "Mandate", mandate) }}
                    {{ widgets.optionsList(X, inEdit, showSubElements, "mandate", i) }}
            </div>
        </div>
{% endmacro %}

{% macro displayExist(X, inEdit, showSubElements, exist, i) %}
    {% import 'widgets.html' as widgets %}
    {% import 'date_entry.html' as dates %}


    {% if exist.isRange %}
        {{ dates.dateRangeEntry(X, inEdit, showSubElements, 'Exist Dates', 'exist', exist, i) }}
    {% else %}
        {{ dates.dateEntry(X, inEdit, showSubElements, 'Exist Dates', 'exist', exist, i) }}
    {% endif %}

{% endmacro %}

{% macro displaySCM(X, inEdit, showSubElements, short, i, j, scm) %}
    {% import 'widgets.html' as widgets %}
       <div class="panel panel-default" id="scm_{{short}}_panel_{{j}}_{{i}}">
            <div class="panel-body">
<<<<<<< HEAD
                <div class="col-sm-10" id="scm_{{short}}_datapart_{{j}}_{{i}}">
                    <input id="scm_{{short}}_id_{{j}}_{{i}}" name="scm_{{short}}_id_{{j}}_{{i}}" type="hidden" value="{{ scm.id }}"/>
                    <input id="scm_{{short}}_version_{{j}}_{{i}}" name="scm_{{short}}_version_{{j}}_{{i}}" type="hidden" value="{{ scm.version }}"/>
                    <input id="scm_{{short}}_operation_{{j}}_{{i}}" name="scm_{{short}}_operation_{{j}}_{{i}}" type="hidden" value="{{ scm.operation }}"/>
=======
                <div class="{{ showSubElements and inEdit ? 'col-xs-10' : 'col-xs-12' }}" id="scm_{{short}}_datapart_{{j}}_{{i}}">
                    <input id="scm_{{short}}_id_{{j}}_{{i}}" name="scm_{{short}}_id_{{j}}_{{i}}" type="hidden" value="{{ scm.id }}"/>
                    <input id="scm_{{short}}_version_{{j}}_{{i}}" name="scm_{{short}}_version_{{j}}_{{i}}" type="hidden" value="{{ scm.version }}"/>
                    <input id="scm_{{short}}_operation_{{j}}_{{i}}" name="scm_{{short}}_operation_{{j}}_{{i}}" type="hidden" value="{{ scm.operation }}"/>
                    <div class="form-group well well-sm">
                        <h5 class="text-center" style="font-weight: bold">Source Citation</h5>
                        <p id="scm_{{short}}_source_text_{{j}}_{{i}}" class="panel panel-body scm-source-panel {{ not scm.citation.text ? 'hidden'}}">{{scm.citation.text|raw}}</p>
                        <p id="scm_{{short}}_source_uri_{{j}}_{{i}}" class="form-control-static text-center">
                            {% if scm.citation.uri %}
                            <a href="{{scm.citation.uri}}" target="_blank">{{scm.citation.uri}}</a>
                            {% endif %}
                        </p>
                    </div>
                    {% if inEdit %}
>>>>>>> fc7ccbbf
                    <div class="form-group">
                        <label class="control-label col-xs-4" data-content="{{X.scmCitation.tooltip}}" data-toggle="popover" data-placement="top">
                            {{ X.scmCitation.display }}
                            </label>
                        <div class="col-xs-8" id="select_scm_{{short}}_citation_{{j}}_{{i}}">
                            <input id="scm_{{short}}_citation_id_{{j}}_{{i}}" name="scm_{{short}}_citation_id_{{j}}_{{i}}" type="hidden" class="form-control" value="{{ scm.citation.id }}"/>
                            <input id="scm_{{short}}_citation_term_{{j}}_{{i}}" name="scm_{{short}}_citation_term_{{j}}_{{i}}" type="hidden" class="form-control" value="{{scm.citation.displayName}}"/>
                            <input id="scm_{{short}}_citation_vocabtype_{{j}}_{{i}}" name="scm_{{short}}_citation_vocabtype_{{j}}_{{i}}" type="hidden" class="form-control" value="ic_sources"/>
                            <input id="scm_{{short}}_citation_minlength_{{j}}_{{i}}" name="scm_{{short}}_citation_minlength_{{j}}_{{i}}" type="hidden" class="form-control" value="0"/>
                            <p class="form-control-static">{{scm.citation.displayName}}</p>
                        </div>
                    </div>
                    {% endif %}


                    <div class="form-group">
                        <label for="scm_{{short}}_subCitation_{{j}}_{{i}}" class="control-label col-xs-4" data-content="{{X.scmSubCitation.tooltip}}" data-toggle="popover" data-placement="top">
                            {{ X.scmSubCitation.display }}
                        </label>
                        <div class="col-xs-8" id="text_scm_{{short}}_subCitation_{{j}}_{{i}}">
                            <input id="scm_{{short}}_subCitation_{{j}}_{{i}}" name="scm_{{short}}_subCitation_{{j}}_{{i}}" type="hidden" class="form-control" value="{{ scm.subCitation }}"/>
                            <p class="form-control-static">{{ scm.subCitation }}</p>
                        </div>
                    </div>
                    <div class="form-group">
                        <label for="scm_{{short}}_sourceData_{{j}}_{{i}}" class="control-label col-xs-4" data-content="{{X.scmSourceData.tooltip}}" data-toggle="popover" data-placement="top">
                            {{ X.scmSourceData.display }}
                        </label>
                        <div class="col-xs-8" id="textarea_scm_{{short}}_sourceData_{{j}}_{{i}}">
                            <textarea id="scm_{{short}}_sourceData_{{j}}_{{i}}" name="scm_{{short}}_sourceData_{{j}}_{{i}}" class="form-control" style="display:none;">{{ scm.sourceData }}</textarea>
                            <p class="form-control-static">{{ scm.sourceData }}</p>
                        </div>
                    </div>
                    <div class="form-group">
                        <label for="scm_{{short}}_note_{{j}}_{{i}}" class="control-label col-xs-4" data-content="{{X.scmNote.tooltip}}" data-toggle="popover" data-placement="top">
                            {{ X.scmNote.display }}
                        </label>
                        <div class="col-xs-8" id="textarea_scm_{{short}}_note_{{j}}_{{i}}">
                            <textarea id="scm_{{short}}_note_{{j}}_{{i}}" name="scm_{{short}}_note_{{j}}_{{i}}" class="form-control" style="display:none;">{{ scm.note }}</textarea>
                            <p class="form-control-static">{{ scm.note }}</p>
                        </div>
                    </div>


                </div>
                {{ widgets.scmOptionsList(X, inEdit, showSubElements, short, i, j) }}

            </div>
        </div>

{% endmacro %}<|MERGE_RESOLUTION|>--- conflicted
+++ resolved
@@ -1504,12 +1504,6 @@
     {% import 'widgets.html' as widgets %}
        <div class="panel panel-default" id="scm_{{short}}_panel_{{j}}_{{i}}">
             <div class="panel-body">
-<<<<<<< HEAD
-                <div class="col-sm-10" id="scm_{{short}}_datapart_{{j}}_{{i}}">
-                    <input id="scm_{{short}}_id_{{j}}_{{i}}" name="scm_{{short}}_id_{{j}}_{{i}}" type="hidden" value="{{ scm.id }}"/>
-                    <input id="scm_{{short}}_version_{{j}}_{{i}}" name="scm_{{short}}_version_{{j}}_{{i}}" type="hidden" value="{{ scm.version }}"/>
-                    <input id="scm_{{short}}_operation_{{j}}_{{i}}" name="scm_{{short}}_operation_{{j}}_{{i}}" type="hidden" value="{{ scm.operation }}"/>
-=======
                 <div class="{{ showSubElements and inEdit ? 'col-xs-10' : 'col-xs-12' }}" id="scm_{{short}}_datapart_{{j}}_{{i}}">
                     <input id="scm_{{short}}_id_{{j}}_{{i}}" name="scm_{{short}}_id_{{j}}_{{i}}" type="hidden" value="{{ scm.id }}"/>
                     <input id="scm_{{short}}_version_{{j}}_{{i}}" name="scm_{{short}}_version_{{j}}_{{i}}" type="hidden" value="{{ scm.version }}"/>
@@ -1524,7 +1518,6 @@
                         </p>
                     </div>
                     {% if inEdit %}
->>>>>>> fc7ccbbf
                     <div class="form-group">
                         <label class="control-label col-xs-4" data-content="{{X.scmCitation.tooltip}}" data-toggle="popover" data-placement="top">
                             {{ X.scmCitation.display }}
