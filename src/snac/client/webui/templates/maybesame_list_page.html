<!DOCTYPE html>
<html>
<head>
<title>{{data.constellation.nameEntries.0.original}} - Maybe-Same - Social Networks and Archival Context</title>

<!-- JQuery -->
<script src="//code.jquery.com/jquery-2.1.4.min.js"></script>
<script src="//code.jquery.com/ui/1.11.4/jquery-ui.js"></script>

<!-- Latest compiled and minified CSS -->
<link rel="stylesheet" href="https://maxcdn.bootstrapcdn.com/bootstrap/3.3.5/css/bootstrap.min.css" integrity="sha512-dTfge/zgoMYpP7QbHy4gWMEGsbsdZeCXz7irItjcC3sPUFtf0kuFbDz/ixG7ArTxmDjLXDmezHubeNikyKGVyQ==" crossorigin="anonymous">

<!-- Optional theme -->
<link rel="stylesheet" href="https://maxcdn.bootstrapcdn.com/bootstrap/3.3.5/css/bootstrap-theme.min.css" integrity="sha384-aUGj/X2zp5rLCbBxumKTCw2Z50WgIr1vs/PFN4praOTvYXWlVyh2UtNUU0KAUhAX" crossorigin="anonymous">
<link rel="stylesheet" href="//maxcdn.bootstrapcdn.com/font-awesome/4.3.0/css/font-awesome.min.css">

<!-- Latest compiled and minified JavaScript -->
<script src="https://maxcdn.bootstrapcdn.com/bootstrap/3.3.5/js/bootstrap.min.js" integrity="sha512-K1qjQ+NcF2TYO/eI3M6v8EiNYZfA95pQumfvcVrTHtwQVDG+aHRqLi/ETn2uB+1JqwYqVG3LIvdm9lj6imS/pQ==" crossorigin="anonymous"></script>

<!-- Helper Scripts -->
<script src="https://cdnjs.cloudflare.com/ajax/libs/bootstrap-select/1.7.5/js/bootstrap-select.min.js"></script>
<link rel="stylesheet" href="https://cdnjs.cloudflare.com/ajax/libs/bootstrap-select/1.7.5/css/bootstrap-select.min.css">
<script language="javascript">
$('.selectpicker').selectpicker();
</script>

<!-- Tiny MCE text editor -->
<script src="//tinymce.cachefly.net/4.2/tinymce.min.js"></script>
<script>
tinymce.init({
    selector:'textarea',
    min_height: 250,
    menubar: false,
    statusbar: false,
    plugins: [
        'advlist autolink lists link image charmap print preview anchor',
        'searchreplace visualblocks code fullscreen',
        'insertdatetime contextmenu paste code'
    ],
    toolbar: 'undo redo | bold italic | bullist numlist outdent indent | link',
});</script>

<!-- SNAC Stylesheet -->
<link rel="stylesheet" href="{{control.snacURL}}/css/snac.css{{control.noCache}}">

<!-- SNAC includes -->
<script src="{{control.snacURL}}/javascript/search.js{{control.noCache}}"></script>

<script>

function copyInfo(icid1, icid2, id) {
    $("#constellationid2").val(icid2);
    $("#statement").val(tinymce.get("notSameModalReason"+id).getContent());
}

function removeConsideration(icid1, icid2, id) {

    copyInfo(icid1, icid2, id);
    $("#assert").val("false");
    // Send the request by ajax
    $.post("{{control.snacURL}}/assert_notsame", $("#submitForm").serialize(), function (data) {
        // Check the return value from the ajax. If success, then go to dashboard
        console.log(data);
        if (data.result == "success") {
            // We removed from the list
            $('#notSameModal'+id).modal('toggle');
            $('#result'+id).css('opacity', '0.2');
            $('#result'+id+" .final").empty();
        } else {
            // An error occurred
        }
    });

}

function notSameAssert(icid1, icid2, id) {
    copyInfo(icid1, icid2, id);
    $("#assert").val("true");
    // Send the request by ajax
    $.post("{{control.snacURL}}/assert_notsame", $("#submitForm").serialize(), function (data) {
        // Check the return value from the ajax. If success, then go to dashboard
        console.log(data);
        if (data.result == "success") {
            // We removed from the list
            $('#notSameModal'+id).modal('toggle');
            $('#result'+id).css('opacity', '0.2');
            $('#result'+id+" .final").empty();
        } else {
            // An error occurred
        }
    });
}

</script>
<script src="{{control.snacURL}}/javascript/html2canvas.js{{control.noCache}}"></script>
<script src="{{control.snacURL}}/javascript/feedback.js{{control.noCache}}"></script>
</head>

<body role="document">

{% from 'widgets.html' import displayRelationship %}
{% from 'page_navigation.html' import topNavigation,footer %}
{{ topNavigation(X, user, permissions, control) }}



    <div class="container snac" role="main">


<<<<<<< HEAD
        <h1>Possible Matching Constellations</h1>
        <ol class="breadcrumb">
            <li><a href="{{control.snacURL}}/view/{{data.constellation.id}}">{{data.constellation.nameEntries.0.original}}</a></li>
            <li>Maybe Same</li>
        </ol>
=======
        <h1>Constellation Similarity Assertions</h1>
>>>>>>> d9588c75

        <!-- Constellation Data -->
        <input id="constellationid" name="constellationid" type="hidden" value="{{ data.constellation.id }}"/>
        <input id="version" name="version" type="hidden" value="{{ data.constellation.version }}"/>
        <input id="ark" name="ark" type="hidden" value="{{ data.constellation.ark }}"/>

    	<div class="well well-lg">
            <h2>
              {% if data.constellation.entityType.term == 'person' %}
               <i class="fa fa-user" aria-hidden="true"></i>
              {% elseif data.constellation.entityType.term == 'corporateBody' %}
               <i class="fa fa-building" aria-hidden="true"></i>
              {% elseif data.constellation.entityType.term == 'family' %}
               <i class="fa fa-users" aria-hidden="true"></i>
              {% endif %}
               {{data.constellation.nameEntries.0.original}}
            </h2>

            {% if data.constellation.biogHists.0.text %}
                {% from 'widgets.html' import displayBiographicalExcerpt %}
                {{ displayBiographicalExcerpt(data.constellation) }}
            {% else %}
                <p class="missing">No biographical history available for this identity.</p>
            {% endif %}

            <p><a href="{{control.snacURL}}/view/{{data.constellation.id}}" class="btn btn-primary">View Constellation</a></p>
    	</div>

        {% if data.maybeSameList %}
        <div class="row">
            <div class="col-md-12 search-results">
                <h3>Maybe-Same Assertions</h3>
                <p class="search-info">There are {{data.maybeSameList|length}} possible matching Constellations.
                </p>
                {% for maybeSame in data.maybeSameList %}
                    <div id="result{{loop.index}}">
                    <h4><a href="{{control.snacURL}}/view/{{maybeSame.constellation.id}}">{{maybeSame.constellation.nameEntries.0.original}}</a></h4>
                    <p class="identity-info">
                        <span>{{maybeSame.constellation.ark}}</span>
                        <span>({{maybeSame.constellation.entityType.term}})</span>
                    </p>
                    {% if maybeSame.constellation.biogHists.0.text %}
                        <p>{{maybeSame.constellation.biogHists.0.text | striptags | slice(0, 500)}}...</p>
                    {% else %}
                        <p class="missing">No biographical history available for this identity.</p>
                    {% endif %}
                    <p class="final" style="margin-top: 5px;">
                        <a href="{{control.snacURL}}/diff?constellationid1={{data.constellation.id}}&constellationid2={{maybeSame.constellation.id}}" class="btn-sm btn-success">Compare</a>
                        {% if data.mergeable and maybeSame.mergeable and user.email and permissions.Publish %}
                        <a href="{{control.snacURL}}/diff_merge?constellationid1={{data.constellation.id}}&constellationid2={{maybeSame.constellation.id}}" class="btn-sm btn-danger">Compare to Merge</a>
                        {% endif %}
                        {% if user.email and permissions.Publish %}
                        <a href="#" class="btn-sm btn-warning" data-toggle="modal" data-target="#notSameModal{{loop.index}}">Mark Not Same</a>
                        {% endif %}
                    </p>
                    </div>
                    {% if user.email and permissions.Publish %}
                    <div class="modal fade" id="notSameModal{{loop.index}}" tabindex="-1" role="dialog" aria-labelledby="notSameModalTitle{{loop.index}}">
                        <div class="modal-dialog" role="document">
                            <div class="modal-content">
                                <div class="modal-header primary">
                                    <button type="button" class="close" data-dismiss="modal" aria-label="Close"><span aria-hidden="true">&times;</span></button>
                                    <h4 class="modal-title" id="notSameModalTitle{{loop.index}}">Mark Not Same</h4>
                                </div>
                                <div class="modal-body">
                                    {{ displayRelationship(data.constellation, maybeSame.constellation, 'not same as') }}
                                    <p style="margin-bottom: 20px;">To make an official assertion that these two Constellations should never be merged, include evidence in the text field below and choose "Make Assertion."  Evidence is required for the official assertion.  If you do not have strong enough evidence, but still think they should not be merged, instead use the "Remove from Consideration" button below.</p>
                                    <textarea id="notSameModalReason{{loop.index}}"></textarea>
                                </div>
                                <div class="modal-footer">
                                    <button type="button" class="btn btn-success" onClick="removeConsideration({{data.constellation.id}}, {{maybeSame.constellation.id}}, {{loop.index}});">Remove from Consideration</button>
                                    <button type="button" class="btn btn-primary" onClick="notSameAssert({{data.constellation.id}}, {{maybeSame.constellation.id}}, {{loop.index}});">Make Assertion</button>
                                </div>
                            </div>
                        </div>
                    </div>
                    {% endif %}
                {% endfor %}

            </div>
        </div>
        {% endif %}
        {% if data.maybeSameList and data.notSameList %}
        <hr/>
        {% endif %}
        {% if data.notSameList %}
        <div class="row">
            <div class="col-md-12 search-results">
                <h3>Not-Same Assertions</h3>
                <p class="search-info">There are {{data.notSameList|length}} not-same Constellations.
                </p>
                {% for assertion in data.notSameList %}
                    <div id="result{{loop.index}}">
                    <h4><a href="{{control.snacURL}}/view/{{assertion.constellations.0.id}}">{{assertion.constellations.0.nameEntries.0.original}}</a></h4>
                    <p class="identity-info">
                        <span>{{assertion.constellations.0.ark}}</span>
                        <span>({{assertion.constellations.0.entityType.term}})</span>
                    </p>
                    {% if assertion.constellations.0.biogHists.0.text %}
                        <p class="final">{{assertion.constellations.0.biogHists.0.text | striptags | slice(0, 500)}}...</p>
                    {% else %}
                        <p class="final missing">No biographical history available for this identity.</p>
                    {% endif %}
                    </div>
                {% endfor %}

            </div>
        </div>
        {% endif %}
    </div>
    <form id="submitForm">
        <input type="hidden" name="constellationid1" id="constellationid1" value="{{data.constellation.id}}">
        <input type="hidden" name="constellationid2" id="constellationid2" value="">
        <input type="hidden" name="assertcount" id="assertcount" value="2">
        <input type="hidden" name="assert" id="assert" value="">
        <input type="hidden" name="statement" id="statement" value="">
    </form>
{{ footer(X, user, permissions, control) }}
</body>
</html><|MERGE_RESOLUTION|>--- conflicted
+++ resolved
@@ -107,15 +107,11 @@
     <div class="container snac" role="main">
 
 
-<<<<<<< HEAD
-        <h1>Possible Matching Constellations</h1>
+        <h1>Constellation Similarity Assertions</h1>
         <ol class="breadcrumb">
             <li><a href="{{control.snacURL}}/view/{{data.constellation.id}}">{{data.constellation.nameEntries.0.original}}</a></li>
-            <li>Maybe Same</li>
+            <li>Similarity Assertions</li>
         </ol>
-=======
-        <h1>Constellation Similarity Assertions</h1>
->>>>>>> d9588c75
 
         <!-- Constellation Data -->
         <input id="constellationid" name="constellationid" type="hidden" value="{{ data.constellation.id }}"/>
