--- conflicted
+++ resolved
@@ -93,26 +93,14 @@
                         <li><a href="{{control.snacURL}}/dashboard"><i class="fa fa-fw fa-tachometer" aria-hidden="true"></i> Default Dashboard</a></li>
                         <li><a href="{{control.snacURL}}/messages"><i class="fa fa-fw fa-comments-o" aria-hidden="true"></i> Messaging Center</a></li>
                         <li><a href="{{control.snacURL}}/stats"><i class="fa fa-fw fa-bar-chart" aria-hidden="true"></i> SNAC Statistics</a></li>
-<<<<<<< HEAD
-=======
+                        
                         {% if permissions.EditResources or permissions.ViewVocabDashboard %}
                         <li role="separator" class="divider"></li>
                         <li class="dropdown-header">Vocabulary</li>
                         {% if permissions.EditResources %}
                         <li><a href="{{control.snacURL}}/vocab_administrator/resources"><i class="fa fa-fw fa-book" aria-hidden="true"></i> Resources</a></li>
                         {% endif %}
-                        {% if permissions.ViewVocabDashboard %}
-                        <li><a href="{{control.snacURL}}/vocab_administrator"><i class="fa fa-fw fa-list-alt" aria-hidden="true"></i> Vocabulary Admin</a></li>
                         {% endif %}
-                        {% endif %}
-                        {% if permissions.ViewAdminDashboard %}
-                        <li role="separator" class="divider"></li>
-                        <li class="dropdown-header">Administration</li>
-                        {% if permissions.ViewAdminDashboard %}
-                        <li><a href="{{control.snacURL}}/administrator"><i class="fa fa-fw fa-cogs" aria-hidden="true"></i> Admin Dashboard</a></li>
-                        {% endif %}
-                        {% endif %}
->>>>>>> 6ac61a6a
                         <li role="separator" class="divider"></li>
                         <li class="dropdown-header">User Options</li>
                         <li><a href="{{control.snacURL}}/profile"><i class="fa fa-fw fa-id-card-o" aria-hidden="true"></i> User Profile</a></li>
