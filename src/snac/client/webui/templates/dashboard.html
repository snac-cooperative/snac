--- conflicted
+++ resolved
@@ -105,11 +105,7 @@
                         </div>
                 </div>
             </form>
-<<<<<<< HEAD
-
-=======
             
->>>>>>> f0c56742
             <div class="panel panel-info">
                 <div class="panel-heading">
                     <h3 class="panel-title">View Recently Published</h3>
@@ -246,10 +242,7 @@
             </div>
             {% endif %}
 
-<<<<<<< HEAD
-=======
-
->>>>>>> f0c56742
+
             <div class="panel panel-review">
                 <div class="panel-heading">
                     <h3 class="panel-title">Locked for Review</h3>
