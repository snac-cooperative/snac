--- conflicted
+++ resolved
@@ -159,12 +159,8 @@
                                 {% set i = 0 %}
                                 {% set isPrimary = true %}
                                 {% for nameEntry in data.nameEntries %}
-<<<<<<< HEAD
-                                    {{ components.displayNameEntry(X, true, true, nameEntry, i, false) }}
-=======
                                     {{ components.displayNameEntry(X, true, true, nameEntry, i, isPrimary) }}
                                     {% set isPrimary = false %}
->>>>>>> 690e1b73
                                 {% set i = i + 1 %}
                                 {% endfor %}
                                 <span id='next_nameEntry_i' style='display:none;'>{{i}}</span>
