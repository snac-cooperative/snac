--- conflicted
+++ resolved
@@ -419,92 +419,6 @@
     </div>
 
     <div id="hidden_field_options" style="display:none">
-<<<<<<< HEAD
-    <div id="gender_template" style="display:none">
-    {{ components.displayGender(X, true, true, null, 'ZZ') }}
-    </div>
-    <div id="nameEntry_template" style="display:none">
-    {{ components.displayNameEntry(X, true, true, null, 'ZZ', false) }}
-    </div>
-    <div id="sameAs_template" style="display:none">
-    {{ components.displaySameAs(X, true, true, null, 'ZZ') }}
-    </div>
-    <div id="entityID_template" style="display:none">
-    {{ components.displayEntityID(X, true, true, null, 'ZZ') }}
-    </div>
-    <div id="source_template" style="display:none">
-    {{ components.displaySource(X, true, true, null, 'ZZ') }}
-    </div>
-    <div id="resource_template" style="display:none">
-    {{ components.displayResource(X, true, true, null, 'ZZ') }}
-    </div>
-    <div id="resourceRelation_template" style="display:none">
-    {{ components.displayResourceRelation(X, true, true, null, 'ZZ', data.entityType.term, data.nameEntries.0.original, control) }}
-    </div>
-    <div id="constellationRelation_template" style="display:none">
-    {{ components.displayConstellationRelation(X, true, true, null, 'ZZ', data.entityType.term, data.nameEntries.0.original, false, control) }}
-    </div>
-    <div id="language_template" style="display:none">
-    {{ components.displayLanguageUsed(X, true, true, null, 'ZZ') }}
-    </div>
-    <div id="subject_template" style="display:none">
-    {{ components.displaySubject(X, true, true, null, 'ZZ') }}
-    </div>
-    <div id="nationality_template" style="display:none">
-    {{ components.displayNationality(X, true, true, null, 'ZZ') }}
-    </div>
-    <div id="function_template" style="display:none">
-    {{ components.displayFunction(X, true, true, null, 'ZZ') }}
-    </div>
-    <div id="occupation_template" style="display:none">
-    {{ components.displayOccupation(X, true, true, null, 'ZZ') }}
-    </div>
-    <div id="legalStatus_template" style="display:none">
-    {{ components.displayLegalStatus(X, true, true, null, 'ZZ') }}
-    </div>
-    <div id="place_template" style="display:none">
-    {{ components.displayPlace(X, true, true, null, 'ZZ') }}
-    </div>
-    <div id="conventionDeclaration_template" style="display:none">
-    {{ components.displayConventionDeclaration(X, true, true, null, 'ZZ') }}
-    </div>
-    <div id="generalContext_template" style="display:none">
-    {{ components.displayGeneralContext(X, true, true, null, 'ZZ') }}
-    </div>
-    <div id="structureOrGenealogy_template" style="display:none">
-    {{ components.displayStructureOrGenealogy(X, true, true, null, 'ZZ') }}
-    </div>
-    <div id="mandate_template" style="display:none">
-    {{ components.displayMandate(X, true, true, null, 'ZZ') }}
-    </div>
-    <div id="exist_date_template" style="display:none">
-    {{ dates.dateEntry(X, true, true, 'Exist Dates', 'exist', null, 'ZZ', false) }}
-    </div>
-    <div id="exist_dateRange_template" style="display:none">
-    {{ dates.dateRangeEntry(X, true, true, 'Exist Dates', 'exist', null, 'ZZ', false) }}
-    </div>
-    <div id="sub_date_template" style="display:none">
-    {{ dates.dateEntry(X, true, true, 'Date', 'SHORT_date_XX', null, 'ZZ', true) }}
-    </div>
-    <div id="sub_dateRange_template" style="display:none">
-    {{ dates.dateRangeEntry(X, true, true, 'Date Range', 'SHORT_date_XX', null, 'ZZ', true) }}
-    </div>
-    <div id="scm_template" style="display:none">
-    {{ components.displaySCM(X, true, true, 'SHORT', 'ZZ', 'YY', null) }}
-    </div>
-    <div id="component_template" style="display:none">
-    {{ components.displayComponent(X, true, true, null, 'ZZ', 'YY') }}
-    </div>
-    <div id="rule_template" style="display:none">
-    {{ components.displayNameRule(X, true, true, null, 'ZZ', 'YY') }}
-    </div>
-    <div id="addressline_template" style="display:none">
-    {{ components.displayAddressLine(X, true, true, null, 'ZZ', 'YY') }}
-    </div>
-    <div id="originationName_template" style="display:none">
-    {{ components.displayResourceOriginationName(X, true, true, null, 'ZZ', 'YY') }}
-    </div>
-=======
         <div id="gender_template" style="display:none">
         {{ components.displayGender(X, true, true, null, 'ZZ') }}
         </div>
@@ -589,7 +503,6 @@
         <div id="originationName_template" style="display:none">
         {{ components.displayResourceOriginationName(X, true, true, null, 'ZZ', 'YY') }}
         </div>
->>>>>>> 61b4d6ad
     </div>
 
     <div class="modal fade" id="sendReviewPane" tabindex="-1" role="dialog" aria-labelledby="sendReviewPane">
