--- conflicted
+++ resolved
@@ -64,11 +64,7 @@
         </div><!-- end alert -->
     </div>
     <div class="row">
-<<<<<<< HEAD
         {% if permissions.EditVocabulary and control.includeDevelopmentFeatures %}
-=======
-        {# {% if permissions.EditVocabulary %}
->>>>>>> ac4b2e63
         <div class="col-md-4">
             <!-- Left column -->
             <div class="panel panel-success">
