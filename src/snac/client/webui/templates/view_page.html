<!DOCTYPE html>
<html>
<head>
    <title>{{data.nameEntries.0.original}} - Social Networks and Archival Context</title>

<!-- JQuery -->
<script src="https://code.jquery.com/jquery-2.1.4.min.js"></script>

<!-- Latest compiled and minified CSS -->
<link rel="stylesheet" href="https://maxcdn.bootstrapcdn.com/bootstrap/3.3.5/css/bootstrap.min.css" integrity="sha512-dTfge/zgoMYpP7QbHy4gWMEGsbsdZeCXz7irItjcC3sPUFtf0kuFbDz/ixG7ArTxmDjLXDmezHubeNikyKGVyQ==" crossorigin="anonymous">

<!-- Optional theme -->
<link rel="stylesheet" href="https://maxcdn.bootstrapcdn.com/bootstrap/3.3.5/css/bootstrap-theme.min.css" integrity="sha384-aUGj/X2zp5rLCbBxumKTCw2Z50WgIr1vs/PFN4praOTvYXWlVyh2UtNUU0KAUhAX" crossorigin="anonymous">

<!-- Latest compiled and minified JavaScript -->
<script src="https://maxcdn.bootstrapcdn.com/bootstrap/3.3.5/js/bootstrap.min.js" integrity="sha512-K1qjQ+NcF2TYO/eI3M6v8EiNYZfA95pQumfvcVrTHtwQVDG+aHRqLi/ETn2uB+1JqwYqVG3LIvdm9lj6imS/pQ==" crossorigin="anonymous"></script>

<!-- Helper Scripts -->
<script src="https://cdnjs.cloudflare.com/ajax/libs/bootstrap-select/1.7.5/js/bootstrap-select.min.js"></script>
<link rel="stylesheet" href="https://cdnjs.cloudflare.com/ajax/libs/bootstrap-select/1.7.5/css/bootstrap-select.min.css">

<!-- Select Upgrades -->
<!-- <link href="https://cdnjs.cloudflare.com/ajax/libs/select2/4.0.2-rc.1/css/select2.min.css" rel="stylesheet" /> -->
<!-- <script src="https://cdnjs.cloudflare.com/ajax/libs/select2/4.0.2-rc.1/js/select2.min.js"></script> -->
<!-- <link rel="stylesheet" href="{{control.snacURL}}/css/select2-bootstrap.min.css"> -->



<link rel="stylesheet" href="https://maxcdn.bootstrapcdn.com/font-awesome/4.7.0/css/font-awesome.min.css">
<script src="https://cdnjs.cloudflare.com/ajax/libs/bootbox.js/4.4.0/bootbox.min.js"></script>

<!-- Tiny MCE text editor -->
<script src="https://cdn.tinymce.com/4/tinymce.min.js"></script>

<!-- Datatables -->
<link rel="stylesheet" href="https://cdn.datatables.net/1.10.12/css/jquery.dataTables.min.css">
<link rel="stylesheet" href="https://cdn.datatables.net/responsive/2.2.3/css/responsive.dataTables.min.css">
<script src="https://cdn.datatables.net/1.10.12/js/jquery.dataTables.min.js"></script>
<script src="https://cdn.datatables.net/responsive/2.2.3/js/dataTables.responsive.min.js"></script>

<!-- Leaflet JS Javascript and Styles-->
<link rel="stylesheet" href="https://npmcdn.com/leaflet@1.0.0-rc.3/dist/leaflet.css" />
<script src="https://npmcdn.com/leaflet@1.0.0-rc.3/dist/leaflet.js"></script>

<!-- SNAC Styles -->
<link rel="stylesheet" href="{{control.snacURL}}/css/snac.css{{control.noCache}}">
<link rel="stylesheet" href="{{control.snacURL}}/css/hrt/icons.css{{control.noCache}}">

<!-- SNAC Javascript -->
<script src="{{control.snacURL}}/javascript/wikipedia_image.js{{control.noCache}}"></script>
<script src="{{control.snacURL}}/javascript/select_loaders.js{{control.noCache}}"></script>
<script src="{{control.snacURL}}/javascript/html2canvas.js{{control.noCache}}"></script>
<script src="{{control.snacURL}}/javascript/feedback.js{{control.noCache}}"></script>
<script src="{{control.snacURL}}/javascript/message_current_editor.js{{control.noCache}}"></script>
<script src="{{control.snacURL}}/javascript/scripts.js{{control.noCache}}"></script>

<script src="{{control.snacURL}}/javascript/tabcollapse.js{{control.noCache}}"></script>
<style>

@font-face {
    font-family: "SNACIcons";
    src: url("{{control.snacURL}}/css/SNACIcons.woff") format("woff");
}

.si {
    display: inline-block;
    font: normal normal normal 14px/1 SNACIcons;
    font-size: 14px;
    font-size: inherit;
    text-rendering: auto;
    -webkit-font-smoothing: antialiased;
    -moz-osx-font-smoothing: grayscale;
}

#relationships .btn {
    padding-top: 4px!important;
    padding-bottom: 8px!important;
}

.wikipedia_thumbnail {
    text-align: center;
    padding: 15px;
    -webkit-border-radius: 4px;
    /*margin-bottom: 10px;*/
    position:relative;
    display: none;
    background: white;

}

.wikipedia_thumbnail img {
    z-index:1;
    padding:4px;
    padding-bottom:0px;
    border-radius: 8px;
    line-height:1.428571429;
    -webkit-transition:all 0.2s ease-in-out;
    transition:all 0.2s ease-in-out;
    display:inline-block;
    max-height: 250px;
    max-width: 300px;
}

.wikipedia_thumbnail div {
    width:100%;
    display:block;
    /*position:absolute;
    bottom:0px;
    left:0px;
    z-index:2;*/
    margin:0px;
    padding:5px;
    padding-top: 0px;
    padding-bottom: 0px;
    font-size: 10px;
}

.wikipedia_thumbnail a {
    color:#000
}

.body-tab-pane {
    min-height: 700px;
    padding: 20px;
}


@media screen and (-webkit-min-device-pixel-ratio: 1),
screen and (min--moz-device-pixel-ratio: 1),
screen and (-o-min-device-pixel-ratio: 100 / 100),
screen and (min-device-pixel-ratio: 1), screen and (min-resolution: 1dppx) {
    .sprite-icons-archivegrid,.sprite-icons-cbw,.sprite-icons-dpla,.sprite-icons-fs,.sprite-icons-idlocgov,.sprite-icons-nara,
    .sprite-icons-viaf,.sprite-icons-wikipedia,.sprite-icons-worldcat,.sprite-icons-nara,.sprite-icons-wikidata {
        background-image:url('{{control.snacURL}}/css/hrt/icons.png{{control.noCache}}');
        -webkit-background-size:64px 64px;
        -moz-background-size:64px 64px;
        background-size:64px 64px
    }
}



.geoplace-map {
    width: 100%;
    height: 300px;
    margin: 0px;
    padding: 0px;
    margin-bottom: 10px;
}

.dataTables_wrapper label {
    font-weight: normal;
}

.panel-heading span:after {
    font-family:'Glyphicons Halflings';
    content:"\e114";
    float: right;
    color: grey;
}
.panel-heading span.collapsed:after {
    content:"\e080";
}
.panel-collapsible {
    cursor: pointer;
}

@media (max-width: 992px) {
    #profile-togglebox {
        display:none
    }
}

td i.i-hover {
    visibility: hidden;
    cursor: pointer;
    color: #347ab8;
}

td:hover i.i-hover {
    visibility: visible;
}

.dataTables_filter input {
    width: 240px
}

/*
.wikipedia_thumbnail_container {
    text-align: center;
    border: 1px solid #222222;
    padding: 15px;
    -webkit-border-radius: 10px;
    margin-bottom: 10px;
}

.wikipedia_thumbnail {
    margin: auto;
    padding-right:0.2em;
    position:relative;
    max-width:300px;
}

.wikipedia_thumbnail img {
    z-index:1;
    padding:4px;
    line-height:1.428571429;
    -webkit-transition:all 0.2s ease-in-out;
    transition:all 0.2s ease-in-out;
    display:inline-block;
    max-width:100%;
    height:auto
}

.wikipedia_thumbnail figurecaption,.wikipedia_thumbnail div {
    width:95%;
    display:block;
    position:absolute;
    bottom:5px;
    left:5px;
    z-index:2;
    margin:0;
    padding:5px;
    color:#fff;
    background:rgba(0,0,0,0.4)
}

.wikipedia_thumbnail a {
    color:#eee
}*/

.snac-toolbar {
    top: 0px;
}
.snac-toolbar .container {
    padding-bottom: 0px!important;
    padding-right: 0px;
    padding-left: 0px;
}

</style>
<script>


function getSharedResources(icid1, icid2) {
    var sharedTable = $("#shared-resources-table").DataTable().clear().draw();

    $.ajax({
        url: restUrl,
        method: "POST",
        data: '{"command":"shared_resources", "icid1":"'+icid1+'", "icid2":"'+ icid2 + '"}'
    }).done(function(data) {
        var rows = []
        var length =  data.resources.length;
        for (i = 0; i < length; i++) {
            var row = [data.resources[i].arcrole_1, "<a href='"+data.resources[i].href+"'>" +data.resources[i].title + "</a> ", data.resources[i].arcrole_2]
            rows.push(row)
        }
        sharedTable.rows.add(rows).draw()

    })
}

function loadSharedResourcesModal(target) {
    // grab info on clicked table row to load the Shared Resources Modal
    var relatedConstellationName = $(target).closest('td').find('a')[0].innerHTML;
    $(".compared-constellation-name").html(relatedConstellationName)
    var iconClasses = ""
    if ($(target).closest('td').find('i.fa-stack-1x').hasClass("fa-university")) {
        iconClasses = "fa fa-university";
    } else if ($(target).closest('td').find('i.fa-stack-1x').hasClass("fa-users")) {
        iconClasses = "fa fa-users"
    } else {
        iconClasses = "fa fa-user"
    }
    $("#compared-constellation-icon").removeClass();
    $("#compared-constellation-icon").addClass(iconClasses);
};

/**
 * Prevent automatic scrolling of page to anchor by browser after page load.
 */
function preventAnchorScroll() {
    var scrollToTop = function () {
        $(window).scrollTop(0);
    };

    $(window).one('scroll', scrollToTop);
    $(function () {
        setTimeout(
            function () {
                $(window).off('scroll', scrollToTop);
            },
            1000
        );
    });
}

preventAnchorScroll();


function holdingsTabActions() {
    if (! $.fn.DataTable.isDataTable("#holding-repository-table")) {
        loadHoldings();
    }
}

function loadHoldings() {
    var constellationid = $("#constellationid").val()
    var command = '{"command":"get_holdings", "constellationid":"' + constellationid + '"}'

    $("#holding-repository-table").DataTable({
        "ajax": {
            "type": "PUT",
            "url": restUrl,
            "data": function(d) {
                return command;
            },
            "dataType": "json",
            "dataSrc": "resources"
        },
        "columns": [{
                "data": null,
                "render": function(data, type, row, meta) {
                    if (data.href) {
                        var cell = "<a target='_blank' href='" + data.href + "'>" + data.title + "</a>";
                    } else {
                        var cell = data.title;
                    }
                    return cell;
                }
            },
            {
                "data": "relation_count"
            },
            {
                "data": null,
                "render": function(data, type, row, meta) {
                    if (data) {
                        var cell = "<a href='{{control.snacURL}}/vocab_administrator/resources/" + data.id +
                            "' title='View in SNAC'> <i class='fa fa-info-circle' style='font-size:large'> </i> </a>";
                    }
                    return cell;
                },
                "defaultContent": ""
            }
        ]
    })
}





var archivalTable = null;
var lumpTable = null;
var holdingsMarkers = {};
var placesMarkers = {};
var placesMapView = null;
var highlightIcon = new L.Icon({
      iconUrl: 'https://cdn.rawgit.com/pointhi/leaflet-color-markers/master/img/marker-icon-2x-red.png',
      shadowUrl: 'https://cdnjs.cloudflare.com/ajax/libs/leaflet/0.7.7/images/marker-shadow.png',
      iconSize: [25, 41],
      iconAnchor: [12, 41],
      popupAnchor: [1, -34],
      shadowSize: [41, 41]
});

var defaultIcon = new L.Icon.Default();


function highlightHoldingMarker(id) {
    if (typeof holdingsMarkers[id] != 'undefined') {
        holdingsMarkers[id].setIcon(highlightIcon);
    }
}

function unHighlightHoldingMarker(id) {
    if (typeof holdingsMarkers[id] != 'undefined') {
        if (!holdingsMarkers[id].isPopupOpen())
            holdingsMarkers[id].setIcon(defaultIcon);
    }
}

function resourceTabActions() {
    if ($(".holdings_location_lat").length == 0) {
        $("#display-holdings-map-btn").hide();
        return
    }

    // hide map if user has manually closed map
    if ($("#holdings-map-wrapper").hasClass("snac-hidden")) {
        $("#display-holdings-map-btn").show();
        return;
    }

    if ((localStorage.getItem("show_map") === "true")) {
        displayHoldingsMapInteractive();
    } else if (!holdingsMapView) {
            $("#display-holdings-map-btn").show()
    }
}

function closeHoldingsMap() {
    $("#holdings-map-wrapper").hide().addClass("snac-hidden");
    $("#display-holdings-map-btn").show();
}

function displayHoldingsMapInteractive() {
    if ($(".holdings_location_lat").length == 0) {
        holdingsMapView = true; // just not null!
        $('#holdingsMap').css("display", "none");
        return;
    }

    $("#holdings-map-wrapper").show()
    $("#holdings-map-wrapper").removeClass("snac-hidden")
    $("#display-holdings-map-btn").hide()

    if (holdingsMapView != null) {
        return;
    }

    // Add a slight delay to the map viewing so that the modal window has time to load
    setTimeout(function() {
        holdingsMapView = L.map('holdingsMap').setView([0,0],1);//setView([35.092344, -39.023438], 2);
        L.tileLayer('https://{s}.tile.openstreetmap.org/{z}/{x}/{y}.png', {
                maxZoom: 7,
                attribution: '&copy; <a href="https://www.openstreetmap.org/copyright">OpenStreetMap</a>'
                }).addTo(holdingsMapView);
        var bounds = new L.LatLngBounds();

        $(".holdings_location_name").each(function(i) {
            var id = $(this).attr('id').replace("holdings_location_name_", "");
            var icid = $("#holdings_location_id_"+id).val();

            if ($("#holdings_location_lat_"+id).length > 0) {
                var latitude = $("#holdings_location_lat_"+id).val();
                var longitude = $("#holdings_location_lon_"+id).val();
                if (latitude != '' && longitude != '') {
                    var marker = L.marker([latitude, longitude]).addTo(holdingsMapView).bindPopup($(this).val());
                    bounds.extend(marker.getLatLng());
                    /*marker.on('click', function(e) {
                        //console.log(this);
                        console.log(this.getPopup().getContent());
                        archivalTable.columns( 2 ).search( this.getPopup().getContent() )
                                            .draw();
                    });*/
                    marker.on('popupopen', function(e) {
                        //console.log(this);
                        // console.log(this.getPopup().getContent());
                        archivalTable.columns( 2 ).search( this.getPopup().getContent() )
                                            .draw();
                        this.setIcon(highlightIcon);
                    });
                    marker.on('popupclose', function(e) {
                        archivalTable.columns( 2 ).search( "" )
                                            .draw();
                        this.setIcon(defaultIcon);
                    });
                    marker.on('mouseover', function(e) {
                        this.setIcon(highlightIcon);
                    });
                    marker.on('mouseout', function(e) {
                        if(!this.isPopupOpen())
                            this.setIcon(defaultIcon);
                    });

                    holdingsMarkers[icid] = marker;
                }
            }
        });
        holdingsMapView.fitBounds(bounds);
    }, 400);
}

function displayPlacesMapInteractive() {
    if (placesMapView != null) {
        return;
    }

    if ($(".place_latitude").length == 0) {
        placesMapView = true; // just not null!
        $('#placesMap').css("display", "none");
        return;
    }


    // Add a slight delay to the map viewing so that the modal window has time to load
    setTimeout(function() {
        placesMapView = L.map('placesMap').setView([0,0],1);//setView([35.092344, -39.023438], 2);
        L.tileLayer('https://{s}.tile.openstreetmap.org/{z}/{x}/{y}.png', {
                maxZoom: 7,
                attribution: '&copy; <a href="https://www.openstreetmap.org/copyright">OpenStreetMap</a>'
                }).addTo(placesMapView);
        var bounds = new L.LatLngBounds();

        $(".place_name").each(function(i) {
            var id = $(this).attr('id').replace("place_name_", "");

            if ($("#place_lat_"+id).length > 0) {
                var latitude = $("#place_lat_"+id).val();
                var longitude = $("#place_lon_"+id).val();
                if (latitude != '' && longitude != '') {
                    var marker = L.marker([latitude, longitude]).addTo(placesMapView).bindPopup($(this).val());
                    bounds.extend(marker.getLatLng());
                    marker.on('popupopen', function(e) {
                        //console.log(this);
                        // console.log(this.getPopup().getContent());
                        this.setIcon(highlightIcon);
                    });
                    marker.on('popupclose', function(e) {
                        this.setIcon(defaultIcon);
                    });
                    marker.on('mouseover', function(e) {
                        this.setIcon(highlightIcon);
                    });
                    marker.on('mouseout', function(e) {
                        if(!this.isPopupOpen())
                            this.setIcon(defaultIcon);
                    });

                    placesMarkers[id] = marker;
                }
            }
        });
        placesMapView.fitBounds(bounds);
    }, 400);
}

function clearRelationFilter() {
    $("#relation-table").DataTable().columns(0).search("").draw();
    $("#datatable-column-filters").html("");
}

$(document).ready(function() {
    $('#view-nav-tabs a').click(function(e) {
        if ($(this).parent().hasClass("disabled")) {
            e.preventDefault();
            return;
        }
        $(this).tab('show');
    });

    $("#view-nav-tabs a[href='#resources']").on("show.bs.tab", function() {
        resourceTabActions();
    })

    $("#view-nav-tabs a[href='#places']").on("show.bs.tab", function() {
        displayPlacesMapInteractive();
    })

    $("#view-nav-tabs a[href='#holding-repository']").on("show.bs.tab", function() {
        holdingsTabActions();
    })

    // store the currently selected tab in the hash value
    $("#view-nav-tabs > li > a").on("shown.bs.tab", function(e) {
        var hash = $(e.target).attr("href")
        if (history.pushState) {
            history.replaceState(null, null, hash);
        } else {
            window.location.hash = hash;
        }
    });

    // on load of the page: switch to the currently selected tab
    var hash = window.location.hash;
    if (hash.length) {
        $("#view-nav-tabs a[href='" + hash + "']").tab("show");
    } else {
        // load Resources if no bioghist
        if (($("#view-nav-tabs a[href='#biography']").parent().hasClass("disabled"))) {
            $("#view-nav-tabs a[href='#resources']").tab("show");
        }
    }

    if (localStorage.getItem("hide_profile") === "true") {
        $("#profile-toggle").prop("checked", true);
        toggleProfile();
    }

    var relationTable = $('#relation-table').DataTable({
        "searching" : true,
        "autoWidth": false,
        "deferRender": true,
        "columnDefs": [
            {"visible": false, "targets":2},
            {"width": "75%", "targets":1}
        ],
<<<<<<< HEAD
        responsive: true
=======
        "language": {
            "searchPlaceholder": "Relation or Name"
        }
>>>>>>> d36dee23
    });

    $("#relation-table").on("click", "td i.i-hover", function(e) {
        var q = $(e.target).closest("td").text();
        $("#relation-table").DataTable().columns(0).search(q).draw();
        var filterButton = "<button type='button' onclick='clearRelationFilter()' class='btn list-group-item-warning'>" +
            q + "<i class='fa fa-fw fa-times'></i></button>"

        $("#datatable-column-filters").html(filterButton);
    })

    lumpTable = $('#lump').DataTable({
        "searching" : true,
        "autoWidth": false,
<<<<<<< HEAD
        responsive: true
=======
        "language": {
            "searchPlaceholder": "Title, Role, Repository"
        }
>>>>>>> d36dee23
    })

    placesTable = $('#placesTable').DataTable({
        "searching" : true,
        "autoWidth": false,
        responsive: true
    });

    archivalTable = $('#archival').DataTable({
                    dataSrc: 2,
                    "autoWidth": false,
                    "deferRender": true,
                    "columnDefs": [
                        {"width": "5%", "targets":0},
                        {"width": "60%", "targets":1},
                        {"width": "35%", "targets":2}
                    ],
<<<<<<< HEAD
        responsive: true
=======
                    "language": {
                        "searchPlaceholder": "Title, Role, Repository"
                    }
>>>>>>> d36dee23
    });

    $('.listtable').DataTable({
        "searching" : true,
        responsive: true
    });


    // Relationships Table Filter
    $('.relation-btn-filter').on('click', function(e) {
        var $btn = $(e.delegateTarget)
        var query = $btn.hasClass('active') ? '' : $btn.data('filter')
        relationTable.columns(2).search(query).draw();

        $(".relation-btn-filter").not(this).each( function() {
                $(this).removeClass('active')
            })
        $btn.toggleClass('active')
    });

    $('#btn-clear-filter').on('click', function(e) {
        $(".relation-btn-filter").each( function() {
            $(this).removeClass('active')
        })
    })

    $("#relation-table").on("click", "a[href='#shared-resources-modal']", function() {
        var icid1 = $("#constellationid").val();
        var icid2 = $(this).closest('tr').data('id');
        getSharedResources(icid1, icid2);
        loadSharedResourcesModal(this);
    })

    $('#view-nav-tabs').tabCollapse();
});

</script>

<meta name="viewport" content="initial-scale = 1.0" />
</head>

<body role="document">
{% from 'page_navigation.html' import topNavigation,footer %}
{{ topNavigation(X, user, permissions, control) }}


    <div class="container snac" role="main">
        <div class="name" style="margin-bottom: 15px;">
            <h1 style="display: inline;">
                <!--
               {% if data.entityType.term == 'person' %}
               <span class="fa-stack fa-sm" title="Entity Type: Person">
                   <i class="fa fa-square fa-stack-2x" style="color: #5CB9A6;"></i>
                   <i class="fa fa-user fa-stack-1x fa-inverse"></i>
               </span>
               {% elseif data.entityType.term == 'corporateBody' %}
               <span class="fa-stack fa-sm" title="Entity Type: Corporate Body">
                   <i class="fa fa-square fa-stack-2x" style="color: #7E72B5;"></i>
                   <i class="fa fa-university fa-stack-1x fa-inverse"></i>
               </span>
               {% elseif data.entityType.term == 'family' %}
               <span class="fa-stack fa-sm" title="Entity Type: Family">
                   <i class="fa fa-square fa-stack-2x" style="color: #EA6820;"></i>
                   <i class="fa fa-users fa-stack-1x fa-inverse"></i>
               </span>
               {% endif %}
                -->
                 {{data.nameEntries.0.original}}
            </h1>
            {% if (data.nameEntries|length + data.new.nameEntries|length) > 1 %}
            <a data-toggle="modal" style="display: inline; position: relative;" data-target="#alternative-names" href="#alternative-names">Alternative names</a>
            {% endif %}
            {% if 'holdingRepository' in data.flags %}
                <br><span class="label label-default"><i class="fa fa-archive" aria-hidden="true"></i> Holding Repository</span>
            {% endif %}
        </div>


        <div class="btn-toolbar" style="margin-bottom: 15px;">
            <div class="btn-group">
                <!-- <a href="#" class="btn list-group-item-success"> -->
                    <!-- <i class="fa fa-fw fa-id-card-o" aria-hidden="true"></i> Basic View</a> -->
<<<<<<< HEAD
                <a class="btn list-group-item-warning"
                   href="{{control.snacURL}}/details/{{data.id}}/{{data.version}}">
                   <i class="fa fa-fw fa-sliders" aria-hidden="true"></i><span class="snac-minimize"> Detailed View</span></a>
                {% if data.maybeSameCount > 0 %}
                <a href="{{control.snacURL}}/maybesame/{{data.id}}/{{data.version}}"
                   class="btn list-group-item-merge" id="merge">
                    <i class="fa fa-fw fa-random" aria-hidden="true"></i><span class="snac-minimize">  Similarity Assertions
                    <span class="badge">{{ data.maybeSameCount }}</span></span></a>
                {% endif %}
                <a class="btn list-group-item-history"
                   href="{{control.snacURL}}/history/{{data.id}}/{{data.version}}">
                    <i class="fa fa-fw fa-history" aria-hidden="true"></i><span class="snac-minimize">  Revision History</span></a>
                <a class="btn list-group-item-sources"
                   href="{{control.snacURL}}/sources/{{data.id}}/{{data.version}}">
                   <i class="fa fa-fw fa-archive" aria-hidden="true"></i><span class="snac-minimize">  Source Summary</span></a>
=======
                <a class="btn list-group-item-warning" href="{{control.snacURL}}/details/{{data.id}}/{{data.version}}">
                    <i class="fa fa-fw fa-sliders" aria-hidden="true"></i> Detailed View
                </a>
                {% if data.maybeSameCount > 0 %}
                <a href="{{control.snacURL}}/maybesame/{{data.id}}/{{data.version}}" class="btn list-group-item-merge" id="merge">
                    <i class="fa fa-fw fa-random" aria-hidden="true"></i> Similarity Assertions
                    <span class="badge">{{ data.maybeSameCount }}</span>
                </a>
                {% endif %}
                <a class="btn list-group-item-history" href="{{control.snacURL}}/history/{{data.id}}/{{data.version}}">
                    <i class="fa fa-fw fa-history" aria-hidden="true"></i> Revision History
                </a>
                <a class="btn list-group-item-sources" href="{{control.snacURL}}/sources/{{data.id}}/{{data.version}}">
                    <i class="fa fa-fw fa-archive" aria-hidden="true"></i> Sources
                </a>
                <div class="btn-group">
                    <div class="dropdown">
                        <button class="dropdown-toggle btn list-group-item-download" type="button" id="export-btn"
                            data-toggle="dropdown" aria-haspopup="true" aria-expanded="true">
                            Export
                            <span class="caret"></span>
                        </button>
                        <ul class="dropdown-menu" aria-labelledby="export-btn" style="background:#ecdef2;margin-top:36px;">
                            <li>
                                <a href="{{control.snacURL}}/download/{{data.id}}?type=constellation_json" class="">
                                    <i class="fa fa-fw fa-file" aria-hidden="true"></i> JSON
                                </a>
                            </li>
                            <li>
                                <a href="{{control.snacURL}}/download/{{data.id}}?type=eac-cpf" class="">
                                    <i class="fa fa-fw fa-file-code-o" aria-hidden="true"></i> EAC-CPF XML
                                </a>
                            </li>
                        </ul>
                    </div>
                </div>
>>>>>>> d36dee23
            </div>

            {% if user.email and permissions.Edit %}
            <div class="btn-group">
                {% if data.status == 'editable' %}
                <a class="btn list-group-item-info"
                    href="{{control.snacURL}}/edit/{{data.id}}/{{data.version}}"> <i class="fa fa-fw fa-pencil" aria-hidden="true"></i> Edit
                </a>
                <a class="btn list-group-item-danger" id="reserveForEdit" href="#">
                    <i class="fa fa-fw fa-bookmark" aria-hidden="true"></i> <span id="reserveForEditText">Reserve for Editing</span>
                </a>
                {% else %}
                <a class="btn list-group-item-info list-group-item-danger disabled" href="#"><i class="fa fa-fw fa-ban"></i> Edit </a>
                {{ include('_message_current_editor.html')}}
                {% endif %}
            </div>
            {% endif %}

            <div class="btn-group" id="profile-togglebox" style="float:right">
                <input type="checkbox" id="profile-toggle" class="snac-hidden"  aria-hidden="true"/>
                <label for="profile-toggle" class="toggle-switch" onclick="toggleProfile()" style="float:right;"></label>
                <div  style="float:right; margin-right:5px;">
                    <p> <span id=profile-toggle-text>Hide</span> Profile</p>
                </div>
            </div>
        </div>
        <div class="row" id="row-main">
            <div id="content-column" class="col-md-8">
                <ul class="nav nav-tabs" role="tablist" id="view-nav-tabs">

                    <!-- Build enabled and disabled tabs <li> and <a> -->
                    {% set disabledtab %}
                        <li class="disabled"><a class="grayedout"
                    {% endset %}
                    {% set enabledtab %}
                        <li><a  role="tab" data-toggle="tab"
                    {% endset %}

                    {% if data.biogHists.0.text %}
                        <li class="active">
                            <a href="#biography" role="tab" data-toggle="tab">{{ data.entityType.term == 'person' ? 'Biography' : 'History'}}</a>
                        </li>
                    {% else %}
                        <li class="disabled"><a  href="#biography" class="grayedout">{{ data.entityType.term == 'person' ? 'Biography' : 'History'}}</a></li>
                    {% endif %}

                    <li><a href="#resources" role="tab" data-toggle="tab" >Resources</a></li>

                    {{ data.relations ? enabledtab : disabledtab}} href="#relationships">Relationships</a></li>
                    {{ data.places ? enabledtab : disabledtab}} href="#places">Places</a></li>
                    {{ data.subjects ? enabledtab : disabledtab}} href="#subjects">Subjects</a></li>
                    {{ data.occupations ? enabledtab : disabledtab}} href="#occupations">Occupations</a></li>
                    {{ data.functions ? enabledtab : disabledtab}} href="#functions">Functions</a></li>
                    {% if 'holdingRepository' in data.flags %}
                        {{ enabledtab}} href="#holding-repository">Holdings</a></li>
                    {% endif %}
                </ul>
                <div class="tab-content">
                    {% if data.biogHists.0.text %}
                    <div class="body-tab-pane tab-pane {{ data.biogHists.0.text ? 'active' }}" id="biography">
                        <div class="biogHist">
                            {{ data.biogHists.0.text|replace({
                                 '<citation ':"<p class='source' ",
                                 '</citation>':"</p>",
                                 'chronList':"ul class='chronlist'",
                                 'chronItem':"li",
                                 '<date':"<span class='date'",
                                 '</date>':"</span>: ",
                                 '</fromDate>':"</fromDate> -",
                                 '<dateRange': "<span class='date'",
                                 '</dateRange>':"</span>: ",
                                 '<daterange':"<span class='date'",
                                 '</daterange>':"</span>: "
                              })|raw }}
                        </div>
                    </div>
                    {% endif %}
                    <div class="body-tab-pane tab-pane " id="resources">
                        <div class="row">
                            <div class="col-md-12">
                                <div class="text-center">
                                    <a class="btn list-group-item-success" id="display-holdings-map-btn" style="display:none;margin-bottom:10px;" onclick="displayHoldingsMapInteractive()">
                                        <i class="fa fa-fw fa-globe" aria-hidden="true"></i> View Collection Locations
                                    </a>
                                </div>
                                <div id="holdings-map-wrapper"  style="display:none;">
                                    <a href="#" class="list-group-item circle-close" onclick="closeHoldingsMap()" style="z-index:500;border:"><span class="fa fa-2x fa-times" aria-hidden="true"></span></a>
                                    <div class="geoplace-map" id="holdingsMap">
                                    </div>
                                </div>
                                {% if data.holdings|length > 0 %}
                                <div id="holdingsList">
                                    {% for location in data.holdings %}
                                      <div>
                                          <input class="holdings_location_id" id="holdings_location_id_{{loop.index}}" value="{{location.id}}" type="hidden">
                                          <input class="holdings_location_name" id="holdings_location_name_{{loop.index}}" value="{{location.name}}" type="hidden">
                                          {% if location.latitude %}
                                          <input class="holdings_location_lat" id="holdings_location_lat_{{loop.index}}" value="{{location.latitude}}" type="hidden">
                                          <input class="holdings_location_lon" id="holdings_location_lon_{{loop.index}}" value="{{location.longitude}}" type="hidden">
                                          {% endif %}
                                      </div>
                                    {% endfor %}
                                </div>
                                {% endif %}
                            </div>
                        </div>
                        <div class="row">
                            <div class="col-md-12">
                                <div class="panel panel-default">
                                    <div class="panel-heading panel-collapsible" onClick="$('#archival-collapse').collapse('toggle'); $(this).find('span').toggleClass('collapsed');">
                                        <span>Archival Resources</span>
                                    </div>
                                    <div id="archival-collapse" class="panel-collapse collapse in">
                                        <div class="panel-body">
                                            <table id="archival" class="table table-striped table-bordered table-hover" data-order='[[ 1, "asc" ]]'>
                                                <thead>
                                                    <tr>
                                                        <th width="20%">Role</th>
                                                        <th width="40%">Title</th>
                                                        <th width="40%">Holding Repository</th>
                                                        <th></th>
                                                    </tr>
                                                </thead>
                                                <tbody>
                                                     {% for relation in data.resourceRelations %}
                                                     {% if relation.resource.documentType.term == 'ArchivalResource' %}
                                                         {% if relation.resource.repository %}
                                                             <tr onMouseOver="highlightHoldingMarker({{relation.resource.repository.id}});" onMouseOut="unHighlightHoldingMarker({{relation.resource.repository.id}});">
                                                         {% else %}
                                                             <tr>
                                                         {% endif %}
                                                             <td>{{relation.role.term}}</td>
                                                             <td>
                                                                 <a href="{{relation.resource.link}}">{{relation.content|default(relation.resource.title)}}</a>
                                                             </td>
                                                             <td>{{relation.resource.repository.nameEntries.0.original}}</td>
                                                             <td>
                                                                 <a target="_blank" style="float:right" href="{{control.snacURL}}/vocab_administrator/resources/{{relation.resource.id}} " title="View in SNAC">
                                                                     <i class="fa fa-info-circle" style="font-size:large"> </i>
                                                                 </a>
                                                             </td>
                                                         </tr>
                                                     {% endif %}
                                                     {% endfor %}
                                                </tbody>
                                            </table>
                                        </div>
                                    </div>
                                </div>
                            </div>
                        </div>
                        <div class="row">
                            <div class="col-md-12">
                                <div class="panel panel-default">
                                    <div class="panel-heading panel-collapsible" onClick="$('#bibliographic-collapse').collapse('toggle'); $(this).find('span').toggleClass('collapsed');">
                                        <span class="collapsed">Bibliographic Resources</span>
                                    </div>
                                    <div id="bibliographic-collapse" class="panel-collapse collapse">
                                        <div class="panel-body">
                                            <table id="lump" class="table table-striped table-bordered" data-order='[[ 1, "asc" ]]'>
                                                <thead>
                                                    <tr>
                                                        <th width="20%">Role</th>
                                                        <th width="40%">Title</th>
                                                        <th width="40%">Holding Repository</th>
                                                        <th></th>
                                                    </tr>
                                                </thead>
                                                <tbody>
                                                     {% for relation in data.resourceRelations %}
                                                     {% if relation.resource.documentType.term != 'ArchivalResource' %}
                                                         {% if relation.resource.repository %}
                                                             <tr onMouseOver="highlightHoldingMarker({{relation.resource.repository.id}});" onMouseOut="unHighlightHoldingMarker({{relation.resource.repository.id}});">
                                                         {% else %}
                                                             <tr>
                                                         {% endif %}
                                                             <td>{{relation.role.term}}</td>
                                                             <td>
                                                                 <a href="{{relation.resource.link}}">{{relation.content|default(relation.resource.title)}}</a>
                                                             </td>
                                                             <td>{{relation.resource.repository.nameEntries.0.original}}</td>
                                                             <td>
                                                                 <a target="_blank" style="float:right" href="{{control.snacURL}}/vocab_administrator/resources/{{relation.resource.id}} " title="View in SNAC">
                                                                     <i class="fa fa-info-circle" style="font-size:large"> </i>
                                                                 </a>
                                                             </td>
                                                         </tr>
                                                     {% endif %}
                                                     {% endfor %}
                                                </tbody>
                                            </table>
                                        </div>
                                    </div>
                                </div>
                            </div>
                        </div>
                    </div>
                    <div class="body-tab-pane tab-pane" id="relationships">
                        <div class="row">
                            <div class="col-xs-1">
                                <p style="margin-top:8px;font-size:14px;">Filters:</p>
                            </div>
                            <div class="col-md-11">
                                <div class="btn-toolbar" style="margin-bottom: 15px;" aria-label="Table filter buttons" >
                                    <div class="btn-group">
                                        <button class="btn btn-person relation-btn-filter" data-filter="person" type="button" alt="Person Filter" title="Person">
                                                <i class="fa fa-fw fa-user fa-inverse"></i>
                                        </button>
                                        <button class="btn btn-corp relation-btn-filter" data-filter="corporateBody" type="button" alt="Corporate Body Filter" title="Corporate Body">
                                            <i class="fa fa-fw fa-university fa-inverse"></i>
                                        </button>
                                        <button class="btn btn-family relation-btn-filter" data-filter="family" type="button" alt="Family Filter" title="Family">
                                            <i class="fa fa-fw fa-users fa-inverse"></i>
                                        </button>
                                    </div>
                                    <button class="btn btn-danger relation-btn-filter" data-filter="" id="btn-clear-filter" type="button" alt="Clear Filters" title="Clear Filters">
                                        <i class="fa fa-fw fa-times fa-inverse"></i>
                                    </button>
                                    <div id="datatable-column-filters" class="col-xs-3">
                                    </div>
                                    <div class="btn-group pull-right">
                                        <a class="btn list-group-item-visualize"
                                           href="{{control.snacURL}}/visualize/connection_graph/{{data.id}}/{{data.version}}">
                                           <i class="fa fa-fw fa-asterisk" aria-hidden="true"></i><span class="snac-minimize"> Connection Graph</span></a>
                                        <a class="btn list-group-item-visualize"
                                           href="{{control.snacURL}}/visualize/radial_graph/{{data.id}}/{{data.version}}">
                                           <i class="fa fa-fw fa-bullseye" aria-hidden="true"></i><span class="snac-minimize"> Radial Graph</span></a>
                                    </div>
                                </div>
                            </div>
                        </div>
                        <div class="row">
                            <div class="col-md-12">
                                <table id="relation-table" class="table table-striped table-bordered" data-order='[[ 1, "asc" ]]'>
                                    <thead>
                                        <tr>
                                            <th width="25%">Relation</th>
                                            <th width="75%">Name</th>
                                        </tr>
                                    </thead>
                                    <tbody>
                                        {% for relation in data.relations %}
                                        <tr class="id" data-id="{{relation.targetConstellation}}">
                                            <td>{{relation.type.term}} <i class="fa fa-filter i-hover"></i></td>
                                            <td>
                                                {% if relation.targetEntityType.term == 'person' %}
                                                <span class="fa-stack fa-sm" title="Entity Type: Person">
                                                    <i class="fa fa-square fa-stack-2x" style="color: #5CB9A6;"></i>
                                                    <i class="fa fa-user fa-stack-1x fa-inverse"></i>
                                                </span>
                                                {% elseif relation.targetEntityType.term == 'corporateBody' %}
                                                <span class="fa-stack fa-sm" title="Entity Type: Corporate Body">
                                                    <i class="fa fa-square fa-stack-2x" style="color: #7E72B5;"></i>
                                                    <i class="fa fa-university fa-stack-1x fa-inverse"></i>
                                                </span>
                                                {% elseif relation.targetEntityType.term == 'family' %}
                                                <span class="fa-stack fa-sm" title="Entity Type: Family">
                                                    <i class="fa fa-square fa-stack-2x" style="color: #EA6820;"></i>
                                                    <i class="fa fa-users fa-stack-1x fa-inverse"></i>
                                                </span>
                                                {% endif %}
                                                <a href="{{control.snacURL}}/view/{{relation.targetConstellation}}">{{relation.content}}</a>
                                                <a style="float:right;" data-toggle="modal" data-target"#shared-resources-modal" href="#shared-resources-modal" title="View Shared Resources">
                                                    <i class="fa fa-book" style="float:right;font-size: medium;margin-left:2px;" aria-hidden="true"></i>
                                                    <i class="fa fa-exchange" style="float:right;font-size: larger;" aria-label="View Shared Resources"></i>
                                                </a>
                                            </td>
                                            <td>
                                                {% if relation.targetEntityType.term %}
                                                    {{ relation.targetEntityType.term }}
                                                {% endif %}
                                            </td>
                                        </tr>
                                        {% endfor %}
                                    </tbody>
                                </table>
                            </div>
                        </div>
                    </div>
                    <div class="body-tab-pane tab-pane" id="places">
                        <div class="row">
                            <div class="col-md-12">
                                <div class="geoplace-map" id="placesMap">
                                </div>
                            </div>
                        </div>
                        <div class="row">
                            <div class="col-md-12">
                                <table id="placesTable">
                                    <thead>
                                        <tr>
                                            <th width="05%"></th>
                                            <th width="75%">Place Name</th>
                                            <th width="10%">Admin Code</th>
                                            <th width="10%">Country</th>
                                        </tr>
                                    </thead>
                                    <tbody>
                                        {% for place in data.places %}
                                            <tr>
                                            {% if place.confirmed and place.geoplace.id %}
                                                <td>
                                                    {% if place.geoplace.latitude %}
                                                    <input type='hidden' class="place_latitude" id='place_lat_{{loop.index}}' value='{{place.geoplace.latitude}}'/>
                                                    <input type='hidden' class="place_longitude" id='place_lon_{{loop.index}}' value='{{place.geoplace.longitude}}'/>
                                                    <input type='hidden' class="place_name" id='place_name_{{loop.index}}' value='{{place.geoplace.name}}'/>
                                                    <i class="fa fa-fw fa-map-marker"></i>
                                                    {% endif %}
                                                </td>
                                                <td>{{place.geoplace.name}}</td>
                                                <td>{{place.geoplace.administrationCode}}</td>
                                                <td>{{place.geoplace.countryCode}}</td>
                                            {% elseif place.original and place.original != "" %}
                                                <td></td>
                                                <td>{{place.original}}</td>
                                                <td></td>
                                                <td></td>
                                            {% endif %}
                                            </tr>
                                        {% endfor %}
                                    </tbody>
                                </table>
                            </div>
                        </div>
                    </div>
                    <div class="body-tab-pane tab-pane" id="subjects">
                        <div class="row">
                            <div class="col-md-12">
                                <table class="listtable">
                                    <thead>
                                        <tr>
                                            <th>Subject</th>
                                        </tr>
                                    </thead>
                                    <tbody>
                                        {% for subject in data.subjects %}
                                            <tr><td>{{subject.term.term}}</td></tr>
                                        {% endfor %}
                                    </tbody>
                                </table>
                            </div>
                        </div>
                    </div>
                    <div class="body-tab-pane tab-pane" id="occupations">
                        <div class="row">
                            <div class="col-md-12">
                                <table class="listtable">
                                    <thead>
                                        <tr>
                                            <th>Occupation</th>
                                        </tr>
                                    </thead>
                                    <tbody>
                                        {% for occupation in data.occupations %}
                                            <tr><td>{{occupation.term.term}}</td></tr>
                                        {% endfor %}
                                    </tbody>
                                </table>
                            </div>
                        </div>
                    </div>
                    <div class="body-tab-pane tab-pane" id="functions">
                        <div class="row">
                            <div class="col-md-12">
                                <table class="listtable">
                                    <thead>
                                        <tr>
                                            <th>Function</th>
                                        </tr>
                                    </thead>
                                    <tbody>
                                        {% for function in data.functions %}
                                            <tr><td>{{function.term.term}}</td></tr>
                                        {% endfor %}
                                    </tbody>
                                </table>
                            </div>
                        </div>
                    </div>
                    {% if 'holdingRepository' in data.flags %}
                    <div class="body-tab-pane tab-pane" id="holding-repository">
                        <div class="row">
                            <div class="col-md-12">
                                <table id="holding-repository-table" class="table table-striped table-bordered table-hover dataTable no-footer" style="width:100%;">
                                    <thead>
                                        <tr>
                                            <!-- <th>Id</th> -->
                                            <th>Title</th>
                                            <th>Relation Count</th>
                                            <th></th>
                                        </tr>
                                    </thead>
                                </table>
                            </div>
                        </div>
                    </div>
                    {% endif %}
                    <!-- <div class="body-tab-pane tab-pane" id="names">
                        <div class="row">
                            <div class="col-md-12">
                                <table class="listtable">
                                    <thead>
                                        <tr>
                                            <th>Alternative Name</th>
                                        </tr>
                                    </thead>
                                    <tbody>
                                        {# ignore the preferred name #}
                                        {# for nameEntry in data.nameEntries|slice(1) #}
                                            <tr><td>{{nameEntry.original}}</td></tr>
                                        {# endfor #}
                                    </tbody>
                                </table>
                            </div>
                        </div>
                    </div> -->
                </div>

            </div>
            <div class="col-md-4" id="profile-sidebar">
                <div class="row profilehover">
                    <div class="wikipedia_thumbnail_container">
                        <div id="profilebar">
                            <span></span>
                        </div>
                        <div class="wikipedia_thumbnail" id="wikipediaImage">
                        </div>
                    </div>
                </div>
                <div class="well well-md">
                    <div class="row">
                        <div class="col-md-12">
                        <h4 class="text-center" style="margin-top: 0px;">
                            {% if data.entityType.term == 'person' %}
                            <span class="fa-stack fa-sm" title="Entity Type: Person">
                                <i class="fa fa-square fa-stack-2x" style="color: #5CB9A6;"></i>
                                <i class="fa fa-user fa-stack-1x fa-inverse"></i>
                            </span> Person
                            {% elseif data.entityType.term == 'corporateBody' %}
                            <span class="fa-stack fa-sm" title="Entity Type: Corporate Body">
                                <i class="fa fa-square fa-stack-2x" style="color: #7E72B5;"></i>
                                <i class="fa fa-university fa-stack-1x fa-inverse"></i>
                            </span> Corporate Body
                            {% elseif data.entityType.term == 'family' %}
                            <span class="fa-stack fa-sm" title="Entity Type: Family">
                                <i class="fa fa-square fa-stack-2x" style="color: #EA6820;"></i>
                                <i class="fa fa-users fa-stack-1x fa-inverse"></i>
                            </span> Family
                            {% endif %}
                        </h4>
                        </div>
                    </div>
                    <div class="row">
                        {% if data.dates %}
                            <label class="col-xs-6">Exist Dates:</label>
                            <div class="col-xs-6">
                            {% for date in data.dates %}
                                <p>{{date.fromType.term}} {{date.fromDate}}</p>
                                {% if date.toDate %}
                                    <p>{{date.toType.term}} {{date.toDate}}</p>
                                {% endif %}
                            {% endfor %}
                            </div>
                        {% endif %}
                    </div>
                    <div class="row">
                        {% if data.genders %}
                            <label class="col-xs-6">Gender:</label>
                            <div class="col-xs-6">
                            {% for gender in data.genders %}
                                <p>{{gender.term.term}}</p>
                            {% endfor %}
                            </div>
                        {% endif %}
                    </div>
                    <div class="row">
                        {% if data.nationalities %}
                            <label class="col-xs-6">Nationality: </label>
                            <div class="col-xs-6">
                            {% for nat in data.nationalities %}
                            <p>{{ nat.term.term }}{{loop.last ? '' : ','}}</p>
                            {% endfor %}
                            </div>
                        {% endif %}
                    </div>
                    <div class="row">
                        {% if data.languagesUsed %}
                           <label class="col-xs-6">Languages Used: </label>
                            <div class="col-xs-6">
                            {% for lang in data.languagesUsed %}
                                <p>{{ lang.language.description }}{{loop.last ? '' : ','}}</p>
                            {% endfor %}
                            </div>
                        {% endif %}
                    </div>
                </div>
                <div class="panel panel-default">
                    <div class="panel-heading">
                        Related Descriptions
                    </div>
                    <div class="list-group">
                    {% for sameas in data.otherRecordIDs %}
                        {% if sameas.type.term == 'sameAs' %}
                            {% if 'wikipedia' in sameas.uri %}
                                <a class="list-group-item" href="{{sameas.uri}}" target="_blank">
                                    <span class="sprite-icons-wikipedia"></span>
                                    Wikipedia</a>
                            {% elseif 'loc.gov/authorities' in sameas.uri %}
                                <a class="list-group-item" href="{{sameas.uri}}" target="_blank">
                                    <span class="sprite-icons-idlocgov"></span>
                                    LC Name Authority File</a>
                            {% elseif 'viaf.org' in sameas.uri %}

                                <a class="list-group-item" href="{{sameas.uri}}" target="_blank">
                                    <span class="sprite-icons-viaf"></span>
                                    Virtual International Authority File</a>
                            {% elseif 'worldcat.org/wcidentities' in sameas.uri %}

                                <a class="list-group-item" href="{{sameas.uri}}" target="_blank">
                                    <span class="sprite-icons-worldcat"></span>
                                    WorldCat Identities</a>
                            {% elseif 'cbw.iath.virginia.edu' in sameas.uri %}

                                <a class="list-group-item" href="{{sameas.uri}}" target="_blank">
                                    <span class="sprite-icons-cbw"></span>
                                    Collective Biographies of Women</a>
                            {% elseif 'familysearch' in sameas.uri %}

                                <a class="list-group-item" href="{{sameas.uri}}" target="_blank">
                                    <span class="sprite-icons-fs"></span>
                                    FamilySearch</a>
                            {% elseif 'archives.gov' in sameas.uri %}
                                <a class="list-group-item" href="{{sameas.uri}}" target="_blank">
                                    <span class="sprite-icons-nara"></span>
                                    National Archives and Records Administration</a>
                            {% elseif 'wikidata.org' in sameas.uri %}
                                <a class="list-group-item" href="{{sameas.uri}}" target="_blank">
                                    <span class="sprite-icons-wikidata"></span>
                                    Wikidata</a>
                            {% else %}
                                <a class="list-group-item" href="{{sameas.uri}}" target="_blank">{{sameas.text|default(sameas.uri)}}</a>
                            {% endif %}
                        {% endif %}
                    {% endfor %}
                    </div>
                </div>
                <div class="panel panel-default">
                    <div class="panel-heading">
                        Search Elsewhere
                    </div>
                    <div class="list-group">
                        <a class="list-group-item" href="https://beta.worldcat.org/archivegrid/?p=1&amp;q={{data.nameEntries.0.original|replace({' ':'+'})}}" target="_blank">
                            <span class="sprite-icons-archivegrid"></span>
                            ArchiveGrid Search</a>
                        <a class="list-group-item" href="https://dp.la/search?utf8=%E2%9C%93&amp;q={{data.nameEntries.0.original|replace({' ':'+'})}}" target="_blank">
                            <span class="sprite-icons-dpla"></span>
                            DPLA Search</a>
                    </div>
                </div>
                <div class="panel panel-default">
                    <div class="panel-heading">
                        Information
                    </div>
                    <div class="list-group">
                        <p class="list-group-item"><strong>Permalink:</strong> {{data.ark}}</p>
                        <p class="list-group-item"><strong>Ark ID:</strong> {{data.ark|replace({'http://n2t.net/ark:/99166/': ''})}}</p>
                        <p class="list-group-item"><strong>SNAC ID:</strong> {{data.id}}</p>
                    </div>

                </div>


                <div class="modal fade" id="alternative-names" tabindex="-1" role="dialog"
                     aria-hidden="true">
                   <div class="modal-dialog">
                      <div class="modal-content">
                         <div class="modal-header">
                            <button type="button" class="close" data-dismiss="modal" aria-labelledby="myModalLabel"
                                    aria-hidden="true">×</button>
                            <h4 class="modal-title" id="myModalLabel">Alternative Names</h4>
                         </div>
                         <div title="alternative forms of name" class="extra-names modal-body">
                            {# ignore the preferred name #}
                            {% if data.new and data.new.nameEntries.0 and data.new.nameEntries.0.preferenceScore >= data.nameEntries.0.preferenceScore %}
                                {% for nameEntry in data.new.nameEntries|slice(1) | sort %}
                                  <div class="updated">{{nameEntry.original}}</div>
                                {% endfor %}
                                {% for nameEntry in data.nameEntries %}
                                  <div>{{nameEntry.original}}</div>
                                {% endfor %}
                            {% else %}
                                {% for nameEntry in data.new.nameEntries %}
                                  <div class="updated">{{nameEntry.original}}</div>
                                {% endfor %}
                                {% for nameEntry in data.nameEntries|slice(1) | sort %}
                                  <div>{{nameEntry.original}}</div>
                                {% endfor %}
                            {% endif %}

                            {% for nameEntry in data.old.nameEntries %}
                              <div class="older">{{nameEntry.original}}</div>
                            {% endfor %}
                         </div>
                         <div class="modal-footer">
                            <button type="button" data-dismiss="modal" class="btn btn-default">Close</button>
                         </div>
                      </div>
                   </div>
                </div>


                <div class="modal fade" id="shared-resources-modal" tabindex="-1" role="dialog" aria-labelledby="shared-resources-modal">
                    <div class="modal-dialog modal-lg" role="document">
                        <div class="modal-content">
                            <div class="modal-header primary">
                                <button type="button" class="close" data-dismiss="modal" aria-label="Close"><span aria-hidden="true">&times;</span></button>
                                <h4 class="modal-title"> Shared Related Resources </h4>
                            </div>
                            <div class="modal-body">
                                <div class="input-group well well-sm text-center" style="width: 100%">
                                    <div class="col-xs-2 text-center">
                                        <p class="relation-icon">
                                            {% if data.entityType.term == "person" %}
                                            <i class="fa fa-user" aria-hidden="true"></i><br/>
                                            {% elseif data.entityType.term == "corporateBody" %}
                                            <i class="fa fa-building" aria-hidden="true"></i><br/>
                                            {% elseif data.entityType.term == "family" %}
                                            <i class="fa fa-users" aria-hidden="true"></i><br/>
                                            {% endif %}
                                        </p>
                                        <p> {{ data.nameEntries.0.original }} </p>
                                    </div>
                                    <div class="col-xs-2 text-center">
                                        <p class="relation-icon">
                                            <i class="fa fa-long-arrow-right" aria-hidden="true"></i><br/>
                                        </p>
                                    </div>
                                    <div class="col-xs-2 text-center">
                                        <p class="relation-icon">
                                            <i class="fa fa-book" aria-hidden="true"></i><br/>
                                        </p>
                                    </div>
                                    <div class="col-xs-2 text-center">
                                        <p class="relation-icon">
                                            <i class="fa fa-long-arrow-left" aria-hidden="true"></i><br/>
                                        </p>
                                    </div>
                                    <div class="col-xs-2 text-center">
                                        <p class="relation-icon">
                                            <i id="compared-constellation-icon" aria-hidden="true"></i><br/>
                                        </p>
                                        <p class="compared-constellation-name">
                                        </p>
                                    </div>
                                </div>
                                <div class="row">
                                    <div class="col-md-12">
                                        <table id="shared-resources-table" class="table table-striped table-bordered table-hover dataTable no-footer" style="width:100%;">
                                            <thead>
                                                <tr>
                                                    <th> {{ data.nameEntries.0.original }} </th>
                                                    <th> Title </th>
                                                    <th class="compared-constellation-name"></th>
                                                </tr>
                                            </thead>
                                        </table>
                                    </div>
                                </div>
                            </div>
                            <div class="modal-footer">
                               <button type="button" data-dismiss="modal" class="btn btn-default">Close</button>
                            </div>
                        </div>
                    </div>
                </div>
            </div>
        </div>
    </div>

    <!-- Constellation Information -->
    <input id="constellationid" name="constellationid" type="hidden" value="{{ data.id }}"/>
    <input id="version" name="version" type="hidden" value="{{ data.version }}"/>
    <input id="ark" name="ark" type="hidden" value="{{ data.ark }}"/>
    <input id="page_type" name="page_type" type="hidden" value="view_page_full"/>
    {% for sameas in data.otherRecordIDs %}
        {% if sameas.type.term == 'sameAs' and (('wikipedia' in sameas.uri) or ('wikidata' in sameas.uri)) %}
            <input id="has_wiki_link" type="hidden" value="true"/>
        {% endif %}
    {% endfor %}
{{ footer(X, user, permissions, control) }}
</body>
</html><|MERGE_RESOLUTION|>--- conflicted
+++ resolved
@@ -588,13 +588,10 @@
             {"visible": false, "targets":2},
             {"width": "75%", "targets":1}
         ],
-<<<<<<< HEAD
-        responsive: true
-=======
+        responsive: true,
         "language": {
             "searchPlaceholder": "Relation or Name"
         }
->>>>>>> d36dee23
     });
 
     $("#relation-table").on("click", "td i.i-hover", function(e) {
@@ -609,13 +606,10 @@
     lumpTable = $('#lump').DataTable({
         "searching" : true,
         "autoWidth": false,
-<<<<<<< HEAD
-        responsive: true
-=======
+        responsive: true,
         "language": {
             "searchPlaceholder": "Title, Role, Repository"
         }
->>>>>>> d36dee23
     })
 
     placesTable = $('#placesTable').DataTable({
@@ -633,13 +627,10 @@
                         {"width": "60%", "targets":1},
                         {"width": "35%", "targets":2}
                     ],
-<<<<<<< HEAD
-        responsive: true
-=======
+                    responsive: true,
                     "language": {
                         "searchPlaceholder": "Title, Role, Repository"
                     }
->>>>>>> d36dee23
     });
 
     $('.listtable').DataTable({
@@ -719,10 +710,9 @@
 
 
         <div class="btn-toolbar" style="margin-bottom: 15px;">
-            <div class="btn-group">
+            <div class="btn-group" role="group">
                 <!-- <a href="#" class="btn list-group-item-success"> -->
                     <!-- <i class="fa fa-fw fa-id-card-o" aria-hidden="true"></i> Basic View</a> -->
-<<<<<<< HEAD
                 <a class="btn list-group-item-warning"
                    href="{{control.snacURL}}/details/{{data.id}}/{{data.version}}">
                    <i class="fa fa-fw fa-sliders" aria-hidden="true"></i><span class="snac-minimize"> Detailed View</span></a>
@@ -737,45 +727,26 @@
                     <i class="fa fa-fw fa-history" aria-hidden="true"></i><span class="snac-minimize">  Revision History</span></a>
                 <a class="btn list-group-item-sources"
                    href="{{control.snacURL}}/sources/{{data.id}}/{{data.version}}">
-                   <i class="fa fa-fw fa-archive" aria-hidden="true"></i><span class="snac-minimize">  Source Summary</span></a>
-=======
-                <a class="btn list-group-item-warning" href="{{control.snacURL}}/details/{{data.id}}/{{data.version}}">
-                    <i class="fa fa-fw fa-sliders" aria-hidden="true"></i> Detailed View
-                </a>
-                {% if data.maybeSameCount > 0 %}
-                <a href="{{control.snacURL}}/maybesame/{{data.id}}/{{data.version}}" class="btn list-group-item-merge" id="merge">
-                    <i class="fa fa-fw fa-random" aria-hidden="true"></i> Similarity Assertions
-                    <span class="badge">{{ data.maybeSameCount }}</span>
-                </a>
-                {% endif %}
-                <a class="btn list-group-item-history" href="{{control.snacURL}}/history/{{data.id}}/{{data.version}}">
-                    <i class="fa fa-fw fa-history" aria-hidden="true"></i> Revision History
-                </a>
-                <a class="btn list-group-item-sources" href="{{control.snacURL}}/sources/{{data.id}}/{{data.version}}">
-                    <i class="fa fa-fw fa-archive" aria-hidden="true"></i> Sources
-                </a>
-                <div class="btn-group">
-                    <div class="dropdown">
-                        <button class="dropdown-toggle btn list-group-item-download" type="button" id="export-btn"
-                            data-toggle="dropdown" aria-haspopup="true" aria-expanded="true">
-                            Export
-                            <span class="caret"></span>
-                        </button>
-                        <ul class="dropdown-menu" aria-labelledby="export-btn" style="background:#ecdef2;margin-top:36px;">
-                            <li>
-                                <a href="{{control.snacURL}}/download/{{data.id}}?type=constellation_json" class="">
-                                    <i class="fa fa-fw fa-file" aria-hidden="true"></i> JSON
-                                </a>
-                            </li>
-                            <li>
-                                <a href="{{control.snacURL}}/download/{{data.id}}?type=eac-cpf" class="">
-                                    <i class="fa fa-fw fa-file-code-o" aria-hidden="true"></i> EAC-CPF XML
-                                </a>
-                            </li>
-                        </ul>
-                    </div>
+                   <i class="fa fa-fw fa-archive" aria-hidden="true"></i><span class="snac-minimize">  Sources</span></a>
+                <div class="btn-group" role="group">
+                    <button class="dropdown-toggle btn list-group-item-download" type="button" id="export-btn"
+                        data-toggle="dropdown" aria-haspopup="true" aria-expanded="true">
+                        <i class="fa fa-fw fa-download" aria-hidden="true"></i> Export
+                        <span class="caret"></span>
+                    </button>
+                    <ul class="dropdown-menu" aria-labelledby="export-btn">
+                        <li>
+                        <a href="{{control.snacURL}}/download/{{data.id}}?type=constellation_json" class="">
+                            <i class="fa fa-fw fa-file" aria-hidden="true"></i> JSON
+                        </a>
+                        </li>
+                        <li>
+                        <a href="{{control.snacURL}}/download/{{data.id}}?type=eac-cpf" class="">
+                            <i class="fa fa-fw fa-file-code-o" aria-hidden="true"></i> EAC-CPF XML
+                        </a>
+                        </li>
+                    </ul>
                 </div>
->>>>>>> d36dee23
             </div>
 
             {% if user.email and permissions.Edit %}
