<!DOCTYPE html>
<html>
<head>
    <title>{{data.nameEntries.0.original}} - Social Networks and Archival Context</title>

<!-- JQuery -->
<script src="https://code.jquery.com/jquery-2.1.4.min.js"></script>

<!-- Latest compiled and minified CSS -->
<link rel="stylesheet" href="https://maxcdn.bootstrapcdn.com/bootstrap/3.3.5/css/bootstrap.min.css" integrity="sha512-dTfge/zgoMYpP7QbHy4gWMEGsbsdZeCXz7irItjcC3sPUFtf0kuFbDz/ixG7ArTxmDjLXDmezHubeNikyKGVyQ==" crossorigin="anonymous">

<!-- Optional theme -->
<link rel="stylesheet" href="https://maxcdn.bootstrapcdn.com/bootstrap/3.3.5/css/bootstrap-theme.min.css" integrity="sha384-aUGj/X2zp5rLCbBxumKTCw2Z50WgIr1vs/PFN4praOTvYXWlVyh2UtNUU0KAUhAX" crossorigin="anonymous">

<!-- Latest compiled and minified JavaScript -->
<script src="https://maxcdn.bootstrapcdn.com/bootstrap/3.3.5/js/bootstrap.min.js" integrity="sha512-K1qjQ+NcF2TYO/eI3M6v8EiNYZfA95pQumfvcVrTHtwQVDG+aHRqLi/ETn2uB+1JqwYqVG3LIvdm9lj6imS/pQ==" crossorigin="anonymous"></script>

<!-- Helper Scripts -->
<script src="https://cdnjs.cloudflare.com/ajax/libs/bootstrap-select/1.7.5/js/bootstrap-select.min.js"></script>
<link rel="stylesheet" href="https://cdnjs.cloudflare.com/ajax/libs/bootstrap-select/1.7.5/css/bootstrap-select.min.css">

<!-- Select Upgrades -->
<!-- <link href="https://cdnjs.cloudflare.com/ajax/libs/select2/4.0.2-rc.1/css/select2.min.css" rel="stylesheet" /> -->
<!-- <script src="https://cdnjs.cloudflare.com/ajax/libs/select2/4.0.2-rc.1/js/select2.min.js"></script> -->
<!-- <link rel="stylesheet" href="{{control.snacURL}}/css/select2-bootstrap.min.css"> -->



<link rel="stylesheet" href="https://maxcdn.bootstrapcdn.com/font-awesome/4.7.0/css/font-awesome.min.css">
<script src="https://cdnjs.cloudflare.com/ajax/libs/bootbox.js/4.4.0/bootbox.min.js"></script>

<!-- Tiny MCE text editor -->
<script src="https://cdn.tinymce.com/4/tinymce.min.js"></script>

<!-- Datatables -->
<link rel="stylesheet" href="https://cdn.datatables.net/1.10.12/css/jquery.dataTables.min.css">
<script src="https://cdn.datatables.net/1.10.12/js/jquery.dataTables.min.js"></script>

<!-- Leaflet JS Javascript and Styles-->
<link rel="stylesheet" href="https://npmcdn.com/leaflet@1.0.0-rc.3/dist/leaflet.css" />
<script src="https://npmcdn.com/leaflet@1.0.0-rc.3/dist/leaflet.js"></script>

<!-- SNAC Styles -->
<link rel="stylesheet" href="{{control.snacURL}}/css/snac.css{{control.noCache}}">
<link rel="stylesheet" href="{{control.snacURL}}/css/hrt/icons.css{{control.noCache}}">

<!-- SNAC Javascript -->
<script src="{{control.snacURL}}/javascript/wikipedia_image.js{{control.noCache}}"></script>
<script src="{{control.snacURL}}/javascript/select_loaders.js{{control.noCache}}"></script>
<script src="{{control.snacURL}}/javascript/html2canvas.js{{control.noCache}}"></script>
<script src="{{control.snacURL}}/javascript/feedback.js{{control.noCache}}"></script>
<script src="{{control.snacURL}}/javascript/message_current_editor.js{{control.noCache}}"></script>
<script src="{{control.snacURL}}/javascript/scripts.js{{control.noCache}}"></script>

<style>

.wikipedia_thumbnail {
    text-align: center;
    padding: 15px;
    -webkit-border-radius: 4px;
    /*margin-bottom: 10px;*/
    position:relative;
    display: none;
    background: white;

}

.wikipedia_thumbnail img {
    z-index:1;
    padding:4px;
    padding-bottom:0px;
    border-radius: 8px;
    line-height:1.428571429;
    -webkit-transition:all 0.2s ease-in-out;
    transition:all 0.2s ease-in-out;
    display:inline-block;
    max-height: 250px;
    max-width: 300px;
}

.wikipedia_thumbnail div {
    width:100%;
    display:block;
    /*position:absolute;
    bottom:0px;
    left:0px;
    z-index:2;*/
    margin:0px;
    padding:5px;
    padding-top: 0px;
    padding-bottom: 0px;
    font-size: 10px;
}

.wikipedia_thumbnail a {
    color:#000
}

.body-tab-pane {
    min-height: 700px;
    padding: 20px;
}


@media screen and (-webkit-min-device-pixel-ratio: 1),
screen and (min--moz-device-pixel-ratio: 1),
screen and (-o-min-device-pixel-ratio: 100 / 100),
screen and (min-device-pixel-ratio: 1), screen and (min-resolution: 1dppx) {
    .sprite-icons-archivegrid,.sprite-icons-cbw,.sprite-icons-dpla,.sprite-icons-fs,.sprite-icons-idlocgov,.sprite-icons-nara,
    .sprite-icons-viaf,.sprite-icons-wikipedia,.sprite-icons-worldcat,.sprite-icons-nara,.sprite-icons-wikidata {
        background-image:url('{{control.snacURL}}/css/hrt/icons.png{{control.noCache}}');
        -webkit-background-size:64px 64px;
        -moz-background-size:64px 64px;
        background-size:64px 64px
    }
}



.geoplace-map {
    width: 100%;
    height: 300px;
    margin: 0px;
    padding: 0px;
    margin-bottom: 10px;
}

.dataTables_wrapper label {
    font-weight: normal;
}

.panel-heading span:after {
    font-family:'Glyphicons Halflings';
    content:"\e114";
    float: right;
    color: grey;
}
.panel-heading span.collapsed:after {
    content:"\e080";
}
.panel-collapsible {
    cursor: pointer;
}

@media (max-width: 992px) {
    #profile-togglebox {
        display:none
    }
}

td i.i-hover {
    visibility: hidden;
    cursor: pointer;
    color: #347ab8;
}

td:hover i.i-hover {
    visibility: visible;
}

.dataTables_filter input {
    width: 240px
}

/*
.wikipedia_thumbnail_container {
    text-align: center;
    border: 1px solid #222222;
    padding: 15px;
    -webkit-border-radius: 10px;
    margin-bottom: 10px;
}

.wikipedia_thumbnail {
    margin: auto;
    padding-right:0.2em;
    position:relative;
    max-width:300px;
}

.wikipedia_thumbnail img {
    z-index:1;
    padding:4px;
    line-height:1.428571429;
    -webkit-transition:all 0.2s ease-in-out;
    transition:all 0.2s ease-in-out;
    display:inline-block;
    max-width:100%;
    height:auto
}

.wikipedia_thumbnail figurecaption,.wikipedia_thumbnail div {
    width:95%;
    display:block;
    position:absolute;
    bottom:5px;
    left:5px;
    z-index:2;
    margin:0;
    padding:5px;
    color:#fff;
    background:rgba(0,0,0,0.4)
}

.wikipedia_thumbnail a {
    color:#eee
}*/

</style>
<script>


function getSharedResources(icid1, icid2) {
    var sharedTable = $("#shared-resources-table").DataTable().clear().draw();

    $.ajax({
        url: restUrl,
        method: "POST",
        data: '{"command":"shared_resources", "icid1":"'+icid1+'", "icid2":"'+ icid2 + '"}'
    }).done(function(data) {
        var rows = []
        var length =  data.resources.length;
        for (i = 0; i < length; i++) {
            var row = [data.resources[i].arcrole_1, "<a href='"+data.resources[i].href+"'>" +data.resources[i].title + "</a> ", data.resources[i].arcrole_2]
            rows.push(row)
        }
        sharedTable.rows.add(rows).draw()

    })
}

function loadSharedResourcesModal(target) {
    // grab info on clicked table row to load the Shared Resources Modal
    var relatedConstellationName = $(target).closest('td').find('a')[0].innerHTML;
    $(".compared-constellation-name").html(relatedConstellationName)
    var iconClasses = ""
    if ($(target).closest('td').find('i.fa-stack-1x').hasClass("fa-university")) {
        iconClasses = "fa fa-university";
    } else if ($(target).closest('td').find('i.fa-stack-1x').hasClass("fa-users")) {
        iconClasses = "fa fa-users"
    } else {
        iconClasses = "fa fa-user"
    }
    $("#compared-constellation-icon").removeClass();
    $("#compared-constellation-icon").addClass(iconClasses);
};

/**
 * Prevent automatic scrolling of page to anchor by browser after page load.
 */
function preventAnchorScroll() {
    var scrollToTop = function () {
        $(window).scrollTop(0);
    };

    $(window).one('scroll', scrollToTop);
    $(function () {
        setTimeout(
            function () {
                $(window).off('scroll', scrollToTop);
            },
            1000
        );
    });
}

preventAnchorScroll();


function holdingsTabActions() {
    if (! $.fn.DataTable.isDataTable("#holding-repository-table")) {
        loadHoldings();
    }
}

function loadHoldings() {
    var constellationid = $("#constellationid").val()
    var command = '{"command":"get_holdings", "constellationid":"' + constellationid + '"}'

    $("#holding-repository-table").DataTable({
        "ajax": {
            "type": "PUT",
            "url": restUrl,
            "data": function(d) {
                return command;
            },
            "dataType": "json",
            "dataSrc": "resources"
        },
        "columns": [{
                "data": null,
                "render": function(data, type, row, meta) {
                    if (data.href) {
                        var cell = "<a target='_blank' href='" + data.href + "'>" + data.title + "</a>";
                    } else {
                        var cell = data.title;
                    }
                    return cell;
                }
            },
            {
                "data": "relation_count"
            },
            {
                "data": null,
                "render": function(data, type, row, meta) {
                    if (data) {
                        var cell = "<a href='{{control.snacURL}}/vocab_administrator/resources/" + data.id +
                            "' title='View in SNAC'> <i class='fa fa-info-circle' style='font-size:large'> </i> </a>";
                    }
                    return cell;
                },
                "defaultContent": ""
            }
        ]
    })
}





var archivalTable = null;
var holdingsMarkers = {};
var placesMarkers = {};
var placesMapView = null;
var highlightIcon = new L.Icon({
      iconUrl: 'https://cdn.rawgit.com/pointhi/leaflet-color-markers/master/img/marker-icon-2x-red.png',
      shadowUrl: 'https://cdnjs.cloudflare.com/ajax/libs/leaflet/0.7.7/images/marker-shadow.png',
      iconSize: [25, 41],
      iconAnchor: [12, 41],
      popupAnchor: [1, -34],
      shadowSize: [41, 41]
});

var defaultIcon = new L.Icon.Default();


function highlightHoldingMarker(id) {
    if (typeof holdingsMarkers[id] != 'undefined') {
        holdingsMarkers[id].setIcon(highlightIcon);
    }
}

function unHighlightHoldingMarker(id) {
    if (typeof holdingsMarkers[id] != 'undefined') {
        if (!holdingsMarkers[id].isPopupOpen())
            holdingsMarkers[id].setIcon(defaultIcon);
    }
}

function resourceTabActions() {
    if ($(".holdings_location_lat").length == 0) {
        $("#display-holdings-map-btn").hide();
        return
    }

    // hide map if user has manually closed map
    if ($("#holdings-map-wrapper").hasClass("snac-hidden")) {
        $("#display-holdings-map-btn").show();
        return;
    }

    if ((localStorage.getItem("show_map") === "true")) {
        displayHoldingsMapInteractive();
    } else if (!holdingsMapView) {
            $("#display-holdings-map-btn").show()
    }
}

function closeHoldingsMap() {
    $("#holdings-map-wrapper").hide().addClass("snac-hidden");
    $("#display-holdings-map-btn").show();
}

function displayHoldingsMapInteractive() {
    if ($(".holdings_location_lat").length == 0) {
        holdingsMapView = true; // just not null!
        $('#holdingsMap').css("display", "none");
        return;
    }

    $("#holdings-map-wrapper").show()
    $("#holdings-map-wrapper").removeClass("snac-hidden")
    $("#display-holdings-map-btn").hide()

    if (holdingsMapView != null) {
        return;
    }

    // Add a slight delay to the map viewing so that the modal window has time to load
    setTimeout(function() {
        holdingsMapView = L.map('holdingsMap').setView([0,0],1);//setView([35.092344, -39.023438], 2);
        L.tileLayer('https://{s}.tile.openstreetmap.org/{z}/{x}/{y}.png', {
                maxZoom: 7,
                attribution: '&copy; <a href="https://www.openstreetmap.org/copyright">OpenStreetMap</a>'
                }).addTo(holdingsMapView);
        var bounds = new L.LatLngBounds();

        $(".holdings_location_name").each(function(i) {
            var id = $(this).attr('id').replace("holdings_location_name_", "");
            var icid = $("#holdings_location_id_"+id).val();

            if ($("#holdings_location_lat_"+id).length > 0) {
                var latitude = $("#holdings_location_lat_"+id).val();
                var longitude = $("#holdings_location_lon_"+id).val();
                if (latitude != '' && longitude != '') {
                    var marker = L.marker([latitude, longitude]).addTo(holdingsMapView).bindPopup($(this).val());
                    bounds.extend(marker.getLatLng());
                    /*marker.on('click', function(e) {
                        //console.log(this);
                        console.log(this.getPopup().getContent());
                        archivalTable.columns( 3 ).search( this.getPopup().getContent() )
                                            .draw();
                    });*/
                    marker.on('popupopen', function(e) {
                        //console.log(this);
                        // console.log(this.getPopup().getContent());
                        archivalTable.columns( 3 ).search( this.getPopup().getContent() )
                                            .draw();
                        this.setIcon(highlightIcon);
                    });
                    marker.on('popupclose', function(e) {
                        archivalTable.columns( 3 ).search( "" )
                                            .draw();
                        this.setIcon(defaultIcon);
                    });
                    marker.on('mouseover', function(e) {
                        this.setIcon(highlightIcon);
                    });
                    marker.on('mouseout', function(e) {
                        if(!this.isPopupOpen())
                            this.setIcon(defaultIcon);
                    });

                    holdingsMarkers[icid] = marker;
                }
            }
        });
        holdingsMapView.fitBounds(bounds);
    }, 400);
}

function displayPlacesMapInteractive() {
    if (placesMapView != null) {
        return;
    }

    if ($(".place_latitude").length == 0) {
        placesMapView = true; // just not null!
        $('#placesMap').css("display", "none");
        return;
    }


    // Add a slight delay to the map viewing so that the modal window has time to load
    setTimeout(function() {
        placesMapView = L.map('placesMap').setView([0,0],1);//setView([35.092344, -39.023438], 2);
        L.tileLayer('https://{s}.tile.openstreetmap.org/{z}/{x}/{y}.png', {
                maxZoom: 7,
                attribution: '&copy; <a href="https://www.openstreetmap.org/copyright">OpenStreetMap</a>'
                }).addTo(placesMapView);
        var bounds = new L.LatLngBounds();

        $(".place_name").each(function(i) {
            var id = $(this).attr('id').replace("place_name_", "");

            if ($("#place_lat_"+id).length > 0) {
                var latitude = $("#place_lat_"+id).val();
                var longitude = $("#place_lon_"+id).val();
                if (latitude != '' && longitude != '') {
                    var marker = L.marker([latitude, longitude]).addTo(placesMapView).bindPopup($(this).val());
                    bounds.extend(marker.getLatLng());
                    marker.on('popupopen', function(e) {
                        //console.log(this);
                        // console.log(this.getPopup().getContent());
                        this.setIcon(highlightIcon);
                    });
                    marker.on('popupclose', function(e) {
                        this.setIcon(defaultIcon);
                    });
                    marker.on('mouseover', function(e) {
                        this.setIcon(highlightIcon);
                    });
                    marker.on('mouseout', function(e) {
                        if(!this.isPopupOpen())
                            this.setIcon(defaultIcon);
                    });

                    placesMarkers[id] = marker;
                }
            }
        });
        placesMapView.fitBounds(bounds);
    }, 400);
}

function clearRelationFilter(e) {
    // debugger
    var tab = $(e.target).closest("div.tab-pane");
    $(tab).find(".dataTable").DataTable().columns(0).search("").draw();
    $(tab).find(".datatable-column-filters").html("");
    // $("#relation-table").DataTable().columns(0).search("").draw();
    // $("#datatable-column-filters").html("");
}

$(document).ready(function() {
    $('#view-nav-tabs a').click(function(e) {
        if ($(this).parent().hasClass("disabled")) {
            e.preventDefault();
            return;
        }
        $(this).tab('show');
    });

    $("#view-nav-tabs a[href='#resources']").on("show.bs.tab", function() {
        resourceTabActions();
    })

    $("#view-nav-tabs a[href='#places']").on("show.bs.tab", function() {
        displayPlacesMapInteractive();
    })

    $("#view-nav-tabs a[href='#holding-repository']").on("show.bs.tab", function() {
        holdingsTabActions();
    })

    // store the currently selected tab in the hash value
    $("#view-nav-tabs > li > a").on("shown.bs.tab", function(e) {
        var hash = $(e.target).attr("href")
        if (history.pushState) {
            history.replaceState(null, null, hash);
        } else {
            window.location.hash = hash;
        }
    });

    // on load of the page: switch to the currently selected tab
    var hash = window.location.hash;
    if (hash.length) {
        $("#view-nav-tabs a[href='" + hash + "']").tab("show");
    } else {
        // load Resources if no bioghist
        if (($("#view-nav-tabs a[href='#biography']").parent().hasClass("disabled"))) {
            $("#view-nav-tabs a[href='#resources']").tab("show");
        }
    }

    if (localStorage.getItem("hide_profile") === "true") {
        $("#profile-toggle").prop("checked", true);
        toggleProfile();
    }

    var relationTable = $('#relation-table').DataTable({
        "searching" : true,
        "autoWidth": false,
        "deferRender": true,
        "columnDefs": [
            {"visible": false, "targets":2},
            {"width": "75%", "targets":1}
        ],
        "language": {
            "searchPlaceholder": "Relation or Name"
        }
    });

    // $("#relation-table").on("click", "td i.i-hover", function(e) {
    $(".dataTable").on("click", "td i.i-hover", function(e) {
        var q = $(e.target).closest("td").text();
<<<<<<< HEAD
        $("#relation-table").DataTable().columns(0).search(q).draw();
        var filterButton = "<button type='button' onclick='clearRelationFilter()' class='btn list-group-item-warning'>" +
            q + "<i class='fa fa-fw fa-times'></i></button>"

        $("#datatable-column-filters").html(filterButton);
=======
        // $("#relation-table").DataTable().columns(0).search(q).draw();
        // $("#relation-table").DataTable().columns(0).search(q).draw();
        var table = $(this).closest(".dataTable").DataTable();
        table.columns(0).search(q).draw();
        var filterButton = "<button type='button' onclick='clearRelationFilter(event)' class='btn list-group-item-warning'>" +
            q + "<i class='fa fa-fw fa-times'></i></button>"
            // debugger
            // $(this).closest('table')[0].id
        // var filterDiv = $(this).closest('table')[0].id + "-column-filters"
        // Find datatable filters on current tab
        var $filterDiv = $(this).closest('div.tab-pane').find(".datatable-column-filters")
        $($filterDiv).html(filterButton);
>>>>>>> 5f448ee1
    })

    placesTable = $('#placesTable').DataTable({
        "searching" : true,
        "autoWidth": false
    });

    archivalTable = $('#archival').DataTable({
                    dataSrc: 2,
                    "autoWidth": false,
                    "deferRender": true,
                    "columnDefs": [
                        {"width": "5%", "targets":0},
                        {"width": "5%", "targets":1},
                        {"width": "60%", "targets":2},
                        {"width": "35%", "targets":3}
                    ],
                    "language": {
                        "searchPlaceholder": "Title, Type, Role, Repository"
                    }
    });

    $('.listtable').DataTable({
        "searching" : true
    });


    // Relationships Table Filter
    $('.relation-btn-filter').on('click', function(e) {
        var $btn = $(e.delegateTarget)
        var query = $btn.hasClass('active') ? '' : $btn.data('filter')
        relationTable.columns(2).search(query).draw();

        $(".relation-btn-filter").not(this).each( function() {
                $(this).removeClass('active')
            })
        $btn.toggleClass('active')
    });

    $('#btn-clear-filter').on('click', function(e) {
        $(".relation-btn-filter").each( function() {
            $(this).removeClass('active')
        })
    })

    $("#relation-table").on("click", "a[href='#shared-resources-modal']", function() {
        var icid1 = $("#constellationid").val();
        var icid2 = $(this).closest('tr').data('id');
        getSharedResources(icid1, icid2);
        loadSharedResourcesModal(this);
    })

});

</script>

</head>

<body role="document">
{% from 'page_navigation.html' import topNavigation,footer %}
{{ topNavigation(X, user, permissions, control) }}


    <div class="container snac" role="main">
        <div class="name" style="margin-bottom: 15px;">
            <h1 style="display: inline;">
                <!--
               {% if data.entityType.term == 'person' %}
               <span class="fa-stack fa-sm" title="Entity Type: Person">
                   <i class="fa fa-square fa-stack-2x" style="color: #5CB9A6;"></i>
                   <i class="fa fa-user fa-stack-1x fa-inverse"></i>
               </span>
               {% elseif data.entityType.term == 'corporateBody' %}
               <span class="fa-stack fa-sm" title="Entity Type: Corporate Body">
                   <i class="fa fa-square fa-stack-2x" style="color: #7E72B5;"></i>
                   <i class="fa fa-university fa-stack-1x fa-inverse"></i>
               </span>
               {% elseif data.entityType.term == 'family' %}
               <span class="fa-stack fa-sm" title="Entity Type: Family">
                   <i class="fa fa-square fa-stack-2x" style="color: #EA6820;"></i>
                   <i class="fa fa-users fa-stack-1x fa-inverse"></i>
               </span>
               {% endif %}
                -->
                 {{data.nameEntries.0.original}}
            </h1>
            {% if (data.nameEntries|length + data.new.nameEntries|length) > 1 %}
            <a data-toggle="modal" style="display: inline; position: relative;" data-target="#alternative-names" href="#alternative-names">Alternative names</a>
            {% endif %}
            {% if 'holdingRepository' in data.flags %}
                <br><span class="label label-default"><i class="fa fa-archive" aria-hidden="true"></i> Holding Repository</span>
            {% endif %}
        </div>


        <div class="btn-toolbar" style="margin-bottom: 15px;">
            <div class="btn-group">
                <!-- <a href="#" class="btn list-group-item-success"> -->
                    <!-- <i class="fa fa-fw fa-id-card-o" aria-hidden="true"></i> Basic View</a> -->
                <a class="btn list-group-item-warning" href="{{control.snacURL}}/details/{{data.id}}/{{data.version}}">
                    <i class="fa fa-fw fa-sliders" aria-hidden="true"></i> Detailed View
                </a>
                {% if data.maybeSameCount > 0 %}
                <a href="{{control.snacURL}}/maybesame/{{data.id}}/{{data.version}}" class="btn list-group-item-merge" id="merge">
                    <i class="fa fa-fw fa-random" aria-hidden="true"></i> Similarity Assertions
                    <span class="badge">{{ data.maybeSameCount }}</span>
                </a>
                {% endif %}
                <a class="btn list-group-item-history" href="{{control.snacURL}}/history/{{data.id}}/{{data.version}}">
                    <i class="fa fa-fw fa-history" aria-hidden="true"></i> Revision History
                </a>
                <a class="btn list-group-item-sources" href="{{control.snacURL}}/sources/{{data.id}}/{{data.version}}">
                    <i class="fa fa-fw fa-archive" aria-hidden="true"></i> Sources
                </a>
                <div class="btn-group">
                    <div class="dropdown">
                        <button class="dropdown-toggle btn list-group-item-download" type="button" id="export-btn"
                            data-toggle="dropdown" aria-haspopup="true" aria-expanded="true">
                            Export
                            <span class="caret"></span>
                        </button>
                        <ul class="dropdown-menu" aria-labelledby="export-btn" style="background:#ecdef2;margin-top:36px;">
                            <li>
                                <a href="{{control.snacURL}}/download/{{data.id}}?type=constellation_json" class="">
                                    <i class="fa fa-fw fa-file" aria-hidden="true"></i> JSON
                                </a>
                            </li>
                            <li>
                                <a href="{{control.snacURL}}/download/{{data.id}}?type=eac-cpf" class="">
                                    <i class="fa fa-fw fa-file-code-o" aria-hidden="true"></i> EAC-CPF XML
                                </a>
                            </li>
                        </ul>
                    </div>
                </div>
            </div>

            {% if user.email and permissions.Edit %}
            <div class="btn-group">
                {% if data.status == 'editable' %}
                <a class="btn list-group-item-info"
                    href="{{control.snacURL}}/edit/{{data.id}}/{{data.version}}"> <i class="fa fa-fw fa-pencil" aria-hidden="true"></i> Edit
                </a>
                <a class="btn list-group-item-danger" id="reserveForEdit" href="#">
                    <i class="fa fa-fw fa-bookmark" aria-hidden="true"></i> <span id="reserveForEditText">Reserve for Editing</span>
                </a>
                {% else %}
                <a class="btn list-group-item-info list-group-item-danger disabled" href="#"><i class="fa fa-fw fa-ban"></i> Edit </a>
                {{ include('_message_current_editor.html')}}
                {% endif %}
            </div>
            {% endif %}

            <div class="btn-group" id="profile-togglebox" style="float:right">
                <input type="checkbox" id="profile-toggle" class="snac-hidden"  aria-hidden="true"/>
                <label for="profile-toggle" class="toggle-switch" onclick="toggleProfile()" style="float:right;"></label>
                <div  style="float:right; margin-right:5px;">
                    <p> <span id=profile-toggle-text>Hide</span> Profile</p>
                </div>
            </div>
        </div>
        <div class="row" id="row-main">
            <div id="content-column" class="col-md-8">
                <ul class="nav nav-tabs" role="tablist" id="view-nav-tabs">

                    <!-- Build enabled and disabled tabs <li> and <a> -->
                    {% set disabledtab %}
                        <li class="disabled"><a class="grayedout"
                    {% endset %}
                    {% set enabledtab %}
                        <li><a  role="tab" data-toggle="tab"
                    {% endset %}

                    {% if data.biogHists.0.text %}
                        <li class="active">
                            <a href="#biography" role="tab" data-toggle="tab">{{ data.entityType.term == 'person' ? 'Biography' : 'History'}}</a>
                        </li>
                    {% else %}
                        <li class="disabled"><a  href="#biography" class="grayedout">{{ data.entityType.term == 'person' ? 'Biography' : 'History'}}</a></li>
                    {% endif %}

                    <li><a href="#resources" role="tab" data-toggle="tab" >Resources</a></li>

                    {{ data.relations ? enabledtab : disabledtab}} href="#relationships">Relationships</a></li>
                    {{ data.places ? enabledtab : disabledtab}} href="#places">Places</a></li>
                    {{ data.subjects ? enabledtab : disabledtab}} href="#subjects">Subjects</a></li>
                    {{ data.occupations ? enabledtab : disabledtab}} href="#occupations">Occupations</a></li>
                    {{ data.functions ? enabledtab : disabledtab}} href="#functions">Functions</a></li>
                    {% if 'holdingRepository' in data.flags %}
                        {{ enabledtab}} href="#holding-repository">Holdings</a></li>
                    {% endif %}
                </ul>
                <div class="tab-content">
                    {% if data.biogHists.0.text %}
                    <div class="body-tab-pane tab-pane {{ data.biogHists.0.text ? 'active' }}" id="biography">
                        <div class="biogHist">
                            {{ data.biogHists.0.text|replace({
                                 '<citation ':"<p class='source' ",
                                 '</citation>':"</p>",
                                 'chronList':"ul class='chronlist'",
                                 'chronItem':"li",
                                 '<date':"<span class='date'",
                                 '</date>':"</span>: ",
                                 '</fromDate>':"</fromDate> -",
                                 '<dateRange': "<span class='date'",
                                 '</dateRange>':"</span>: ",
                                 '<daterange':"<span class='date'",
                                 '</daterange>':"</span>: "
                              })|raw }}
                        </div>
                    </div>
                    {% endif %}
                    <div class="body-tab-pane tab-pane " id="resources">
                        <div class="row">
                            <div class="col-md-12">
                                <div class="text-center">
                                    <a class="btn list-group-item-success" id="display-holdings-map-btn" style="display:none;margin-bottom:10px;" onclick="displayHoldingsMapInteractive()">
                                        <i class="fa fa-fw fa-globe" aria-hidden="true"></i> View Collection Locations
                                    </a>
                                </div>
                                <div id="holdings-map-wrapper"  style="display:none;">
                                    <a href="#" class="list-group-item circle-close" onclick="closeHoldingsMap()" style="z-index:500;border:"><span class="fa fa-2x fa-times" aria-hidden="true"></span></a>
                                    <div class="geoplace-map" id="holdingsMap">
                                    </div>
                                </div>
                                {% if data.holdings|length > 0 %}
                                <div id="holdingsList">
                                    {% for location in data.holdings %}
                                      <div>
                                          <input class="holdings_location_id" id="holdings_location_id_{{loop.index}}" value="{{location.id}}" type="hidden">
                                          <input class="holdings_location_name" id="holdings_location_name_{{loop.index}}" value="{{location.name}}" type="hidden">
                                          {% if location.latitude %}
                                          <input class="holdings_location_lat" id="holdings_location_lat_{{loop.index}}" value="{{location.latitude}}" type="hidden">
                                          <input class="holdings_location_lon" id="holdings_location_lon_{{loop.index}}" value="{{location.longitude}}" type="hidden">
                                          {% endif %}
                                      </div>
                                    {% endfor %}
                                </div>
                                {% endif %}
                            </div>
                        </div>
                        <div class="row">
                            <div class="col-md-12">
                                <div class="panel panel-default">
                                    <div class="panel-heading panel-collapsible" onClick="$('#archival-collapse').collapse('toggle'); $(this).find('span').toggleClass('collapsed');">
                                        <span>Archival Resources</span>
                                    </div>
                                    <div id="archival-collapse" class="panel-collapse collapse in">
                                        <div class="panel-body">
                                            <div class="datatable-column-filters" style="text-align:center;">
                                            </div>
                                            <table id="archival" class="table table-striped table-bordered table-hover dataTable" data-order='[[ 1, "asc" ]]'>
                                                <thead>
                                                    <tr>
                                                        <th>Type</th>
                                                        <th>Role</th>
                                                        <th>Title</th>
                                                        <th>Holding Repository</th>
                                                        <th></th>
                                                    </tr>
                                                </thead>
                                                <tbody>
                                                     {% for relation in data.resourceRelations %}
                                                         {% if relation.resource.repository %}
                                                             <tr onMouseOver="highlightHoldingMarker({{relation.resource.repository.id}});" onMouseOut="unHighlightHoldingMarker({{relation.resource.repository.id}});">
                                                         {% else %}
                                                             <tr>
                                                         {% endif %}
<<<<<<< HEAD
                                                             <td>{{relation.resource.documentType.term[:-8]}}</td>
                                                             <td>{{relation.role.term}}</td>
=======
                                                             <td>{{relation.role.term}}  <i class="fa fa-filter i-hover"></i></td>
>>>>>>> 5f448ee1
                                                             <td>
                                                                 {% if relation.resource.link %}
                                                                     <a href="{{relation.resource.link}}">{{relation.content|default(relation.resource.title)}}</a>
                                                                 {% else %}
                                                                     {{relation.content|default(relation.resource.title)}}
                                                                 {% endif%}
                                                             </td>
                                                             <td>{{relation.resource.repository.nameEntries.0.original}}</td>
                                                             <td>
                                                                 <a target="_blank" style="float:right" href="{{control.snacURL}}/vocab_administrator/resources/{{relation.resource.id}} " title="View in SNAC">
                                                                     <i class="fa fa-info-circle" style="font-size:large"> </i>
                                                                 </a>
                                                             </td>
                                                         </tr>
                                                     {% endfor %}
                                                </tbody>
                                            </table>
                                        </div>
                                    </div>
                                </div>
                            </div>
                        </div>
                    </div>
                    <div class="body-tab-pane tab-pane" id="relationships">
                        <div class="row">
                            <div class="col-xs-1">
                                <p style="margin-top:8px;font-size:14px;">Filters:</p>
                            </div>
                            <div class="col-md-11">
                                <div class="btn-toolbar" style="margin-bottom: 15px;" aria-label="Table filter buttons" >
                                    <div class="btn-group">
                                        <button class="btn btn-person relation-btn-filter" data-filter="person" type="button" alt="Person Filter" title="Person">
                                                <i class="fa fa-fw fa-user fa-inverse"></i>
                                        </button>
                                        <button class="btn btn-corp relation-btn-filter" data-filter="corporateBody" type="button" alt="Corporate Body Filter" title="Corporate Body">
                                            <i class="fa fa-fw fa-university fa-inverse"></i>
                                        </button>
                                        <button class="btn btn-family relation-btn-filter" data-filter="family" type="button" alt="Family Filter" title="Family">
                                            <i class="fa fa-fw fa-users fa-inverse"></i>
                                        </button>
                                    </div>
                                    <button class="btn btn-danger relation-btn-filter" data-filter="" id="btn-clear-filter" type="button" alt="Clear Filters" title="Clear Filters">
                                        <i class="fa fa-fw fa-times fa-inverse"></i>
                                    </button>
<<<<<<< HEAD
                                    <div id="datatable-column-filters" class="col-xs-3">
=======
                                    <div class="datatable-column-filters col-xs-4">
>>>>>>> 5f448ee1
                                    </div>
                                    <div class="btn-group pull-right">
                                        <a class="btn list-group-item-visualize"
                                           href="{{control.snacURL}}/visualize/connection_graph/{{data.id}}/{{data.version}}">
                                            <i class="fa fa-fw fa-asterisk" aria-hidden="true"></i> Connection Graph</a>
                                        <a class="btn list-group-item-visualize"
                                           href="{{control.snacURL}}/visualize/radial_graph/{{data.id}}/{{data.version}}">
                                            <i class="fa fa-fw fa-bullseye" aria-hidden="true"></i> Radial Graph</a>
                                    </div>
                                </div>
                            </div>
                        </div>
                        <div class="row">
                            <div class="col-md-12">
                                <table id="relation-table" class="table table-striped table-bordered dataTable" data-order='[[ 1, "asc" ]]'>
                                    <thead>
                                        <tr>
                                            <th width="25%">Relation</th>
                                            <th width="75%">Name</th>
                                        </tr>
                                    </thead>
                                    <tbody>
                                        {% for relation in data.relations %}
                                        <tr class="id" data-id="{{relation.targetConstellation}}">
                                            <td>{{relation.type.term}} <i class="fa fa-filter i-hover"></i></td>
                                            <td>
                                                {% if relation.targetEntityType.term == 'person' %}
                                                <span class="fa-stack fa-sm" title="Entity Type: Person">
                                                    <i class="fa fa-square fa-stack-2x" style="color: #5CB9A6;"></i>
                                                    <i class="fa fa-user fa-stack-1x fa-inverse"></i>
                                                </span>
                                                {% elseif relation.targetEntityType.term == 'corporateBody' %}
                                                <span class="fa-stack fa-sm" title="Entity Type: Corporate Body">
                                                    <i class="fa fa-square fa-stack-2x" style="color: #7E72B5;"></i>
                                                    <i class="fa fa-university fa-stack-1x fa-inverse"></i>
                                                </span>
                                                {% elseif relation.targetEntityType.term == 'family' %}
                                                <span class="fa-stack fa-sm" title="Entity Type: Family">
                                                    <i class="fa fa-square fa-stack-2x" style="color: #EA6820;"></i>
                                                    <i class="fa fa-users fa-stack-1x fa-inverse"></i>
                                                </span>
                                                {% endif %}
                                                <a href="{{control.snacURL}}/view/{{relation.targetConstellation}}">{{relation.content}}</a>
                                                <a style="float:right;" data-toggle="modal" data-target"#shared-resources-modal" href="#shared-resources-modal" title="View Shared Resources">
                                                    <i class="fa fa-book" style="float:right;font-size: medium;margin-left:2px;" aria-hidden="true"></i>
                                                    <i class="fa fa-exchange" style="float:right;font-size: larger;" aria-label="View Shared Resources"></i>
                                                </a>
                                            </td>
                                            <td>
                                                {% if relation.targetEntityType.term %}
                                                    {{ relation.targetEntityType.term }}
                                                {% endif %}
                                            </td>
                                        </tr>
                                        {% endfor %}
                                    </tbody>
                                </table>
                            </div>
                        </div>
                    </div>
                    <div class="body-tab-pane tab-pane" id="places">
                        <div class="row">
                            <div class="col-md-12">
                                <div class="geoplace-map" id="placesMap">
                                </div>
                            </div>
                        </div>
                        <div class="row">
                            <div class="col-md-12">
                                <table id="placesTable">
                                    <thead>
                                        <tr>
                                            <th width="05%"></th>
                                            <th width="75%">Place Name</th>
                                            <th width="10%">Admin Code</th>
                                            <th width="10%">Country</th>
                                        </tr>
                                    </thead>
                                    <tbody>
                                        {% for place in data.places %}
                                            <tr>
                                            {% if place.confirmed and place.geoplace.id %}
                                                <td>
                                                    {% if place.geoplace.latitude %}
                                                    <input type='hidden' class="place_latitude" id='place_lat_{{loop.index}}' value='{{place.geoplace.latitude}}'/>
                                                    <input type='hidden' class="place_longitude" id='place_lon_{{loop.index}}' value='{{place.geoplace.longitude}}'/>
                                                    <input type='hidden' class="place_name" id='place_name_{{loop.index}}' value='{{place.geoplace.name}}'/>
                                                    <i class="fa fa-fw fa-map-marker"></i>
                                                    {% endif %}
                                                </td>
                                                <td>{{place.geoplace.name}}</td>
                                                <td>{{place.geoplace.administrationCode}}</td>
                                                <td>{{place.geoplace.countryCode}}</td>
                                            {% elseif place.original and place.original != "" %}
                                                <td></td>
                                                <td>{{place.original}}</td>
                                                <td></td>
                                                <td></td>
                                            {% endif %}
                                            </tr>
                                        {% endfor %}
                                    </tbody>
                                </table>
                            </div>
                        </div>
                    </div>
                    <div class="body-tab-pane tab-pane" id="subjects">
                        <div class="row">
                            <div class="col-md-12">
                                <table class="listtable">
                                    <thead>
                                        <tr>
                                            <th>Subject</th>
                                        </tr>
                                    </thead>
                                    <tbody>
                                        {% for subject in data.subjects %}
                                            <tr><td>{{subject.term.term}}</td></tr>
                                        {% endfor %}
                                    </tbody>
                                </table>
                            </div>
                        </div>
                    </div>
                    <div class="body-tab-pane tab-pane" id="occupations">
                        <div class="row">
                            <div class="col-md-12">
                                <table class="listtable">
                                    <thead>
                                        <tr>
                                            <th>Occupation</th>
                                        </tr>
                                    </thead>
                                    <tbody>
                                        {% for occupation in data.occupations %}
                                            <tr><td>{{occupation.term.term}}</td></tr>
                                        {% endfor %}
                                    </tbody>
                                </table>
                            </div>
                        </div>
                    </div>
                    <div class="body-tab-pane tab-pane" id="functions">
                        <div class="row">
                            <div class="col-md-12">
                                <table class="listtable">
                                    <thead>
                                        <tr>
                                            <th>Function</th>
                                        </tr>
                                    </thead>
                                    <tbody>
                                        {% for function in data.functions %}
                                            <tr><td>{{function.term.term}}</td></tr>
                                        {% endfor %}
                                    </tbody>
                                </table>
                            </div>
                        </div>
                    </div>
                    {% if 'holdingRepository' in data.flags %}
                    <div class="body-tab-pane tab-pane" id="holding-repository">
                        <div class="row">
                            <div class="col-md-12">
                                <table id="holding-repository-table" class="table table-striped table-bordered table-hover dataTable no-footer" style="width:100%;">
                                    <thead>
                                        <tr>
                                            <!-- <th>Id</th> -->
                                            <th>Title</th>
                                            <th>Relation Count</th>
                                            <th></th>
                                        </tr>
                                    </thead>
                                </table>
                            </div>
                        </div>
                    </div>
                    {% endif %}
                    <!-- <div class="body-tab-pane tab-pane" id="names">
                        <div class="row">
                            <div class="col-md-12">
                                <table class="listtable">
                                    <thead>
                                        <tr>
                                            <th>Alternative Name</th>
                                        </tr>
                                    </thead>
                                    <tbody>
                                        {# ignore the preferred name #}
                                        {# for nameEntry in data.nameEntries|slice(1) #}
                                            <tr><td>{{nameEntry.original}}</td></tr>
                                        {# endfor #}
                                    </tbody>
                                </table>
                            </div>
                        </div>
                    </div> -->
                </div>

            </div>
            <div class="col-md-4" id="profile-sidebar">
                <div class="row profilehover">
                    <div class="wikipedia_thumbnail_container">
                        <div id="profilebar">
                            <span></span>
                        </div>
                        <div class="wikipedia_thumbnail" id="wikipediaImage">
                        </div>
                    </div>
                </div>
                <div class="well well-md">
                    <div class="row">
                        <div class="col-md-12">
                        <h4 class="text-center" style="margin-top: 0px;">
                            {% if data.entityType.term == 'person' %}
                            <span class="fa-stack fa-sm" title="Entity Type: Person">
                                <i class="fa fa-square fa-stack-2x" style="color: #5CB9A6;"></i>
                                <i class="fa fa-user fa-stack-1x fa-inverse"></i>
                            </span> Person
                            {% elseif data.entityType.term == 'corporateBody' %}
                            <span class="fa-stack fa-sm" title="Entity Type: Corporate Body">
                                <i class="fa fa-square fa-stack-2x" style="color: #7E72B5;"></i>
                                <i class="fa fa-university fa-stack-1x fa-inverse"></i>
                            </span> Corporate Body
                            {% elseif data.entityType.term == 'family' %}
                            <span class="fa-stack fa-sm" title="Entity Type: Family">
                                <i class="fa fa-square fa-stack-2x" style="color: #EA6820;"></i>
                                <i class="fa fa-users fa-stack-1x fa-inverse"></i>
                            </span> Family
                            {% endif %}
                        </h4>
                        </div>
                    </div>
                    <div class="row">
                        {% if data.dates %}
                            <label class="col-xs-6">Exist Dates:</label>
                            <div class="col-xs-6">
                            {% for date in data.dates %}
                                <p>{{date.fromType.term}} {{date.fromDate}}</p>
                                {% if date.toDate %}
                                    <p>{{date.toType.term}} {{date.toDate}}</p>
                                {% endif %}
                            {% endfor %}
                            </div>
                        {% endif %}
                    </div>
                    <div class="row">
                        {% if data.genders %}
                            <label class="col-xs-6">Gender:</label>
                            <div class="col-xs-6">
                            {% for gender in data.genders %}
                                <p>{{gender.term.term}}</p>
                            {% endfor %}
                            </div>
                        {% endif %}
                    </div>
                    <div class="row">
                        {% if data.nationalities %}
                            <label class="col-xs-6">Nationality: </label>
                            <div class="col-xs-6">
                            {% for nat in data.nationalities %}
                            <p>{{ nat.term.term }}{{loop.last ? '' : ','}}</p>
                            {% endfor %}
                            </div>
                        {% endif %}
                    </div>
                    <div class="row">
                        {% if data.languagesUsed %}
                           <label class="col-xs-6">Languages Used: </label>
                            <div class="col-xs-6">
                            {% for lang in data.languagesUsed %}
                                <p>{{ lang.language.description }}{{loop.last ? '' : ','}}</p>
                            {% endfor %}
                            </div>
                        {% endif %}
                    </div>
                </div>
                <div class="panel panel-default">
                    <div class="panel-heading">
                        Related Descriptions
                    </div>
                    <div class="list-group">
                    {% for sameas in data.otherRecordIDs %}
                        {% if sameas.type.term == 'sameAs' %}
                            {% if 'wikipedia' in sameas.uri %}
                                <a class="list-group-item" href="{{sameas.uri}}" target="_blank">
                                    <span class="sprite-icons-wikipedia"></span>
                                    Wikipedia</a>
                            {% elseif 'loc.gov/authorities' in sameas.uri %}
                                <a class="list-group-item" href="{{sameas.uri}}" target="_blank">
                                    <span class="sprite-icons-idlocgov"></span>
                                    LC Name Authority File</a>
                            {% elseif 'viaf.org' in sameas.uri %}

                                <a class="list-group-item" href="{{sameas.uri}}" target="_blank">
                                    <span class="sprite-icons-viaf"></span>
                                    Virtual International Authority File</a>
                            {% elseif 'worldcat.org/wcidentities' in sameas.uri %}

                                <a class="list-group-item" href="{{sameas.uri}}" target="_blank">
                                    <span class="sprite-icons-worldcat"></span>
                                    WorldCat Identities</a>
                            {% elseif 'cbw.iath.virginia.edu' in sameas.uri %}

                                <a class="list-group-item" href="{{sameas.uri}}" target="_blank">
                                    <span class="sprite-icons-cbw"></span>
                                    Collective Biographies of Women</a>
                            {% elseif 'familysearch' in sameas.uri %}

                                <a class="list-group-item" href="{{sameas.uri}}" target="_blank">
                                    <span class="sprite-icons-fs"></span>
                                    FamilySearch</a>
                            {% elseif 'archives.gov' in sameas.uri %}
                                <a class="list-group-item" href="{{sameas.uri}}" target="_blank">
                                    <span class="sprite-icons-nara"></span>
                                    National Archives and Records Administration</a>
                            {% elseif 'wikidata.org' in sameas.uri %}
                                <a class="list-group-item" href="{{sameas.uri}}" target="_blank">
                                    <span class="sprite-icons-wikidata"></span>
                                    Wikidata</a>
                            {% else %}
                                <a class="list-group-item" href="{{sameas.uri}}" target="_blank">{{sameas.text|default(sameas.uri)}}</a>
                            {% endif %}
                        {% endif %}
                    {% endfor %}
                    </div>
                </div>
                <div class="panel panel-default">
                    <div class="panel-heading">
                        Search Elsewhere
                    </div>
                    <div class="list-group">
                        <a class="list-group-item" href="https://beta.worldcat.org/archivegrid/?p=1&amp;q={{data.nameEntries.0.original|replace({' ':'+'})}}" target="_blank">
                            <span class="sprite-icons-archivegrid"></span>
                            ArchiveGrid Search</a>
                        <a class="list-group-item" href="https://dp.la/search?utf8=%E2%9C%93&amp;q={{data.nameEntries.0.original|replace({' ':'+'})}}" target="_blank">
                            <span class="sprite-icons-dpla"></span>
                            DPLA Search</a>
                    </div>
                </div>
                <div class="panel panel-default">
                    <div class="panel-heading">
                        Information
                    </div>
                    <div class="list-group">
                        <p class="list-group-item"><strong>Permalink:</strong> {{data.ark}}</p>
                        <p class="list-group-item"><strong>Ark ID:</strong> {{data.ark|replace({'http://n2t.net/ark:/99166/': ''})}}</p>
                        <p class="list-group-item"><strong>SNAC ID:</strong> {{data.id}}</p>
                    </div>

                </div>


                <div class="modal fade" id="alternative-names" tabindex="-1" role="dialog"
                     aria-hidden="true">
                   <div class="modal-dialog">
                      <div class="modal-content">
                         <div class="modal-header">
                            <button type="button" class="close" data-dismiss="modal" aria-labelledby="myModalLabel"
                                    aria-hidden="true">×</button>
                            <h4 class="modal-title" id="myModalLabel">Alternative Names</h4>
                         </div>
                         <div title="alternative forms of name" class="extra-names modal-body">
                            {# ignore the preferred name #}
                            {% if data.new and data.new.nameEntries.0 and data.new.nameEntries.0.preferenceScore >= data.nameEntries.0.preferenceScore %}
                                {% for nameEntry in data.new.nameEntries|slice(1) | sort %}
                                  <div class="updated">{{nameEntry.original}}</div>
                                {% endfor %}
                                {% for nameEntry in data.nameEntries %}
                                  <div>{{nameEntry.original}}</div>
                                {% endfor %}
                            {% else %}
                                {% for nameEntry in data.new.nameEntries %}
                                  <div class="updated">{{nameEntry.original}}</div>
                                {% endfor %}
                                {% for nameEntry in data.nameEntries|slice(1) | sort %}
                                  <div>{{nameEntry.original}}</div>
                                {% endfor %}
                            {% endif %}

                            {% for nameEntry in data.old.nameEntries %}
                              <div class="older">{{nameEntry.original}}</div>
                            {% endfor %}
                         </div>
                         <div class="modal-footer">
                            <button type="button" data-dismiss="modal" class="btn btn-default">Close</button>
                         </div>
                      </div>
                   </div>
                </div>


                <div class="modal fade" id="shared-resources-modal" tabindex="-1" role="dialog" aria-labelledby="shared-resources-modal">
                    <div class="modal-dialog modal-lg" role="document">
                        <div class="modal-content">
                            <div class="modal-header primary">
                                <button type="button" class="close" data-dismiss="modal" aria-label="Close"><span aria-hidden="true">&times;</span></button>
                                <h4 class="modal-title"> Shared Related Resources </h4>
                            </div>
                            <div class="modal-body">
                                <div class="input-group well well-sm text-center" style="width: 100%">
                                    <div class="col-xs-2 text-center">
                                        <p class="relation-icon">
                                            {% if data.entityType.term == "person" %}
                                            <i class="fa fa-user" aria-hidden="true"></i><br/>
                                            {% elseif data.entityType.term == "corporateBody" %}
                                            <i class="fa fa-building" aria-hidden="true"></i><br/>
                                            {% elseif data.entityType.term == "family" %}
                                            <i class="fa fa-users" aria-hidden="true"></i><br/>
                                            {% endif %}
                                        </p>
                                        <p> {{ data.nameEntries.0.original }} </p>
                                    </div>
                                    <div class="col-xs-2 text-center">
                                        <p class="relation-icon">
                                            <i class="fa fa-long-arrow-right" aria-hidden="true"></i><br/>
                                        </p>
                                    </div>
                                    <div class="col-xs-2 text-center">
                                        <p class="relation-icon">
                                            <i class="fa fa-book" aria-hidden="true"></i><br/>
                                        </p>
                                    </div>
                                    <div class="col-xs-2 text-center">
                                        <p class="relation-icon">
                                            <i class="fa fa-long-arrow-left" aria-hidden="true"></i><br/>
                                        </p>
                                    </div>
                                    <div class="col-xs-2 text-center">
                                        <p class="relation-icon">
                                            <i id="compared-constellation-icon" aria-hidden="true"></i><br/>
                                        </p>
                                        <p class="compared-constellation-name">
                                        </p>
                                    </div>
                                </div>
                                <div class="row">
                                    <div class="col-md-12">
                                        <table id="shared-resources-table" class="table table-striped table-bordered table-hover dataTable no-footer" style="width:100%;">
                                            <thead>
                                                <tr>
                                                    <th> {{ data.nameEntries.0.original }} </th>
                                                    <th> Title </th>
                                                    <th class="compared-constellation-name"></th>
                                                </tr>
                                            </thead>
                                        </table>
                                    </div>
                                </div>
                            </div>
                            <div class="modal-footer">
                               <button type="button" data-dismiss="modal" class="btn btn-default">Close</button>
                            </div>
                        </div>
                    </div>
                </div>
            </div>
        </div>
    </div>

    <!-- Constellation Information -->
    <input id="constellationid" name="constellationid" type="hidden" value="{{ data.id }}"/>
    <input id="version" name="version" type="hidden" value="{{ data.version }}"/>
    <input id="ark" name="ark" type="hidden" value="{{ data.ark }}"/>
    <input id="page_type" name="page_type" type="hidden" value="view_page_full"/>
    {% for sameas in data.otherRecordIDs %}
        {% if sameas.type.term == 'sameAs' and (('wikipedia' in sameas.uri) or ('wikidata' in sameas.uri)) %}
            <input id="has_wiki_link" type="hidden" value="true"/>
        {% endif %}
    {% endfor %}
{{ footer(X, user, permissions, control) }}
</body>
</html><|MERGE_RESOLUTION|>--- conflicted
+++ resolved
@@ -495,11 +495,14 @@
     }, 400);
 }
 
-function clearRelationFilter(e) {
-    // debugger
+function clearRelationFilter(e, index) {
+    debugger
     var tab = $(e.target).closest("div.tab-pane");
-    $(tab).find(".dataTable").DataTable().columns(0).search("").draw();
-    $(tab).find(".datatable-column-filters").html("");
+    $(tab).find(".dataTable").DataTable().columns(index).search("").draw();
+    // Remove only the button that matches the text?
+    // $(tab).find(".datatable-column-filters").html("");
+    $(e.target).closest("button").remove()
+
     // $("#relation-table").DataTable().columns(0).search("").draw();
     // $("#datatable-column-filters").html("");
 }
@@ -566,27 +569,38 @@
 
     // $("#relation-table").on("click", "td i.i-hover", function(e) {
     $(".dataTable").on("click", "td i.i-hover", function(e) {
-        var q = $(e.target).closest("td").text();
-<<<<<<< HEAD
-        $("#relation-table").DataTable().columns(0).search(q).draw();
-        var filterButton = "<button type='button' onclick='clearRelationFilter()' class='btn list-group-item-warning'>" +
-            q + "<i class='fa fa-fw fa-times'></i></button>"
-
-        $("#datatable-column-filters").html(filterButton);
-=======
+        var $currentRow = $(this).closest("tr");
+        var $currentCell = $(e.target).closest("td");
+        var q = $currentCell.text().trim();
+
+        // figure out which column was clicked
+        var $col0 = $currentRow.find("td:eq(0)");
+        var $col1 = $currentRow.find("td:eq(1)");
+        var searchIndex = $currentCell[0] === $col0[0] ? 0 : 1;
+
+/////////<<<<<<< HEAD
         // $("#relation-table").DataTable().columns(0).search(q).draw();
+        // var filterButton = "<button type='button' onclick='clearRelationFilter()' class='btn list-group-item-warning'>" +
+        //     q + "<i class='fa fa-fw fa-times'></i></button>"
+        //
+        // $("#datatable-column-filters").html(filterButton);
+//////////////=======
+
         // $("#relation-table").DataTable().columns(0).search(q).draw();
         var table = $(this).closest(".dataTable").DataTable();
-        table.columns(0).search(q).draw();
-        var filterButton = "<button type='button' onclick='clearRelationFilter(event)' class='btn list-group-item-warning'>" +
+        // TODO: Filter should add and clear only the correct column
+        table.columns(searchIndex).search(q).draw();
+
+        var filterButton = "<button type='button' onclick='clearRelationFilter(event, " + searchIndex + ")' class='btn list-group-item-warning'>" +
             q + "<i class='fa fa-fw fa-times'></i></button>"
             // debugger
             // $(this).closest('table')[0].id
-        // var filterDiv = $(this).closest('table')[0].id + "-column-filters"
+
+        debugger
         // Find datatable filters on current tab
         var $filterDiv = $(this).closest('div.tab-pane').find(".datatable-column-filters")
-        $($filterDiv).html(filterButton);
->>>>>>> 5f448ee1
+        $filterDiv.append(filterButton);
+//////////>>>>>>> add-filters-to-resource-table
     })
 
     placesTable = $('#placesTable').DataTable({
@@ -802,7 +816,7 @@
                     <div class="body-tab-pane tab-pane " id="resources">
                         <div class="row">
                             <div class="col-md-12">
-                                <div class="text-center">
+                                <div class="text-right">
                                     <a class="btn list-group-item-success" id="display-holdings-map-btn" style="display:none;margin-bottom:10px;" onclick="displayHoldingsMapInteractive()">
                                         <i class="fa fa-fw fa-globe" aria-hidden="true"></i> View Collection Locations
                                     </a>
@@ -830,55 +844,46 @@
                         </div>
                         <div class="row">
                             <div class="col-md-12">
-                                <div class="panel panel-default">
-                                    <div class="panel-heading panel-collapsible" onClick="$('#archival-collapse').collapse('toggle'); $(this).find('span').toggleClass('collapsed');">
-                                        <span>Archival Resources</span>
-                                    </div>
-                                    <div id="archival-collapse" class="panel-collapse collapse in">
-                                        <div class="panel-body">
-                                            <div class="datatable-column-filters" style="text-align:center;">
-                                            </div>
-                                            <table id="archival" class="table table-striped table-bordered table-hover dataTable" data-order='[[ 1, "asc" ]]'>
-                                                <thead>
-                                                    <tr>
-                                                        <th>Type</th>
-                                                        <th>Role</th>
-                                                        <th>Title</th>
-                                                        <th>Holding Repository</th>
-                                                        <th></th>
-                                                    </tr>
-                                                </thead>
-                                                <tbody>
-                                                     {% for relation in data.resourceRelations %}
-                                                         {% if relation.resource.repository %}
-                                                             <tr onMouseOver="highlightHoldingMarker({{relation.resource.repository.id}});" onMouseOut="unHighlightHoldingMarker({{relation.resource.repository.id}});">
-                                                         {% else %}
-                                                             <tr>
-                                                         {% endif %}
-<<<<<<< HEAD
-                                                             <td>{{relation.resource.documentType.term[:-8]}}</td>
-                                                             <td>{{relation.role.term}}</td>
-=======
-                                                             <td>{{relation.role.term}}  <i class="fa fa-filter i-hover"></i></td>
->>>>>>> 5f448ee1
-                                                             <td>
-                                                                 {% if relation.resource.link %}
-                                                                     <a href="{{relation.resource.link}}">{{relation.content|default(relation.resource.title)}}</a>
-                                                                 {% else %}
-                                                                     {{relation.content|default(relation.resource.title)}}
-                                                                 {% endif%}
-                                                             </td>
-                                                             <td>{{relation.resource.repository.nameEntries.0.original}}</td>
-                                                             <td>
-                                                                 <a target="_blank" style="float:right" href="{{control.snacURL}}/vocab_administrator/resources/{{relation.resource.id}} " title="View in SNAC">
-                                                                     <i class="fa fa-info-circle" style="font-size:large"> </i>
-                                                                 </a>
-                                                             </td>
-                                                         </tr>
-                                                     {% endfor %}
-                                                </tbody>
-                                            </table>
+                                <div id="archival-collapse" class="panel-collapse collapse in">
+                                    <div class="panel-body">
+                                        <div class="datatable-column-filters" style="text-align:center;">
                                         </div>
+                                        <table id="archival" class="table table-striped table-bordered table-hover dataTable" data-order='[[ 1, "asc" ]]'>
+                                            <thead>
+                                                <tr>
+                                                    <th>Type</th>
+                                                    <th>Role</th>
+                                                    <th>Title</th>
+                                                    <th>Holding Repository</th>
+                                                    <th></th>
+                                                </tr>
+                                            </thead>
+                                            <tbody>
+                                                 {% for relation in data.resourceRelations %}
+                                                     {% if relation.resource.repository %}
+                                                         <tr onMouseOver="highlightHoldingMarker({{relation.resource.repository.id}});" onMouseOut="unHighlightHoldingMarker({{relation.resource.repository.id}});">
+                                                     {% else %}
+                                                         <tr>
+                                                     {% endif %}
+                                                         <td>{{relation.resource.documentType.term[:-8]}}<i class="fa fa-filter i-hover"></i></td>
+                                                         <td>{{relation.role.term}}<i class="fa fa-filter i-hover"></i></td>
+                                                         <td>
+                                                             {% if relation.resource.link %}
+                                                                 <a href="{{relation.resource.link}}">{{relation.content|default(relation.resource.title)}}</a>
+                                                             {% else %}
+                                                                 {{relation.content|default(relation.resource.title)}}
+                                                             {% endif%}
+                                                         </td>
+                                                         <td>{{relation.resource.repository.nameEntries.0.original}}</td>
+                                                         <td>
+                                                             <a target="_blank" style="float:right" href="{{control.snacURL}}/vocab_administrator/resources/{{relation.resource.id}} " title="View in SNAC">
+                                                                 <i class="fa fa-info-circle" style="font-size:large"> </i>
+                                                             </a>
+                                                         </td>
+                                                     </tr>
+                                                 {% endfor %}
+                                            </tbody>
+                                        </table>
                                     </div>
                                 </div>
                             </div>
@@ -905,12 +910,9 @@
                                     <button class="btn btn-danger relation-btn-filter" data-filter="" id="btn-clear-filter" type="button" alt="Clear Filters" title="Clear Filters">
                                         <i class="fa fa-fw fa-times fa-inverse"></i>
                                     </button>
-<<<<<<< HEAD
-                                    <div id="datatable-column-filters" class="col-xs-3">
-=======
-                                    <div class="datatable-column-filters col-xs-4">
->>>>>>> 5f448ee1
+                                    <div class="datatable-column-filters col-xs-3">
                                     </div>
+
                                     <div class="btn-group pull-right">
                                         <a class="btn list-group-item-visualize"
                                            href="{{control.snacURL}}/visualize/connection_graph/{{data.id}}/{{data.version}}">
