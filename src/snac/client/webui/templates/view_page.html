<!DOCTYPE html>
<html>
<head>
    <title>{{data.nameEntries.0.original}} - Social Networks and Archival Context</title>

<!-- JQuery -->
<script src="https://code.jquery.com/jquery-2.1.4.min.js"></script>

<!-- Latest compiled and minified CSS -->
<link rel="stylesheet" href="https://maxcdn.bootstrapcdn.com/bootstrap/3.3.5/css/bootstrap.min.css" integrity="sha512-dTfge/zgoMYpP7QbHy4gWMEGsbsdZeCXz7irItjcC3sPUFtf0kuFbDz/ixG7ArTxmDjLXDmezHubeNikyKGVyQ==" crossorigin="anonymous">

<!-- Optional theme -->
<link rel="stylesheet" href="https://maxcdn.bootstrapcdn.com/bootstrap/3.3.5/css/bootstrap-theme.min.css" integrity="sha384-aUGj/X2zp5rLCbBxumKTCw2Z50WgIr1vs/PFN4praOTvYXWlVyh2UtNUU0KAUhAX" crossorigin="anonymous">

<!-- Latest compiled and minified JavaScript -->
<script src="https://maxcdn.bootstrapcdn.com/bootstrap/3.3.5/js/bootstrap.min.js" integrity="sha512-K1qjQ+NcF2TYO/eI3M6v8EiNYZfA95pQumfvcVrTHtwQVDG+aHRqLi/ETn2uB+1JqwYqVG3LIvdm9lj6imS/pQ==" crossorigin="anonymous"></script>

<!-- Helper Scripts -->
<script src="https://cdnjs.cloudflare.com/ajax/libs/bootstrap-select/1.7.5/js/bootstrap-select.min.js"></script>
<link rel="stylesheet" href="https://cdnjs.cloudflare.com/ajax/libs/bootstrap-select/1.7.5/css/bootstrap-select.min.css">

<!-- Select Upgrades -->
<!-- <link href="https://cdnjs.cloudflare.com/ajax/libs/select2/4.0.2-rc.1/css/select2.min.css" rel="stylesheet" /> -->
<!-- <script src="https://cdnjs.cloudflare.com/ajax/libs/select2/4.0.2-rc.1/js/select2.min.js"></script> -->
<!-- <link rel="stylesheet" href="{{control.snacURL}}/css/select2-bootstrap.min.css"> -->



<link rel="stylesheet" href="https://maxcdn.bootstrapcdn.com/font-awesome/4.7.0/css/font-awesome.min.css">
<script src="https://cdnjs.cloudflare.com/ajax/libs/bootbox.js/4.4.0/bootbox.min.js"></script>

<!-- Tiny MCE text editor -->
<script src="https://cdn.tinymce.com/4/tinymce.min.js"></script>

<!-- Datatables -->
<link rel="stylesheet" href="https://cdn.datatables.net/1.10.12/css/jquery.dataTables.min.css">
<link rel="stylesheet" href="https://cdn.datatables.net/responsive/2.2.3/css/responsive.dataTables.min.css">
<script src="https://cdn.datatables.net/1.10.12/js/jquery.dataTables.min.js"></script>
<script src="https://cdn.datatables.net/responsive/2.2.3/js/dataTables.responsive.min.js"></script>

<!-- Leaflet JS Javascript and Styles-->
<link rel="stylesheet" href="https://npmcdn.com/leaflet@1.0.0-rc.3/dist/leaflet.css" />
<script src="https://npmcdn.com/leaflet@1.0.0-rc.3/dist/leaflet.js"></script>

<!-- SNAC Styles -->
<link rel="stylesheet" href="{{control.snacURL}}/css/snac.css{{control.noCache}}">
<link rel="stylesheet" href="{{control.snacURL}}/css/hrt/icons.css{{control.noCache}}">

<!-- SNAC Javascript -->
<script src="{{control.snacURL}}/javascript/wikipedia_image.js{{control.noCache}}"></script>
<script src="{{control.snacURL}}/javascript/select_loaders.js{{control.noCache}}"></script>
<script src="{{control.snacURL}}/javascript/html2canvas.js{{control.noCache}}"></script>
<script src="{{control.snacURL}}/javascript/feedback.js{{control.noCache}}"></script>
<script src="{{control.snacURL}}/javascript/message_current_editor.js{{control.noCache}}"></script>
<script src="{{control.snacURL}}/javascript/scripts.js{{control.noCache}}"></script>

<script src="{{control.snacURL}}/javascript/tabcollapse.js{{control.noCache}}"></script>
<style>

@font-face {
    font-family: "SNACIcons";
    src: url("{{control.snacURL}}/css/SNACIcons.woff") format("woff");
}

.si {
    display: inline-block;
    font: normal normal normal 14px/1 SNACIcons;
    font-size: 14px;
    font-size: inherit;
    text-rendering: auto;
    -webkit-font-smoothing: antialiased;
    -moz-osx-font-smoothing: grayscale;
}

#relationships .btn {
    padding-top: 4px!important;
    padding-bottom: 8px!important;
}

.wikipedia_thumbnail {
    text-align: center;
    padding: 15px;
    -webkit-border-radius: 4px;
    /*margin-bottom: 10px;*/
    position:relative;
    display: none;
    background: white;

}

.wikipedia_thumbnail img {
    z-index:1;
    padding:4px;
    padding-bottom:0px;
    border-radius: 8px;
    line-height:1.428571429;
    -webkit-transition:all 0.2s ease-in-out;
    transition:all 0.2s ease-in-out;
    display:inline-block;
    max-height: 250px;
    max-width: 300px;
}

.wikipedia_thumbnail div {
    width:100%;
    display:block;
    /*position:absolute;
    bottom:0px;
    left:0px;
    z-index:2;*/
    margin:0px;
    padding:5px;
    padding-top: 0px;
    padding-bottom: 0px;
    font-size: 10px;
}

.wikipedia_thumbnail a {
    color:#000
}

.body-tab-pane {
    min-height: 700px;
    padding: 20px;
}


@media screen and (-webkit-min-device-pixel-ratio: 1),
screen and (min--moz-device-pixel-ratio: 1),
screen and (-o-min-device-pixel-ratio: 100 / 100),
screen and (min-device-pixel-ratio: 1), screen and (min-resolution: 1dppx) {
    .sprite-icons-archivegrid,.sprite-icons-cbw,.sprite-icons-dpla,.sprite-icons-fs,.sprite-icons-idlocgov,.sprite-icons-nara,
    .sprite-icons-viaf,.sprite-icons-wikipedia,.sprite-icons-worldcat,.sprite-icons-nara,.sprite-icons-wikidata,.sprite-icons-numismatic {
        background-image:url('{{control.snacURL}}/css/hrt/icons.png{{control.noCache}}');
        -webkit-background-size:64px 64px;
        -moz-background-size:64px 64px;
        background-size:64px 64px
    }
}



.geoplace-map {
    width: 100%;
    height: 300px;
    margin: 0px;
    padding: 0px;
    margin-bottom: 10px;
}

.dataTables_wrapper label {
    font-weight: normal;
}

.panel-heading span:after {
    font-family:'Glyphicons Halflings';
    content:"\e114";
    float: right;
    color: grey;
}
.panel-heading span.collapsed:after {
    content:"\e080";
}
.panel-collapsible {
    cursor: pointer;
}

@media (max-width: 992px) {
    #profile-togglebox {
        display:none
    }
}

td i.i-hover {
    visibility: hidden;
    cursor: pointer;
    color: #347ab8;
}

td:hover i.i-hover {
    visibility: visible;
}

.dataTables_filter input {
    width: 240px
}

/*
.wikipedia_thumbnail_container {
    text-align: center;
    border: 1px solid #222222;
    padding: 15px;
    -webkit-border-radius: 10px;
    margin-bottom: 10px;
}

.wikipedia_thumbnail {
    margin: auto;
    padding-right:0.2em;
    position:relative;
    max-width:300px;
}

.wikipedia_thumbnail img {
    z-index:1;
    padding:4px;
    line-height:1.428571429;
    -webkit-transition:all 0.2s ease-in-out;
    transition:all 0.2s ease-in-out;
    display:inline-block;
    max-width:100%;
    height:auto
}

.wikipedia_thumbnail figurecaption,.wikipedia_thumbnail div {
    width:95%;
    display:block;
    position:absolute;
    bottom:5px;
    left:5px;
    z-index:2;
    margin:0;
    padding:5px;
    color:#fff;
    background:rgba(0,0,0,0.4)
}

.wikipedia_thumbnail a {
    color:#eee
}*/

.snac-toolbar {
    top: 0px;
}
.snac-toolbar .container {
    padding-bottom: 0px!important;
    padding-right: 0px;
    padding-left: 0px;
}

</style>
<script>


function getSharedResources(icid1, icid2) {
    var sharedTable = $("#shared-resources-table").DataTable().clear().draw();

    $.ajax({
        url: snacUrl + "/shared_resources?icid1=" + icid1 + "&icid2=" + icid2
    }).done(function(data) {
        var rows = [];
        var length =  data.resources.length;
        for (i = 0; i < length; i++) {
            var resourceHref = "<a href='" + data.resources[i].href + "'>" + data.resources[i].title + "</a> "
            var resourceInfoIcon = " <a target='_blank' href='" +
                    snacUrl + "/vocab_administrator/resources/" + data.resources[i].id +
                    "' title='View in SNAC'> <i class='fa fa-info-circle' style='font-size:large'> </i> </a>"

            var row = [data.resources[i].arcrole_1, resourceHref, resourceInfoIcon, data.resources[i].arcrole_2];
            rows.push(row);
        }
        sharedTable.rows.add(rows).draw()

    })
}

function loadSharedResourcesModal(target) {
    // grab info on clicked table row to load the Shared Resources Modal
    var relatedConstellationName = $(target).closest("td").find("a")[0].innerHTML;
    $(".compared-constellation-name").html(relatedConstellationName);
    var iconClasses = "";
    if ($(target).closest("td").find("i.fa-stack-1x").hasClass("fa-university")) {
        iconClasses = "fa fa-university";
    } else if ($(target).closest("td").find("i.fa-stack-1x").hasClass("fa-users")) {
        iconClasses = "fa fa-users";
    } else {
        iconClasses = "fa fa-user";
    }
    $("#compared-constellation-icon").removeClass();
    $("#compared-constellation-icon").addClass(iconClasses);
};

/**
 * Prevent automatic scrolling of page to anchor by browser after page load.
 */
function preventAnchorScroll() {
    var scrollToTop = function () {
        $(window).scrollTop(0);
    };

    $(window).one('scroll', scrollToTop);
    $(function () {
        setTimeout(
            function () {
                $(window).off('scroll', scrollToTop);
            },
            1000
        );
    });
}

preventAnchorScroll();


function holdingsTabActions() {
    if (! $.fn.DataTable.isDataTable("#holding-repository-table")) {
        loadHoldings();
    }
}

function loadHoldings() {
    var constellationid = $("#constellationid").val()
    $("#holding-repository-table").DataTable({
        "ajax": {
            "url": snacUrl + "/get_holdings/" + constellationid,
            "dataType": "json",
            "dataSrc": "resources"
        },
        "columns": [
            {
                "data": null,
                "render": function(data, type, row, meta) {
                    if (data.href) {
                        var cell = "<a target='_blank' href='" + data.href + "'>" + data.title + "</a>";
                    } else {
                        var cell = data.title;
                    }
                    return cell;
                }
            },
            {
                "data": "relation_count"
            },
            {
                "data": null,
                "render": function(data, type, row, meta) {
                    if (data) {
                        var cell = "<a href='{{control.snacURL}}/vocab_administrator/resources/" + data.id +
                            "' title='View in SNAC'> <i class='fa fa-info-circle' style='font-size:large'> </i> </a>";
                    }
                    return cell;
                },
                "defaultContent": ""
            }
        ]
    })
}





var archivalTable = null;
var lumpTable = null;
var holdingsMarkers = {};
var placesMarkers = {};
var placesMapView = null;
var highlightIcon = new L.Icon({
      iconUrl: 'https://cdn.rawgit.com/pointhi/leaflet-color-markers/master/img/marker-icon-2x-red.png',
      shadowUrl: 'https://cdnjs.cloudflare.com/ajax/libs/leaflet/0.7.7/images/marker-shadow.png',
      iconSize: [25, 41],
      iconAnchor: [12, 41],
      popupAnchor: [1, -34],
      shadowSize: [41, 41]
});

var defaultIcon = new L.Icon.Default();


function highlightHoldingMarker(id) {
    if (typeof holdingsMarkers[id] != 'undefined') {
        holdingsMarkers[id].setIcon(highlightIcon);
    }
}

function unHighlightHoldingMarker(id) {
    if (typeof holdingsMarkers[id] != 'undefined') {
        if (!holdingsMarkers[id].isPopupOpen())
            holdingsMarkers[id].setIcon(defaultIcon);
    }
}

function resourceTabActions() {
    if ($(".holdings_location_lat").length == 0) {
        $("#display-holdings-map-btn").hide();
        return
    }

    // hide map if user has manually closed map
    if ($("#holdings-map-wrapper").hasClass("snac-hidden")) {
        $("#display-holdings-map-btn").show();
        return;
    }

    if ((localStorage.getItem("show_map") === "true")) {
        displayHoldingsMapInteractive();
    } else if (!holdingsMapView) {
            $("#display-holdings-map-btn").show()
    }
}

function closeHoldingsMap() {
    $("#holdings-map-wrapper").hide().addClass("snac-hidden");
    $("#display-holdings-map-btn").show();
}

function displayHoldingsMapInteractive() {
    if ($(".holdings_location_lat").length == 0) {
        holdingsMapView = true; // just not null!
        $('#holdingsMap').css("display", "none");
        return;
    }

    $("#holdings-map-wrapper").show()
    $("#holdings-map-wrapper").removeClass("snac-hidden")
    $("#display-holdings-map-btn").hide()

    if (holdingsMapView != null) {
        return;
    }

    // Add a slight delay to the map viewing so that the modal window has time to load
    setTimeout(function() {
        holdingsMapView = L.map('holdingsMap').setView([0,0],1);//setView([35.092344, -39.023438], 2);
        L.tileLayer('https://{s}.tile.openstreetmap.org/{z}/{x}/{y}.png', {
                maxZoom: 7,
                attribution: '&copy; <a href="https://www.openstreetmap.org/copyright">OpenStreetMap</a>'
                }).addTo(holdingsMapView);
        var bounds = new L.LatLngBounds();

        $(".holdings_location_name").each(function(i) {
            var id = $(this).attr('id').replace("holdings_location_name_", "");
            var icid = $("#holdings_location_id_"+id).val();

            if ($("#holdings_location_lat_"+id).length > 0) {
                var latitude = $("#holdings_location_lat_"+id).val();
                var longitude = $("#holdings_location_lon_"+id).val();
                if (latitude != '' && longitude != '') {
                    var marker = L.marker([latitude, longitude]).addTo(holdingsMapView).bindPopup($(this).val());
                    bounds.extend(marker.getLatLng());
                    /*marker.on('click', function(e) {
                        //console.log(this);
                        console.log(this.getPopup().getContent());
                        archivalTable.columns( 2 ).search( this.getPopup().getContent() )
                                            .draw();
                    });*/
                    marker.on('popupopen', function(e) {
                        //console.log(this);
                        // console.log(this.getPopup().getContent());
                        archivalTable.columns( 2 ).search( this.getPopup().getContent() )
                                            .draw();
                        this.setIcon(highlightIcon);
                    });
                    marker.on('popupclose', function(e) {
                        archivalTable.columns( 2 ).search( "" )
                                            .draw();
                        this.setIcon(defaultIcon);
                    });
                    marker.on('mouseover', function(e) {
                        this.setIcon(highlightIcon);
                    });
                    marker.on('mouseout', function(e) {
                        if(!this.isPopupOpen())
                            this.setIcon(defaultIcon);
                    });

                    holdingsMarkers[icid] = marker;
                }
            }
        });
        holdingsMapView.fitBounds(bounds);
    }, 400);
}

function displayPlacesMapInteractive() {
    if (placesMapView != null) {
        return;
    }

    if ($(".place_latitude").length == 0) {
        placesMapView = true; // just not null!
        $('#placesMap').css("display", "none");
        return;
    }


    // Add a slight delay to the map viewing so that the modal window has time to load
    setTimeout(function() {
        placesMapView = L.map('placesMap').setView([0,0],1);//setView([35.092344, -39.023438], 2);
        L.tileLayer('https://{s}.tile.openstreetmap.org/{z}/{x}/{y}.png', {
                maxZoom: 7,
                attribution: '&copy; <a href="https://www.openstreetmap.org/copyright">OpenStreetMap</a>'
                }).addTo(placesMapView);
        var bounds = new L.LatLngBounds();

        $(".place_name").each(function(i) {
            var id = $(this).attr('id').replace("place_name_", "");

            if ($("#place_lat_"+id).length > 0) {
                var latitude = $("#place_lat_"+id).val();
                var longitude = $("#place_lon_"+id).val();
                if (latitude != '' && longitude != '') {
                    var marker = L.marker([latitude, longitude]).addTo(placesMapView).bindPopup($(this).val());
                    bounds.extend(marker.getLatLng());
                    marker.on('popupopen', function(e) {
                        //console.log(this);
                        // console.log(this.getPopup().getContent());
                        this.setIcon(highlightIcon);
                    });
                    marker.on('popupclose', function(e) {
                        this.setIcon(defaultIcon);
                    });
                    marker.on('mouseover', function(e) {
                        this.setIcon(highlightIcon);
                    });
                    marker.on('mouseout', function(e) {
                        if(!this.isPopupOpen())
                            this.setIcon(defaultIcon);
                    });

                    placesMarkers[id] = marker;
                }
            }
        });
        placesMapView.fitBounds(bounds);
    }, 400);
}

function clearRelationFilter() {
    $("#relation-table").DataTable().columns(0).search("").draw();
    $("#datatable-column-filters").html("");
}

$(document).ready(function() {
    $('#view-nav-tabs a').click(function(e) {
        if ($(this).parent().hasClass("disabled")) {
            e.preventDefault();
            return;
        }
        $(this).tab('show');
    });

    $("#view-nav-tabs a[href='#resources']").on("show.bs.tab", function() {
        resourceTabActions();
    })

    $("#view-nav-tabs a[href='#places']").on("show.bs.tab", function() {
        displayPlacesMapInteractive();
    })

    $("#view-nav-tabs a[href='#holding-repository']").on("show.bs.tab", function() {
        holdingsTabActions();
    })

    // store the currently selected tab in the hash value
    $("#view-nav-tabs > li > a").on("shown.bs.tab", function(e) {
        var hash = $(e.target).attr("href")
        if (history.pushState) {
            history.replaceState(null, null, hash);
        } else {
            window.location.hash = hash;
        }
    });

    // on load of the page: switch to the currently selected tab
    var hash = window.location.hash;
    if (hash.length) {
        $("#view-nav-tabs a[href='" + hash + "']").tab("show");
    } else {
        // load Resources if no bioghist
        if (($("#view-nav-tabs a[href='#biography']").parent().hasClass("disabled"))) {
            $("#view-nav-tabs a[href='#resources']").tab("show");
        }
    }

    if (localStorage.getItem("hide_profile") === "true") {
        $("#profile-toggle").prop("checked", true);
        toggleProfile();
    }

    var relationTable = $('#relation-table').DataTable({
        "searching" : true,
        "autoWidth": false,
        "deferRender": true,
        "columnDefs": [
            {"visible": false, "targets":2},
            {"width": "75%", "targets":1}
        ],
        responsive: true,
        "language": {
            "searchPlaceholder": "Relation or Name"
        }
    });

    $("#relation-table").on("click", "td i.i-hover", function(e) {
        var q = $(e.target).closest("td").text();
        $("#relation-table").DataTable().columns(0).search(q).draw();
        var filterButton = "<button type='button' onclick='clearRelationFilter()' class='btn list-group-item-warning'>" +
            q + "<i class='fa fa-fw fa-times'></i></button>"

        $("#datatable-column-filters").html(filterButton);
    })

    lumpTable = $('#lump').DataTable({
        "searching" : true,
        "autoWidth": false,
        responsive: true,
        "language": {
            "searchPlaceholder": "Title, Role, Repository"
        }
    })

<<<<<<< HEAD
=======
    placesTable = $('#placesTable').DataTable({
        "searching" : true,
        "autoWidth": false,
        responsive: true
    });
>>>>>>> 6273b36f

    archivalTable = $('#archival').DataTable({
                    dataSrc: 2,
                    "autoWidth": false,
                    "deferRender": true,
                    "columnDefs": [
                        {"width": "5%", "targets":0},
                        {"width": "60%", "targets":1},
                        {"width": "35%", "targets":2}
                    ],
                    responsive: true,
                    "language": {
                        "searchPlaceholder": "Title, Role, Repository"
                    }
    });

    placesTable = $('#placesTable').DataTable({
        "searching" : true,
        "autoWidth": false
    });

    $('.listtable').DataTable({
        "searching" : true,
        responsive: true
    });


    // Relationships Table Filter
    $('.relation-btn-filter').on('click', function(e) {
        var $btn = $(e.delegateTarget)
        var query = $btn.hasClass('active') ? '' : $btn.data('filter')
        relationTable.columns(2).search(query).draw();

        $(".relation-btn-filter").not(this).each( function() {
                $(this).removeClass('active')
            })
        $btn.toggleClass('active')
    });

    $('#btn-clear-filter').on('click', function(e) {
        $(".relation-btn-filter").each( function() {
            $(this).removeClass('active')
        })
    })

    $("#relation-table").on("click", "a[href='#shared-resources-modal']", function() {
        var icid1 = $("#constellationid").val();
        var icid2 = $(this).closest('tr').data('id');
        getSharedResources(icid1, icid2);
        loadSharedResourcesModal(this);
    })

    $('#view-nav-tabs').tabCollapse();
});

</script>

<meta name="viewport" content="initial-scale = 1.0" />
</head>

<body role="document">
{% from 'page_navigation.html' import topNavigation,footer %}
{{ topNavigation(X, user, permissions, control) }}


    <div class="container snac" role="main">
    {% if data.message %}
        <div class="alert alert-warning alert-dismissible" role="alert">
            <button type="button" class="close" data-dismiss="alert" aria-label="Close"><span aria-hidden="true">&times;</span></button>
            <strong>Notice:</strong> Please update your bookmarks. The Constellation you requested has been merged into a new identifier, <a href="{{data.message.info.redirect}}">{{data.message.info.redirect}}</a>, displayed below.
        </div>
    {% endif %}

        <div class="name" style="margin-bottom: 15px;">
            <h1 style="display: inline;">
                <!--
               {% if data.entityType.term == 'person' %}
               <span class="fa-stack fa-sm" title="Entity Type: Person">
                   <i class="fa fa-square fa-stack-2x" style="color: #5CB9A6;"></i>
                   <i class="fa fa-user fa-stack-1x fa-inverse"></i>
               </span>
               {% elseif data.entityType.term == 'corporateBody' %}
               <span class="fa-stack fa-sm" title="Entity Type: Corporate Body">
                   <i class="fa fa-square fa-stack-2x" style="color: #7E72B5;"></i>
                   <i class="fa fa-university fa-stack-1x fa-inverse"></i>
               </span>
               {% elseif data.entityType.term == 'family' %}
               <span class="fa-stack fa-sm" title="Entity Type: Family">
                   <i class="fa fa-square fa-stack-2x" style="color: #EA6820;"></i>
                   <i class="fa fa-users fa-stack-1x fa-inverse"></i>
               </span>
               {% endif %}
                -->
                 {{data.nameEntries.0.original}}
            </h1>
            {% if (data.nameEntries|length + data.new.nameEntries|length) > 1 %}
            <a data-toggle="modal" style="display: inline; position: relative;" data-target="#alternative-names" href="#alternative-names">Alternative names</a>
            {% endif %}
            {% if 'holdingRepository' in data.flags %}
                <br><span class="label label-default"><i class="fa fa-archive" aria-hidden="true"></i> Holding Repository</span>
            {% endif %}
        </div>


        <div class="btn-toolbar" style="margin-bottom: 15px;">
            <div class="btn-group" role="group">
                <!-- <a href="#" class="btn list-group-item-success"> -->
                    <!-- <i class="fa fa-fw fa-id-card-o" aria-hidden="true"></i> Basic View</a> -->
                <a class="btn list-group-item-warning"
                   href="{{control.snacURL}}/details/{{data.id}}/{{data.version}}">
                   <i class="fa fa-fw fa-sliders" aria-hidden="true"></i><span class="snac-minimize"> Detailed View</span></a>
                {% if data.maybeSameCount > 0 %}
                <a href="{{control.snacURL}}/maybesame/{{data.id}}/{{data.version}}"
                   class="btn list-group-item-merge" id="merge">
                    <i class="fa fa-fw fa-random" aria-hidden="true"></i><span class="snac-minimize">  Similarity Assertions
                    <span class="badge">{{ data.maybeSameCount }}</span></span></a>
                {% endif %}

                <a class="btn list-group-item-history" href="{{control.snacURL}}/history/{{data.id}}/{{data.version}}">
                    <i class="fa fa-fw fa-history" aria-hidden="true"></i> <span class="snac-minimize"> Revision History</span>
                </a>
                <a class="btn list-group-item-sources" href="{{control.snacURL}}/sources/{{data.id}}/{{data.version}}">
                    <i class="fa fa-fw fa-archive" aria-hidden="true"></i> <span class="snac-minimize"> Sources</span>
                </a>
                <div class="btn-group">
                    <div class="dropdown">
                        <button class="dropdown-toggle btn list-group-item-download" type="button" id="export-btn"
                            data-toggle="dropdown" aria-haspopup="true" aria-expanded="true">
                            <i class="fa fa-fw fa-download" aria-hidden="true"></i><span class="snac-minimize"> Export</span>
                            <span class="caret"></span>
                        </button>
                        <ul class="dropdown-menu" aria-labelledby="export-btn" style="background:#ecdef2;margin-top:36px;">
                            <li>
                                <a href="{{control.snacURL}}/download/{{data.id}}?type=constellation_json" class="">
                                    <i class="fa fa-fw fa-file" aria-hidden="true"></i> JSON
                                </a>
                            </li>
                            <li>
                                <a href="{{control.snacURL}}/download/{{data.id}}?type=eac-cpf" class="">
                                    <i class="fa fa-fw fa-file-code-o" aria-hidden="true"></i> EAC-CPF XML
                                </a>
                            </li>
                            {% if 'holdingRepository' in data.flags %}
                            <li>
                                <a href="{{control.snacURL}}/download/{{data.id}}?type=holdings" download>
                                    <i class="fa fa-fw fa-book" aria-hidden="true"></i> Resource Holdings
                                </a>
                            </li>
                            {% endif %}
                        </ul>
                    </div>
                </div>
            </div>


            {% if user.email and permissions.Edit %}
            <div class="btn-group">
                {% if data.status == 'editable' %}
                <a class="btn list-group-item-info"
                    href="{{control.snacURL}}/edit/{{data.id}}/{{data.version}}"> <i class="fa fa-fw fa-pencil" aria-hidden="true"></i> Edit
                </a>
                <a class="btn list-group-item-danger" id="reserveForEdit" href="#">
                    <i class="fa fa-fw fa-bookmark" aria-hidden="true"></i> <span id="reserveForEditText">Reserve for Editing</span>
                </a>
                {% else %}
                <a class="btn list-group-item-info list-group-item-danger disabled" href="#"><i class="fa fa-fw fa-ban"></i> Edit </a>
                {{ include('_message_current_editor.html')}}
                {% endif %}
            </div>
            {% endif %}

            <div class="btn-group" id="profile-togglebox" style="float:right">
                <input type="checkbox" id="profile-toggle" class="snac-hidden"  aria-hidden="true"/>
                <label for="profile-toggle" class="toggle-switch" onclick="toggleProfile()" style="float:right;"></label>
                <div  style="float:right; margin-right:5px;">
                    <p> <span id=profile-toggle-text>Hide</span> Profile</p>
                </div>
            </div>
        </div>
        <div class="row" id="row-main">
            <div id="content-column" class="col-md-8">
                <ul class="nav nav-tabs" role="tablist" id="view-nav-tabs">

                    <!-- Build enabled and disabled tabs <li> and <a> -->
                    {% set disabledtab %}
                        <li class="disabled"><a class="grayedout"
                    {% endset %}
                    {% set enabledtab %}
                        <li><a  role="tab" data-toggle="tab"
                    {% endset %}

                    {% if data.biogHists.0.text %}
                        <li class="active">
                            <a href="#biography" role="tab" data-toggle="tab">{{ data.entityType.term == 'person' ? 'Biography' : 'History'}}</a>
                        </li>
                    {% else %}
                        <li class="disabled"><a  href="#biography" class="grayedout">{{ data.entityType.term == 'person' ? 'Biography' : 'History'}}</a></li>
                    {% endif %}

                    <li><a href="#resources" role="tab" data-toggle="tab" >Resources</a></li>

                    {{ data.relations ? enabledtab : disabledtab}} href="#relationships">Relationships</a></li>
                    {{ data.places ? enabledtab : disabledtab}} href="#places">Places</a></li>
                    {{ data.subjects ? enabledtab : disabledtab}} href="#subjects">Subjects</a></li>
                    {{ data.occupations ? enabledtab : disabledtab}} href="#occupations">Occupations</a></li>
                    {{ data.functions ? enabledtab : disabledtab}} href="#functions">Functions</a></li>
                    {% if 'holdingRepository' in data.flags %}
                        {{ enabledtab}} href="#holding-repository">Holdings</a></li>
                    {% endif %}
                </ul>
                <div class="tab-content">
                    {% if data.biogHists.0.text %}
                    <div class="body-tab-pane tab-pane {{ data.biogHists.0.text ? 'active' }}" id="biography">
                        <div class="biogHist">
                            {{ data.biogHists.0.text|replace({
                                 '<citation ':"<p class='source' ",
                                 '</citation>':"</p>",
                                 'chronList':"ul class='chronlist'",
                                 'chronItem':"li",
                                 '<date':"<span class='date'",
                                 '</date>':"</span>: ",
                                 '</fromDate>':"</fromDate> -",
                                 '<dateRange': "<span class='date'",
                                 '</dateRange>':"</span>: ",
                                 '<daterange':"<span class='date'",
                                 '</daterange>':"</span>: "
                              })|raw }}
                        </div>
                    </div>
                    {% endif %}
                    <div class="body-tab-pane tab-pane " id="resources">
                        <div class="row">
                            <div class="col-md-12">
                                <div class="text-center">
                                    <a class="btn list-group-item-success" id="display-holdings-map-btn" style="display:none;margin-bottom:10px;" onclick="displayHoldingsMapInteractive()">
                                        <i class="fa fa-fw fa-globe" aria-hidden="true"></i> View Collection Locations
                                    </a>
                                </div>
                                <div id="holdings-map-wrapper"  style="display:none;">
                                    <a href="#" class="list-group-item circle-close" onclick="closeHoldingsMap()" style="z-index:500;border:"><span class="fa fa-2x fa-times" aria-hidden="true"></span></a>
                                    <div class="geoplace-map" id="holdingsMap">
                                    </div>
                                </div>
                                {% if data.holdings|length > 0 %}
                                <div id="holdingsList">
                                    {% for location in data.holdings %}
                                      <div>
                                          <input class="holdings_location_id" id="holdings_location_id_{{loop.index}}" value="{{location.id}}" type="hidden">
                                          <input class="holdings_location_name" id="holdings_location_name_{{loop.index}}" value="{{location.name}}" type="hidden">
                                          {% if location.latitude %}
                                          <input class="holdings_location_lat" id="holdings_location_lat_{{loop.index}}" value="{{location.latitude}}" type="hidden">
                                          <input class="holdings_location_lon" id="holdings_location_lon_{{loop.index}}" value="{{location.longitude}}" type="hidden">
                                          {% endif %}
                                      </div>
                                    {% endfor %}
                                </div>
                                {% endif %}
                            </div>
                        </div>
                        <div class="row">
                            <div class="col-md-12">
                                <div class="panel panel-default">
                                    <div class="panel-heading panel-collapsible" onClick="$('#archival-collapse').collapse('toggle'); $(this).find('span').toggleClass('collapsed');">
                                        <span>Archival Resources</span>
                                    </div>
                                    <div id="archival-collapse" class="panel-collapse collapse in">
                                        <div class="panel-body">
                                            <table id="archival" class="table table-striped table-hover" data-order='[[ 1, "asc" ]]'>
                                                <thead>
                                                    <tr>
                                                        <th width="20%">Role</th>
                                                        <th width="40%">Title</th>
                                                        <th width="40%">Holding Repository</th>
                                                        <th></th>
                                                    </tr>
                                                </thead>
                                                <tbody>
                                                     {% for relation in data.resourceRelations %}
                                                     {% if relation.resource.documentType.term == 'ArchivalResource' %}
                                                         {% if relation.resource.repository %}
                                                             <tr onMouseOver="highlightHoldingMarker({{relation.resource.repository.id}});" onMouseOut="unHighlightHoldingMarker({{relation.resource.repository.id}});">
                                                         {% else %}
                                                             <tr>
                                                         {% endif %}
                                                             <td>{{relation.role.term}}</td>
                                                             <td>
                                                                 <a href="{{relation.resource.link}}" class="outbound-repo-link">{{relation.resource.displayEntry|default(relation.resource.title)}}</a>
                                                             </td>
                                                             <td>{{relation.resource.repository.nameEntries.0.original}}</td>
                                                             <td>
                                                                 <a target="_blank" style="float:right" href="{{control.snacURL}}/vocab_administrator/resources/{{relation.resource.id}} " title="View in SNAC">
                                                                     <i class="fa fa-info-circle" style="font-size:large"> </i>
                                                                 </a>
                                                             </td>
                                                         </tr>
                                                     {% endif %}
                                                     {% endfor %}
                                                </tbody>
                                            </table>
                                        </div>
                                    </div>
                                </div>
                            </div>
                        </div>
                        <div class="row">
                            <div class="col-md-12">
                                <div class="panel panel-default">
                                    <div class="panel-heading panel-collapsible" onClick="$('#bibliographic-collapse').collapse('toggle'); $(this).find('span').toggleClass('collapsed');">
                                        <span class="collapsed">Bibliographic Resources</span>
                                    </div>
                                    <div id="bibliographic-collapse" class="panel-collapse collapse">
                                        <div class="panel-body">
                                            <table id="lump" class="table table-striped" data-order='[[ 1, "asc" ]]'>
                                                <thead>
                                                    <tr>
                                                        <th width="20%">Role</th>
                                                        <th width="40%">Title</th>
                                                        <th width="40%">Holding Repository</th>
                                                        <th></th>
                                                    </tr>
                                                </thead>
                                                <tbody>
                                                     {% for relation in data.resourceRelations %}
                                                     {% if relation.resource.documentType.term != 'ArchivalResource' %}
                                                         {% if relation.resource.repository %}
                                                             <tr onMouseOver="highlightHoldingMarker({{relation.resource.repository.id}});" onMouseOut="unHighlightHoldingMarker({{relation.resource.repository.id}});">
                                                         {% else %}
                                                             <tr>
                                                         {% endif %}
                                                             <td>{{relation.role.term}}</td>
                                                             <td>
                                                                 {% if relation.resource.link %}
                                                                     <a href="{{relation.resource.link}}">{{relation.resource.displayEntry|default(relation.resource.title)}}</a>
                                                                 {% else %}
                                                                     <p>{{relation.resource.displayEntry|default(relation.resource.title)}}</p>
                                                                 {% endif %}
                                                             </td>
                                                             <td>{{relation.resource.repository.nameEntries.0.original}}</td>
                                                             <td>
                                                                 <a target="_blank" style="float:right" href="{{control.snacURL}}/vocab_administrator/resources/{{relation.resource.id}} " title="View in SNAC">
                                                                     <i class="fa fa-info-circle" style="font-size:large"> </i>
                                                                 </a>
                                                             </td>
                                                         </tr>
                                                     {% endif %}
                                                     {% endfor %}
                                                </tbody>
                                            </table>
                                        </div>
                                    </div>
                                </div>
                            </div>
                        </div>
                    </div>
                    <div class="body-tab-pane tab-pane" id="relationships">
                        <div class="row">
                            <div class="col-xs-1">
                                <p style="margin-top:8px;font-size:14px;">Filters:</p>
                            </div>
                            <div class="col-md-11">
                                <div class="btn-toolbar" style="margin-bottom: 15px;" aria-label="Table filter buttons" >
                                    <div class="btn-group">
                                        <button class="btn btn-person relation-btn-filter" data-filter="person" type="button" alt="Person Filter" title="Person">
                                                <i class="fa fa-fw fa-user fa-inverse"></i>
                                        </button>
                                        <button class="btn btn-corp relation-btn-filter" data-filter="corporateBody" type="button" alt="Corporate Body Filter" title="Corporate Body">
                                            <i class="fa fa-fw fa-university fa-inverse"></i>
                                        </button>
                                        <button class="btn btn-family relation-btn-filter" data-filter="family" type="button" alt="Family Filter" title="Family">
                                            <i class="fa fa-fw fa-users fa-inverse"></i>
                                        </button>
                                    </div>
                                    <button class="btn btn-danger relation-btn-filter" data-filter="" id="btn-clear-filter" type="button" alt="Clear Filters" title="Clear Filters">
                                        <i class="fa fa-fw fa-times fa-inverse"></i>
                                    </button>
                                    <div id="datatable-column-filters" class="col-xs-3">
                                    </div>
                                    <div class="btn-group pull-right">
                                        <a class="btn list-group-item-visualize"
                                           href="{{control.snacURL}}/visualize/connection_graph/{{data.id}}/{{data.version}}">
                                           <i class="fa fa-fw fa-asterisk" aria-hidden="true"></i><span class="snac-minimize"> Connection Graph</span></a>
                                        <a class="btn list-group-item-visualize"
                                           href="{{control.snacURL}}/visualize/radial_graph/{{data.id}}/{{data.version}}">
                                           <i class="fa fa-fw fa-bullseye" aria-hidden="true"></i><span class="snac-minimize"> Radial Graph</span></a>
                                    </div>
                                </div>
                            </div>
                        </div>
                        <div class="row">
                            <div class="col-md-12">
                                <table id="relation-table" class="table table-striped " data-order='[[ 1, "asc" ]]'>
                                    <thead>
                                        <tr>
                                            <th width="25%">Relation</th>
                                            <th width="75%">Name</th>
                                        </tr>
                                    </thead>
                                    <tbody>
                                        {% for relation in data.relations %}
                                        <tr class="id" data-id="{{relation.targetConstellation}}">
                                            <td>{{relation.type.term}} <i class="fa fa-filter i-hover"></i></td>
                                            <td>
                                                {% if relation.targetEntityType.term == 'person' %}
                                                <span class="fa-stack fa-sm" title="Entity Type: Person">
                                                    <i class="fa fa-square fa-stack-2x" style="color: #5CB9A6;"></i>
                                                    <i class="fa fa-user fa-stack-1x fa-inverse"></i>
                                                </span>
                                                {% elseif relation.targetEntityType.term == 'corporateBody' %}
                                                <span class="fa-stack fa-sm" title="Entity Type: Corporate Body">
                                                    <i class="fa fa-square fa-stack-2x" style="color: #7E72B5;"></i>
                                                    <i class="fa fa-university fa-stack-1x fa-inverse"></i>
                                                </span>
                                                {% elseif relation.targetEntityType.term == 'family' %}
                                                <span class="fa-stack fa-sm" title="Entity Type: Family">
                                                    <i class="fa fa-square fa-stack-2x" style="color: #EA6820;"></i>
                                                    <i class="fa fa-users fa-stack-1x fa-inverse"></i>
                                                </span>
                                                {% endif %}
                                                <a href="{{control.snacURL}}/view/{{relation.targetConstellation}}">{{relation.content}}</a>
                                                <a style="float:right;" data-toggle="modal" data-target"#shared-resources-modal" href="#shared-resources-modal" title="View Shared Resources">
                                                    <i class="fa fa-book" style="float:right;font-size: medium;margin-left:2px;" aria-hidden="true"></i>
                                                    <i class="fa fa-exchange" style="float:right;font-size: larger;" aria-label="View Shared Resources"></i>
                                                </a>
                                            </td>
                                            <td>
                                                {% if relation.targetEntityType.term %}
                                                    {{ relation.targetEntityType.term }}
                                                {% endif %}
                                            </td>
                                        </tr>
                                        {% endfor %}
                                    </tbody>
                                </table>
                            </div>
                        </div>
                    </div>
                    <div class="body-tab-pane tab-pane" id="places">
                        <div class="row">
                            <div class="col-md-12">
                                <div class="geoplace-map" id="placesMap">
                                </div>
                            </div>
                        </div>
                        <div class="row">
                            <div class="col-md-12">
                                <table id="placesTable">
                                    <thead>
                                        <tr>
                                            <th width="05%"></th>
                                            <th width="75%">Place Name</th>
                                            <th width="10%">Admin Code</th>
                                            <th width="10%">Country</th>
                                        </tr>
                                    </thead>
                                    <tbody>
                                        {% for place in data.places %}
                                            {% if place.confirmed and place.geoplace.id %}
                                            <tr>
                                                <td>
                                                    {% if place.geoplace.latitude %}
                                                    <input type='hidden' class="place_latitude" id='place_lat_{{loop.index}}' value='{{place.geoplace.latitude}}'/>
                                                    <input type='hidden' class="place_longitude" id='place_lon_{{loop.index}}' value='{{place.geoplace.longitude}}'/>
                                                    <input type='hidden' class="place_name" id='place_name_{{loop.index}}' value='{{place.geoplace.name}}'/>
                                                    <i class="fa fa-fw fa-map-marker"></i>
                                                    {% endif %}
                                                </td>
                                                <td>{{place.geoplace.name}}</td>
                                                <td>{{place.geoplace.administrationCode}}</td>
                                                <td>{{place.geoplace.countryCode}}</td>
                                            </tr>
                                            {% elseif place.original and place.original != "" %}
                                            <tr>
                                                <td></td>
                                                <td>{{place.original}}</td>
                                                <td></td>
                                                <td></td>
                                            </tr>
                                            {% endif %}
                                        {% endfor %}
                                    </tbody>
                                </table>
                            </div>
                        </div>
                    </div>
                    <div class="body-tab-pane tab-pane" id="subjects">
                        <div class="row">
                            <div class="col-md-12">
                                <table class="listtable">
                                    <thead>
                                        <tr>
                                            <th>Subject</th>
                                        </tr>
                                    </thead>
                                    <tbody>
                                        {% for subject in data.subjects %}
                                            <tr><td>{{subject.term.term}}</td></tr>
                                        {% endfor %}
                                    </tbody>
                                </table>
                            </div>
                        </div>
                    </div>
                    <div class="body-tab-pane tab-pane" id="occupations">
                        <div class="row">
                            <div class="col-md-12">
                                <table class="listtable">
                                    <thead>
                                        <tr>
                                            <th>Occupation</th>
                                        </tr>
                                    </thead>
                                    <tbody>
                                        {% for occupation in data.occupations %}
                                            <tr><td>{{occupation.term.term}}</td></tr>
                                        {% endfor %}
                                    </tbody>
                                </table>
                            </div>
                        </div>
                    </div>
                    <div class="body-tab-pane tab-pane" id="functions">
                        <div class="row">
                            <div class="col-md-12">
                                <table class="listtable">
                                    <thead>
                                        <tr>
                                            <th>Function</th>
                                        </tr>
                                    </thead>
                                    <tbody>
                                        {% for function in data.functions %}
                                            <tr><td>{{function.term.term}}</td></tr>
                                        {% endfor %}
                                    </tbody>
                                </table>
                            </div>
                        </div>
                    </div>
                    {% if 'holdingRepository' in data.flags %}
                    <div class="body-tab-pane tab-pane" id="holding-repository">
                        <div class="row">
                            <div class="col-md-12">
                                <table id="holding-repository-table" class="table table-striped table-hover dataTable no-footer" style="width:100%;">
                                    <thead>
                                        <tr>
                                            <!-- <th>Id</th> -->
                                            <th>Title</th>
                                            <th>Relation Count</th>
                                            <th></th>
                                        </tr>
                                    </thead>
                                </table>
                            </div>
                        </div>
                    </div>
                    {% endif %}
                    <!-- <div class="body-tab-pane tab-pane" id="names">
                        <div class="row">
                            <div class="col-md-12">
                                <table class="listtable">
                                    <thead>
                                        <tr>
                                            <th>Alternative Name</th>
                                        </tr>
                                    </thead>
                                    <tbody>
                                        {# ignore the preferred name #}
                                        {# for nameEntry in data.nameEntries|slice(1) #}
                                            <tr><td>{{nameEntry.original}}</td></tr>
                                        {# endfor #}
                                    </tbody>
                                </table>
                            </div>
                        </div>
                    </div> -->
                </div>

            </div>
            <div class="col-md-4" id="profile-sidebar">
                <div class="row profilehover">
                    <div class="wikipedia_thumbnail_container">
                        <div id="profilebar">
                            <span></span>
                        </div>
                        <div class="wikipedia_thumbnail" id="wikipediaImage">
                        </div>
                    </div>
                </div>
                <div class="well well-md">
                    <div class="row">
                        <div class="col-md-12">
                        <h4 class="text-center" style="margin-top: 0px;">
                            {% if data.entityType.term == 'person' %}
                            <span class="fa-stack fa-sm" title="Entity Type: Person">
                                <i class="fa fa-square fa-stack-2x" style="color: #5CB9A6;"></i>
                                <i class="fa fa-user fa-stack-1x fa-inverse"></i>
                            </span> Person
                            {% elseif data.entityType.term == 'corporateBody' %}
                            <span class="fa-stack fa-sm" title="Entity Type: Corporate Body">
                                <i class="fa fa-square fa-stack-2x" style="color: #7E72B5;"></i>
                                <i class="fa fa-university fa-stack-1x fa-inverse"></i>
                            </span> Corporate Body
                            {% elseif data.entityType.term == 'family' %}
                            <span class="fa-stack fa-sm" title="Entity Type: Family">
                                <i class="fa fa-square fa-stack-2x" style="color: #EA6820;"></i>
                                <i class="fa fa-users fa-stack-1x fa-inverse"></i>
                            </span> Family
                            {% endif %}
                        </h4>
                        </div>
                    </div>
                    <div class="row">
                        {% if data.dates %}
                            <label class="col-xs-6">Exist Dates:</label>
                            <div class="col-xs-6">
                            {% for date in data.dates %}
                                <p>{{date.fromType.term}} {{date.fromDate}}</p>
                                {% if date.toDate %}
                                    <p>{{date.toType.term}} {{date.toDate}}</p>
                                {% endif %}
                            {% endfor %}
                            </div>
                        {% endif %}
                    </div>
                    <div class="row">
                        {% if data.genders %}
                            <label class="col-xs-6">Gender:</label>
                            <div class="col-xs-6">
                            {% for gender in data.genders %}
                                <p>{{gender.term.term}}</p>
                            {% endfor %}
                            </div>
                        {% endif %}
                    </div>
                    <div class="row">
                        {% if data.nationalities %}
                            <label class="col-xs-6">Nationality: </label>
                            <div class="col-xs-6">
                            {% for nat in data.nationalities %}
                            <p>{{ nat.term.term }}{{loop.last ? '' : ','}}</p>
                            {% endfor %}
                            </div>
                        {% endif %}
                    </div>
                    <div class="row">
                        {% if data.languagesUsed %}
                           <label class="col-xs-6">Languages Used: </label>
                            <div class="col-xs-6">
                            {% for lang in data.languagesUsed %}
                                <p>{{ lang.language.description }}{{loop.last ? '' : ','}}</p>
                            {% endfor %}
                            </div>
                        {% endif %}
                    </div>
                </div>
                <div class="panel panel-default">
                    <div class="panel-heading">
                        Related Descriptions
                    </div>
                    <div class="list-group">
                    {% for sameas in data.sameAsRelations %}
                        {% if sameas.type.term == 'sameAs' %}
                            {% if 'wikipedia' in sameas.uri %}
                                <a class="list-group-item" href="{{sameas.uri}}" target="_blank">
                                    <span class="sprite-icons-wikipedia"></span>
                                    Wikipedia</a>
                            {% elseif 'loc.gov/authorities' in sameas.uri %}
                                <a class="list-group-item" href="{{sameas.uri}}" target="_blank">
                                    <span class="sprite-icons-idlocgov"></span>
                                    LC Name Authority File</a>
                            {% elseif 'viaf.org' in sameas.uri %}

                                <a class="list-group-item" href="{{sameas.uri}}" target="_blank">
                                    <span class="sprite-icons-viaf"></span>
                                    Virtual International Authority File</a>
                            {% elseif 'worldcat.org/wcidentities' in sameas.uri %}

                                <a class="list-group-item" href="{{sameas.uri}}" target="_blank">
                                    <span class="sprite-icons-worldcat"></span>
                                    WorldCat Identities</a>
                            {% elseif 'cbw.iath.virginia.edu' in sameas.uri %}

                                <a class="list-group-item" href="{{sameas.uri}}" target="_blank">
                                    <span class="sprite-icons-cbw"></span>
                                    Collective Biographies of Women</a>
                            {% elseif 'familysearch.org' in sameas.uri %}
                                <a class="list-group-item" href="{{sameas.uri}}" target="_blank">
                                    <span class="sprite-icons-fs"></span>
                                    FamilySearch</a>
                            {% elseif 'archives.gov' in sameas.uri %}
                                <a class="list-group-item" href="{{sameas.uri}}" target="_blank">
                                    <span class="sprite-icons-nara"></span>
                                    National Archives and Records Administration</a>
                            {% elseif 'wikidata.org' in sameas.uri %}
                                <a class="list-group-item" href="{{sameas.uri}}" target="_blank">
                                    <span class="sprite-icons-wikidata"></span>
                                    Wikidata</a>
                            {% elseif 'numismatics.org' in sameas.uri %}
                                <a class="list-group-item" href="{{sameas.uri}}" target="_blank">
                                    <span class="sprite-icons-numismatic"></span>
                                    American Numismatic Society</a>
                            {% else %}
                                <a class="list-group-item" href="{{sameas.uri}}" target="_blank">{{sameas.text|default(sameas.uri)}}</a>
                            {% endif %}
                        {% endif %}
                    {% endfor %}
                    </div>
                </div>
                <div class="panel panel-default">
                    <div class="panel-heading">
                        Search Elsewhere
                    </div>
                    <div class="list-group">
                        <a class="list-group-item" href="https://beta.worldcat.org/archivegrid/?p=1&amp;q={{data.nameEntries.0.original|replace({' ':'+'})}}" target="_blank">
                            <span class="sprite-icons-archivegrid"></span>
                            ArchiveGrid Search</a>
                        <a class="list-group-item" href="https://dp.la/search?utf8=%E2%9C%93&amp;q={{data.nameEntries.0.original|replace({' ':'+'})}}" target="_blank">
                            <span class="sprite-icons-dpla"></span>
                            DPLA Search</a>
                    </div>
                </div>
                <div class="panel panel-default">
                    <div class="panel-heading">
                        Information
                    </div>
                    <div class="list-group">
                        <p class="list-group-item"><strong>Permalink:</strong> {{data.ark}}</p>
                        <p class="list-group-item"><strong>Ark ID:</strong> {{data.ark|replace({'http://n2t.net/ark:/99166/': ''})}}</p>
                        <p class="list-group-item"><strong>SNAC ID:</strong> {{data.id}}</p>
                    </div>

                </div>


                <div class="modal fade" id="alternative-names" tabindex="-1" role="dialog"
                     aria-hidden="true">
                   <div class="modal-dialog">
                      <div class="modal-content">
                         <div class="modal-header">
                            <button type="button" class="close" data-dismiss="modal" aria-labelledby="myModalLabel"
                                    aria-hidden="true">×</button>
                            <h4 class="modal-title" id="myModalLabel">Alternative Names</h4>
                         </div>
                         <div title="alternative forms of name" class="extra-names modal-body">
                            {# ignore the preferred name #}
                            {% if data.new and data.new.nameEntries.0 and data.new.nameEntries.0.preferenceScore >= data.nameEntries.0.preferenceScore %}
                                {% for nameEntry in data.new.nameEntries|slice(1) | sort %}
                                  <div class="updated">{{nameEntry.original}}</div>
                                {% endfor %}
                                {% for nameEntry in data.nameEntries %}
                                  <div>{{nameEntry.original}}</div>
                                {% endfor %}
                            {% else %}
                                {% for nameEntry in data.new.nameEntries %}
                                  <div class="updated">{{nameEntry.original}}</div>
                                {% endfor %}
                                {% for nameEntry in data.nameEntries|slice(1) | sort %}
                                  <div>{{nameEntry.original}}</div>
                                {% endfor %}
                            {% endif %}

                            {% for nameEntry in data.old.nameEntries %}
                              <div class="older">{{nameEntry.original}}</div>
                            {% endfor %}
                         </div>
                         <div class="modal-footer">
                            <button type="button" data-dismiss="modal" class="btn btn-default">Close</button>
                         </div>
                      </div>
                   </div>
                </div>


                <div class="modal fade" id="shared-resources-modal" tabindex="-1" role="dialog" aria-labelledby="shared-resources-modal">
                    <div class="modal-dialog modal-lg" role="document">
                        <div class="modal-content">
                            <div class="modal-header primary">
                                <button type="button" class="close" data-dismiss="modal" aria-label="Close"><span aria-hidden="true">&times;</span></button>
                                <h4 class="modal-title"> Shared Related Resources </h4>
                            </div>
                            <div class="modal-body">
                                <div class="input-group well well-sm text-center" style="width: 100%">
                                    <div class="col-xs-2 text-center">
                                        <p class="relation-icon">
                                            {% if data.entityType.term == "person" %}
                                            <i class="fa fa-user" aria-hidden="true"></i><br/>
                                            {% elseif data.entityType.term == "corporateBody" %}
                                            <i class="fa fa-building" aria-hidden="true"></i><br/>
                                            {% elseif data.entityType.term == "family" %}
                                            <i class="fa fa-users" aria-hidden="true"></i><br/>
                                            {% endif %}
                                        </p>
                                        <p> {{ data.nameEntries.0.original }} </p>
                                    </div>
                                    <div class="col-xs-2 text-center">
                                        <p class="relation-icon">
                                            <i class="fa fa-long-arrow-right" aria-hidden="true"></i><br/>
                                        </p>
                                    </div>
                                    <div class="col-xs-2 text-center">
                                        <p class="relation-icon">
                                            <i class="fa fa-book" aria-hidden="true"></i><br/>
                                        </p>
                                    </div>
                                    <div class="col-xs-2 text-center">
                                        <p class="relation-icon">
                                            <i class="fa fa-long-arrow-left" aria-hidden="true"></i><br/>
                                        </p>
                                    </div>
                                    <div class="col-xs-2 text-center">
                                        <p class="relation-icon">
                                            <i id="compared-constellation-icon" aria-hidden="true"></i><br/>
                                        </p>
                                        <p class="compared-constellation-name">
                                        </p>
                                    </div>
                                </div>
                                <div class="row">
                                    <div class="col-md-12">
                                        <table id="shared-resources-table" class="table table-striped table-hover dataTable no-footer" style="width:100%;">
                                            <thead>
                                                <tr>
                                                    <th style="width: 150px;"> {{ data.nameEntries.0.original }} </th>
                                                    <th> Title </th>
                                                    <th  style="width: 5px;" ></th>
                                                    <th class="compared-constellation-name" style="width: 150px;"></th>
                                                </tr>
                                            </thead>
                                        </table>
                                    </div>
                                </div>
                            </div>
                            <div class="modal-footer">
                               <button type="button" data-dismiss="modal" class="btn btn-default">Close</button>
                            </div>
                        </div>
                    </div>
                </div>
            </div>
        </div>
    </div>

    <!-- Constellation Information -->
    <input id="constellationid" name="constellationid" type="hidden" value="{{ data.id }}"/>
    <input id="version" name="version" type="hidden" value="{{ data.version }}"/>
    <input id="ark" name="ark" type="hidden" value="{{ data.ark }}"/>
    <input id="page_type" name="page_type" type="hidden" value="view_page_full"/>
    {% for sameas in data.sameAsRelations %}
        {% if sameas.type.term == 'sameAs' and (('wikipedia' in sameas.uri) or ('wikidata' in sameas.uri)) %}
            <input id="has_wiki_link" type="hidden" value="true"/>
        {% endif %}
    {% endfor %}
{{ footer(X, user, permissions, control) }}
</body>
</html><|MERGE_RESOLUTION|>--- conflicted
+++ resolved
@@ -610,14 +610,6 @@
         }
     })
 
-<<<<<<< HEAD
-=======
-    placesTable = $('#placesTable').DataTable({
-        "searching" : true,
-        "autoWidth": false,
-        responsive: true
-    });
->>>>>>> 6273b36f
 
     archivalTable = $('#archival').DataTable({
                     dataSrc: 2,
