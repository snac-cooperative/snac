--- conflicted
+++ resolved
@@ -4,35 +4,6 @@
     <title>{{data.nameEntries.0.original}} - Social Networks and Archival Context</title>
 
 <!-- JQuery -->
-<<<<<<< HEAD
-<script src="https://code.jquery.com/jquery-2.1.4.min.js"></script>
-=======
-<script src="//code.jquery.com/jquery-2.1.4.min.js"></script>
-
-<!-- SNAC HRT Template code -->
-<link href="{{control.snacURL}}/css/hrt/hrt.css"
-            media="all"
-            rel="stylesheet"
-            type="text/css"></link>
-<style>
-   .icon-ind, .icon-fam, .icon-org          { margin-left: 2px; }
-   .icon-ind.x2, .icon-fam.x2, .icon-org.x2 { margin-top:  5px; }
-   .sprite-icons-worldcat, .sprite-icons-wikipedia, .sprite-icons-archivegrid,
-   .sprite-icons-viaf, .sprite-icons-dpla, .sprite-icons-idlocgov, .sprite-icons-cbw, .sprite-icons-fs, .sprite-icons-nara
-   { float: left;
-   margin-right: 0.33em; }
-
-    .date {
-        font-weight: bold;
-    }
-
-    ul.chronlist {
-        list-style-type: none;
-        margin-left: 0;
-        padding-left: 0;
-    }
-</style>
->>>>>>> 51539b18
 
 <!-- Latest compiled and minified CSS -->
 <link rel="stylesheet" href="https://maxcdn.bootstrapcdn.com/bootstrap/3.3.5/css/bootstrap.min.css" integrity="sha512-dTfge/zgoMYpP7QbHy4gWMEGsbsdZeCXz7irItjcC3sPUFtf0kuFbDz/ixG7ArTxmDjLXDmezHubeNikyKGVyQ==" crossorigin="anonymous">
