<!DOCTYPE html>
<html>
<head>
<title>{{data.nameEntries.0.original}} - Social Networks and Archival Context</title>

<!-- JQuery -->
<script src="//code.jquery.com/jquery-2.1.4.min.js"></script>

<!-- SNAC HRT Template code -->
<link href="css/hrt/hrt.css"
            media="all"
            rel="stylesheet"
            type="text/css"></link>
<link href="http://bioghist.s3-website-us-east-1.amazonaws.com/build/stylesheets/grunticon/icons.data.svg.css" rel="stylesheet">
<script data-xsl-asset="javascripts/modernizr.js"
        src="http://bioghist.s3-website-us-east-1.amazonaws.com/build/javascripts/modernizr.js"
        charset="utf-8"
        type="text/javascript"></script>
<style>
   .icon-ind, .icon-fam, .icon-org          { margin-left: 2px; }
   .icon-ind.x2, .icon-fam.x2, .icon-org.x2 { margin-top:  5px; }
   .sprite-icons-worldcat, .sprite-icons-wikipedia, .sprite-icons-archivegrid,
   .sprite-icons-viaf, .sprite-icons-dpla, .sprite-icons-idlocgov
   { float: left;
   margin-right: 0.33em; }
</style>

<!-- Latest compiled and minified CSS -->
<link rel="stylesheet" href="https://maxcdn.bootstrapcdn.com/bootstrap/3.3.5/css/bootstrap.min.css" integrity="sha512-dTfge/zgoMYpP7QbHy4gWMEGsbsdZeCXz7irItjcC3sPUFtf0kuFbDz/ixG7ArTxmDjLXDmezHubeNikyKGVyQ==" crossorigin="anonymous">

<!-- Optional theme -->
<link rel="stylesheet" href="https://maxcdn.bootstrapcdn.com/bootstrap/3.3.5/css/bootstrap-theme.min.css" integrity="sha384-aUGj/X2zp5rLCbBxumKTCw2Z50WgIr1vs/PFN4praOTvYXWlVyh2UtNUU0KAUhAX" crossorigin="anonymous">

<!-- Latest compiled and minified JavaScript -->
<script src="https://maxcdn.bootstrapcdn.com/bootstrap/3.3.5/js/bootstrap.min.js" integrity="sha512-K1qjQ+NcF2TYO/eI3M6v8EiNYZfA95pQumfvcVrTHtwQVDG+aHRqLi/ETn2uB+1JqwYqVG3LIvdm9lj6imS/pQ==" crossorigin="anonymous"></script>

<!-- Helper Scripts -->
<script src="https://cdnjs.cloudflare.com/ajax/libs/bootstrap-select/1.7.5/js/bootstrap-select.min.js"></script>
<link rel="stylesheet" href="https://cdnjs.cloudflare.com/ajax/libs/bootstrap-select/1.7.5/css/bootstrap-select.min.css">

<link rel="stylesheet" href="//maxcdn.bootstrapcdn.com/font-awesome/4.7.0/css/font-awesome.min.css">
<script src="https://cdnjs.cloudflare.com/ajax/libs/bootbox.js/4.4.0/bootbox.min.js"></script>

<!-- Leaflet JS Javascript and Styles-->
<link rel="stylesheet" href="https://npmcdn.com/leaflet@1.0.0-rc.3/dist/leaflet.css" />
<script src="https://npmcdn.com/leaflet@1.0.0-rc.3/dist/leaflet.js"></script>

<!-- SNAC Styles -->
<link rel="stylesheet" href="css/snac.css{{control.noCache}}">

<!-- SNAC Javascript -->
<script src="javascript/scripts.js{{control.noCache}}"></script>
<script src="javascript/wikipedia_image.js{{control.noCache}}"></script>

<meta name="viewport" content="initial-scale = 1.0" />
<style>
body {
    padding-top: 70px;
    padding-bottom: 30px;
}

.theme-dropdown .dropdown-menu {
    position: static;
    display: block;
    margin-bottom: 20px;
}

.snac > p > .btn {
    margin: 5px 0;
}

.snac .navbar .container {
    width: auto;
}
.tab-pane {

    border-left: 1px solid #ddd;
    border-right: 1px solid #ddd;
    border-bottom: 1px solid #ddd;
    border-radius: 0px 0px 5px 5px;
    padding: 10px;
}

.nav-tabs {
    margin-bottom: 0;
}
</style>


</head>
<body role="document">

{% from 'page_navigation.html' import topNavigation %}
{{ topNavigation(X, user, permissions, control) }}



      <!-- Constellation Data -->
      <input id="constellationid" name="constellationid" type="hidden" value="{{ data.id }}"/>
      <input id="version" name="version" type="hidden" value="{{ data.version }}"/>
      <input id="ark" name="ark" type="hidden" value="{{ data.ark }}"/>

      <div class="main_content">
          {% if data.message %}
              <div class="alert alert-warning alert-dismissible" role="alert">
                  <button type="button" class="close" data-dismiss="alert" aria-label="Close"><span aria-hidden="true">&times;</span></button>
                  <strong>Notice:</strong> Please update your bookmarks.  The Constellation you requested has been merged into a new identifier, <a href="{{data.message.info.redirect}}">{{data.message.info.redirect}}</a>, displayed below.
              </div>
          {% endif %}

         <div id="identity">
            <div class="name">
               <h1 style="display:inline;">
                  <span title="authorized form of name" class="person" data-xsl="identity">{{data.nameEntries.0.original}}
                    {% if data.entityType.term == 'person' %}
                     <span class="icon-ind x2"></span>
                    {% elseif data.entityType.term == 'corporateBody' %}
                     <span class="icon-org x2"></span>
                    {% elseif data.entityType.term == 'family' %}
                     <span class="icon-fam x2"></span>
                    {% endif %}
                  </span>
               </h1>
               <a data-toggle="modal" style="display: inline; position: relative;" data-target="#alternative_names" href="#alternative_names">Alternative names</a>


            </div>
            <div>
               <div class="biog">
                  <div class="facts">
                     <div class="life">
                        {% if data.dates %}
                            <dt>Dates:</dt>
                            {% for date in data.dates %}
                                <dd>{{date.fromType.term}} {{date.fromDate}}</dd>
                                {% if date.toDate %}
                                    <dd>{{date.toType.term}} {{date.toDate}}</dd>
                                {% endif %}
                            {% endfor %}
                        {% endif %}
                        {% if data.genders.0.term.term %}
                            <dt>Gender:</dt>
                            <dd>{{data.genders.0.term.term}}</dd>
                        {% endif %}
                     </div>
                     <div>
                         {# This should eventually be pulled from the maybe same table #}
                         {% set numRels = 0 %}
                         {% for relation in data.relations %}
                            {% if relation.type.term == 'mayBeSameAs' %}
                                {% set numRels = numRels + 1 %}
                            {% endif %}
                         {% endfor %}

                         {% if numRels > 0 %}
                         <div data-xsl="maybeSame">
                           <label>Maybe same as:</label>
                            {% for relation in data.relations %}
                                {% if relation.type.term == 'mayBeSameAs' %}
                                <div>
                                   <a href="?command=view&constellationid={{relation.targetConstellation}}">{{relation.content}}</a>
                                </div>
                                {% endif %}
                            {% endfor %}
                         </div>
                        {% endif %}

                        {% if data.nationalities %}
                        <div data-xsl="nationality">
                           <label>Nationality: </label>
                           {% for nat in data.nationalities %}
                               {{ nat.term.term }}{{loop.last ? '' : ','}}
                           {% endfor %}
                        </div>
                        {% endif %}
                        {% if data.languagesUsed %}
                        <div data-xsl="language">
                           <label>Language: </label>
                            {% for lang in data.languagesUsed %}
                                {{ lang.language.description }}{{loop.last ? '' : ','}}

                            {% endfor %}
                        </div>
                        {% endif %}
                     </div>
                  </div>
                  <h2>Biographical notes:</h2>
                  <div class="wikipedia_thumbnail" id="wikipediaImage">
                  </div>
                  <div class="biogHist">
                  {% if data.biogHists.0.text %}
                    {{ data.biogHists.0.text|replace({'<citation ':"<p class='source' ", '</citation>':"</p>"})|raw }}
                  {% else %}
                    <div class="alert alert-info" style="clear: both;">not available for this record</div>
                  {% endif %}
                  </div>
                  <br clear="both"></br>
                  <div class="well well-sm">Biographical notes are generated from
                     the bibliographic and archival source records supplied by
                     <a href="http://socialarchive.iath.virginia.edu/datacontrib.html">data contributors</a>.
                  </div>
               </div>
               <div class="relations">
                  <h2 class="tophead">Links to collections</h2>
                  <div class="related" id="related">
                     <div class="panel panel-default" data-xsl="relatedCollections">
                        <div class="panel-heading">
                           <h4>

                                        {% set numRels = 0 %}
                                        {% for relation in data.resourceRelations %}
                                        {% if relation.resource.documentType.term == 'ArchivalResource' %}
                                            {% set numRels = numRels + 1 %}
                                        {% endif %}
                                        {% endfor %}
                              <a data-toggle="collapse" data-parent="#relations" href="#relatedCollections">
                                 <i style="font-size: 80%;" class="glyphicon glyphicon-new-window"></i> Archival Collections
                                 <span class="badge pull-right">{{numRels}}</span>
                              </a>
                           </h4>
                        </div>
                        <div id="relatedCollections" class="panel-collapse collapse">
                           <div class="panel-body">
                              <div class="list">
                                 <ul class="nav nav-tabs">
                                    <li class="active">
                                       <a href="#creatorOf" data-toggle="tab">creator of</a>
                                    </li>
                                    <li>
                                       <a href="#referencedIn" data-toggle="tab">referenced in</a>
                                    </li>
                                    <li>
                                       <a href="#other" data-toggle="tab">other</a>
                                    </li>
                                 </ul>
                                 <div class="tab-content">
                                    <div class="tab-pane active list" id="creatorOf">
                                        <!--
                                       <div class="related">
                                          <a href="http://www.worldcat.org/oclc/725108369">Cleveland, Frances Folsom, 1864-1947. Frances F. Cleveland Preston letter to Mrs. Charles S. Fairchild, 1922.</a>
                                          <div>
                                             <namePart xmlns="http://www.loc.gov/mods/v3">New-York Historical Society Library</namePart>
                                          </div>
                                       </div>
                                        -->
                                        {% for relation in data.resourceRelations %}
                                        {% if relation.role.term == 'creatorOf' and relation.resource.documentType.term == 'ArchivalResource' %}
                                            <div class="related">
                                                <a href="{{relation.resource.link}}">{{relation.content|default(relation.resource.title)}}</a>
                                                <div>{{relation.resource.repository.nameEntries.0.original}}</div>
                                            </div>
                                        {% endif %}
                                        {% endfor %}
                                    </div>
                                    <div class="tab-pane list" id="referencedIn">
                                       <!--
                                          <div class="related">
                                          <a href="http://oasis.lib.harvard.edu//oasis/deliver/deepLink?_collection=oasis&amp;uniqueId=hou01429">Autograph File, F, 1447-1994.</a>
                                          <div>
                                             <repository xmlns="urn:isbn:1-931666-22-9">Houghton Library, Harvard College Library, Harvard University</repository>
                                          </div>
                                       </div>
                                       -->
                                        {% for relation in data.resourceRelations %}
                                        {% if relation.role.term == 'referencedIn' and relation.resource.documentType.term == 'ArchivalResource' %}
                                            <div class="related">
                                                <a href="{{relation.resource.link}}">{{relation.content|default(relation.resource.title)}}</a>
                                                <div>{{relation.resource.repository.nameEntries.0.original}}</div>
                                            </div>
                                        {% endif %}
                                        {% endfor %}
                                    </div>
                                    <div class="tab-pane list" id="other">
                                       <!--
                                          <div class="related">
                                          <a href="http://oasis.lib.harvard.edu//oasis/deliver/deepLink?_collection=oasis&amp;uniqueId=hou01429">Autograph File, F, 1447-1994.</a>
                                          <div>
                                             <repository xmlns="urn:isbn:1-931666-22-9">Houghton Library, Harvard College Library, Harvard University</repository>
                                          </div>
                                       </div>
                                       -->
                                        {% for relation in data.resourceRelations %}
                                        {% if relation.role.term != 'creatorOf' and relation.role.term != 'referencedIn' and relation.resource.documentType.term == 'ArchivalResource' %}
                                            <div class="related">
                                                <a href="{{relation.resource.link}}">{{relation.content|default(relation.resource.title)}}</a>
                                                <div>{{relation.role.term}}</div>
                                                <div>{{relation.resource.repository.nameEntries.0.original}}</div>
                                            </div>
                                        {% endif %}
                                        {% endfor %}
                                    </div>
                                 </div>
                              </div>
                           </div>
                        </div>
                     </div>
                                        {% set numRels = 0 %}
                                        {% for relation in data.resourceRelations %}
                                        {% if relation.resource.documentType.term != 'ArchivalResource' %}
                                            {% set numRels = numRels + 1 %}
                                        {% endif %}
                                        {% endfor %}
                     <div class="panel panel-default" data-xsl="relatedWorks">
                        <div class="panel-heading">
                           <h4>
                              <a data-toggle="collapse" data-parent="#relations" href="#relatedWorks">
                                 <i style="font-size: 80%;" class="glyphicon glyphicon-new-window"></i> Related Resources
                                 <span class="badge pull-right">{{numRels}}</span>
                              </a>
                           </h4>
                        </div>
                        <div id="relatedWorks" class="panel-collapse collapse">
                           <div class="panel-body">
                              <!--
                              <div class="related">
                                 <a href="http://www.worldcat.org/search?q=ti:Charles%20S.%20Fairchild%20papers+au:Fairchild%2C%20Charles%20S.%20%28Charles%20Stebbins%29%2C%201842-1924">Charles S. Fairchild papers</a>
                                 <span class="arcrole">creatorOf</span>
                                 <div></div>
                              </div>
                              -->
                                        {% for relation in data.resourceRelations %}
                                        {% if relation.resource.documentType.term != 'ArchivalResource' %}
                                            <div class="related" style="margin-top: 5px;">
                                                <a href="{{relation.resource.link ? relation.resource.link : 'http://www.worldcat.org/search?q=ti:' ~ relation.content ~ '+au:' ~ data.nameEntries.0.original}}">{{relation.content|default(relation.resource.title)}}</a>
                                                <!--<span class="arcrole">{{relation.role.term}}</span>-->
                                                <div>{{relation.role.term}}</div>
                                                <div></div>
                                            </div>
                                        {% endif %}
                                        {% endfor %}
                           </div>
                        </div>
                     </div>
                     <div class="panel panel-default" data-xsl="linkedData">
                        <div class="panel-heading">
                           <h4>
                            {% set numRels = 0 %}
                            {% for relation in data.otherRecordIDs %}
                            {% if relation.type.term == 'sameAs' %}
                                {% set numRels = numRels + 1 %}
                            {% endif %}
                            {% endfor %}
                              <a data-toggle="collapse" data-parent="#relations" href="#linkedData">
                                 <i style="font-size: 80%;" class="glyphicon glyphicon-new-window"></i> Related External Links
                                 <span class="badge pull-right">{{numRels}}</span>
                              </a>
                           </h4>
                        </div>
                        <div id="linkedData" class="panel-collapse collapse">
                           <div class="panel-body">

                        <!--
                              <div>
                                 <div class="sprite-icons-archivegrid"></div>
                                 <a href="http://beta.worldcat.org/archivegrid/?p=1&amp;q={{data.nameEntries.0.original|replace({' ':'+'})}}">ArchiveGrid search</a>
                              </div>
                              <div>
                                 <div class="sprite-icons-dpla"></div>
                                 <a href="http://dp.la/search?utf8=%E2%9C%93&amp;q={{data.nameEntries.0.original|replace({' ':'+'})}}">DPLA search</a>
                              </div>
                              <div>
                                 <div class="sprite-icons-wikipedia"></div>
                                 <a href="http://en.wikipedia.org/wiki/Charles_S._Fairchild">Wikipedia</a>
                              </div>
                              <div>
                                 <div class="sprite-icons-idlocgov"></div>
                                 <a href="http://id.loc.gov/authorities/names/n88071278">LC Name Authority File</a>
                              </div>
                              <div>
                                 <div class="sprite-icons-viaf"></div>
                                 <a href="http://viaf.org/viaf/60627856">Virtual International Authority File</a>
                              </div>
                              <div>
                                 <div class="sprite-icons-worldcat"></div>
                                 <a href="http://www.worldcat.org/wcidentities/lccn-n88-071278">WorldCat Identities</a>
                              </div>
                        -->
                                        {% for sameas in data.otherRecordIDs %}
                                            {% if sameas.type.term == 'sameAs' %}
                                                {% if 'wikipedia' in sameas.uri %}
                                                   <div>
                                                     <div class="sprite-icons-wikipedia"></div>
                                                     <a href="{{sameas.uri}}">Wikipedia</a>
                                                  </div>
                                                  <!-- For the sake of Wikipedia, we will only ask for a wikipedia image
                                                       if the Constellation has a wikipedia link from us. -->
                                                   <input id="hasWikipediaLink" type="hidden" value="true"/>
                                                {% elseif 'loc.gov/authorities' in sameas.uri %}
                                                   <div>
                                                     <div class="sprite-icons-idlocgov"></div>
                                                     <a href="{{sameas.uri}}">LC Name Authority File</a>
                                                  </div>
                                                {% elseif 'viaf.org' in sameas.uri %}
                                                   <div>
                                                     <div class="sprite-icons-viaf"></div>
                                                     <a href="{{sameas.uri}}">Virtual International Authority File</a>
                                                  </div>
                                                {% elseif 'worldcat.org/wcidentities' in sameas.uri %}
                                                   <div>
                                                     <div class="sprite-icons-worldcat"></div>
                                                     <a href="{{sameas.uri}}">WorldCat Identities</a>
                                                  </div>
                                                {% else %}
                                                    <div class="related">
                                                        <a href="{{sameas.uri}}">{{sameas.text|default(sameas.uri)}}</a>
                                                    </div>
                                                {% endif %}
                                            {% endif %}
                                        {% endfor %}
                           </div>
                        </div>
                     </div>
                     <h3>Related names in
                        <abbr class="initialism">SNAC</abbr>
                     </h3>

                        {% set numRels = 0 %}
                        {% for relation in data.relations %}
                        {% if relation.targetEntityType.term == 'person' %}
                            {% set numRels = numRels + 1 %}
                        {% endif %}
                        {% endfor %}

                     <div class="panel panel-default" data-xsl="relatedPeople">
                        <div class="panel-heading">
                           <h4>
                              <a data-toggle="collapse" data-parent="#relations" href="#relatedPeople">
                                 <span class="icon-ind"></span> People
                                 <span class="badge pull-right">{{numRels}}</span>
                              </a>
                           </h4>
                        </div>
                        <div id="relatedPeople" class="panel-collapse collapse">
                           <div class="panel-body">
                              <div class="list">
                                 <ul class="nav nav-tabs">
                                    <li class="active">
                                       <a href="#relatedPeopleDirect" data-toggle="tab">Direct</a>
                                    </li>
                                    <li>
                                       <a href="#relatedPeopleImplied" data-toggle="tab">Implied</a>
                                    </li>
                                 </ul>
                                 <div class="tab-content">
                                    <div class="tab-pane active list" id="relatedPeopleDirect">
                              <!--
                              <div class="person">
                                 <a href="/ark:/99166/w6s75kzv">Bayard, Thomas F. (Thomas Francis), 1828-1898</a>
                                 <span class="arcrole">correspondedWith</span>
                                 <div></div>
                              </div>
                              -->
                                        {% for relation in data.relations %}
                                        {% if relation.targetEntityType.term == 'person' %}
                                            <div class="person">
                                                <span class="arcrole">{{relation.type.term}}</span>
                                                <a href="?command=view&constellationid={{relation.targetConstellation}}">{{relation.content}}</a>
                                                <div></div>
                                            </div>
                                        {% endif %}
                                        {% endfor %}
                                    </div>
                                   <div class="tab-pane list" id="relatedPeopleImplied">
                                        <p class="text-center">
                                            <a href="#" id="relatedPeopleImpliedLoad" class="btn btn-primary">Load</a>
                                        </p>
                                        <p class="text-center caption">
                                            This may take some time to compute.
                                        </p>

                                   </div>
                               </div>
                           </div>
                           </div>
                        </div>
                     </div>

                        {% set numRels = 0 %}
                        {% for relation in data.relations %}
                        {% if relation.targetEntityType.term == 'family' %}
                            {% set numRels = numRels + 1 %}
                        {% endif %}
                        {% endfor %}

                     <div class="panel panel-default" data-xsl="relatedFamilies">
                        <div class="panel-heading">
                           <h4>
                              <a data-toggle="collapse" data-parent="#relations" href="#relatedFamilies">
                                 <span class="icon-fam"></span> Families
                                 <span class="badge pull-right">{{numRels}}</span>
                              </a>
                           </h4>
                        </div>
                        <div id="relatedFamilies" class="panel-collapse collapse">
                           <div class="panel-body">
                              <div class="list">
                                 <ul class="nav nav-tabs">
                                    <li class="active">
                                       <a href="#relatedFamiliesDirect" data-toggle="tab">Direct</a>
                                    </li>
                                    <li>
                                       <a href="#relatedFamiliesImplied" data-toggle="tab">Implied</a>
                                    </li>
                                 </ul>
                                 <div class="tab-content">
                                    <div class="tab-pane active list" id="relatedFamiliesDirect">
                              <!--
                              <div class="person">
                                 <a href="/ark:/99166/w6s75kzv">Bayard, Thomas F. (Thomas Francis), 1828-1898</a>
                                 <span class="arcrole">correspondedWith</span>
                                 <div></div>
                              </div>
                              -->
                                        {% for relation in data.relations %}
                                        {% if relation.targetEntityType.term == 'family' %}
                                            <div class="family">
                                                <span class="arcrole">{{relation.type.term}}</span>
                                                <a href="?command=view&constellationid={{relation.targetConstellation}}">{{relation.content}}</a>
                                                <div></div>
                                            </div>
                                        {% endif %}
                                        {% endfor %}
                                    </div>

                                   <div class="tab-pane list" id="relatedFamiliesImplied">
                                        <p class="text-center">
                                            <a href="#" id="relatedFamiliesImpliedLoad" class="btn btn-primary">Load</a>
                                        </p>
                                        <p class="text-center caption">
                                            This may take some time to compute.
                                        </p>

                                   </div>

                                </div>
                            </div>
                        </div>
                        </div>
                     </div>

                        {% set numRels = 0 %}
                        {% for relation in data.relations %}
                        {% if relation.targetEntityType.term == 'corporateBody' %}
                            {% set numRels = numRels + 1 %}
                        {% endif %}
                        {% endfor %}

                     <div class="panel panel-default" data-xsl="relatedOrganizations">
                        <div class="panel-heading">
                           <h4>
                              <a data-toggle="collapse" data-parent="#relations" href="#relatedOrganizations">
                                 <span class="icon-org"></span> Organizations
                                 <span class="badge pull-right">{{numRels}}</span>
                              </a>
                           </h4>
                        </div>
                        <div id="relatedOrganizations" class="panel-collapse collapse">
                           <div class="panel-body">
                              <div class="list">
                                 <ul class="nav nav-tabs">
                                    <li class="active">
                                       <a href="#relatedOrganizationsDirect" data-toggle="tab">Direct</a>
                                    </li>
                                    <li>
                                       <a href="#relatedOrganizationsImplied" data-toggle="tab">Implied</a>
                                    </li>
                                 </ul>
                                 <div class="tab-content">
                                    <div class="tab-pane active list" id="relatedOrganizationsDirect">
                                        {% for relation in data.relations %}
                                        {% if relation.targetEntityType.term == 'corporateBody' %}
                                            <div class="corporateBody">
                                                <span class="arcrole">{{relation.type.term}}</span>
                                                <a href="?command=view&constellationid={{relation.targetConstellation}}">{{relation.content}}</a>
                                                <div></div>
                                            </div>
                                        {% endif %}
                                        {% endfor %}
                                    </div>

                                   <div class="tab-pane list" id="relatedOrganizationsImplied">
                                        <p class="text-center">
                                            <a href="#" id="relatedOrganizationsImpliedLoad" class="btn btn-primary">Load</a>
                                        </p>
                                        <p class="text-center caption">
                                            This may take some time to compute.
                                        </p>

                                   </div>


                                </div>
                            </div>
                            </div>
                        </div>
                     </div>
                  </div>
               </div>
               <div class="others">
                   {% if data.preview %}
                   <div class="alert alert-success" style="margin-top: 15px;">
                       <h3 class="text-center" style="color: #3c763d; margin-top:0px;"><span class='glyphicon glyphicon-eye-open'></span> Preview</h3>
                       <p>This is only a preview Constellation.  It will only exist until this window is closed.</p>
                   </div>
                   {% else %}
                   <div class="panel panel-info" style="margin-top: 15px;">
                       <div class="panel-heading">
                           <h3 class="panel-title">Constellation Options</h3>
                       </div>
                       <div class="panel-body" style="padding: 10px; margin-bottom: 2px;">
                          <h5>Information</h5>
                          <div class="list-group" style="margin-bottom: 0px;">
                                <a href="#" class="list-group-item list-group-item-success disabled" data-toggle="modal" data-target="#collection_locations" id="displayHoldingsMap">
                                    <i class="fa fa-fw fa-globe" aria-hidden="true"></i> Collection Locations</a>
                                <a class="list-group-item list-group-item-warning"
<<<<<<< HEAD
                                   href="?command=details&constellationid={{data.id}}&version={{data.version}}"><span class="glyphicon glyphicon-tasks"></span> Detailed View</a>
                                   <a class="list-group-item list-group-item-download"
                                   href="?command=neo4j_graph&constellationid={{data.id}}&version={{data.version}}"><span class="glyphicon glyphicon-asterisk"></span> Connection Graph</a>
=======
                                   href="?command=details&constellationid={{data.id}}&version={{data.version}}">
                                    <i class="fa fa-fw fa-sliders" aria-hidden="true"></i> Detailed View</a>
>>>>>>> 6cb6ac64
                                {% if data.maybeSameCount > 0 %}
                                <a href="?command=maybesame&constellationid={{data.id}}&version={{data.version}}"
                                       class="list-group-item list-group-item-merge" id="merge">
                                    <i class="fa fa-fw fa-random" aria-hidden="true"></i> View Maybe Same
                                    <span class="badge">{{ data.maybeSameCount }}</span></a>
                                {% endif %}
                                   <a class="list-group-item list-group-item-history"
                                      href="?command=history&constellationid={{data.id}}&version={{data.version}}">
                                       <i class="fa fa-history" aria-hidden="true"></i> Constellation History</a>
                          </div>
                          <h5>Visualizations</h5>
                          <div class="list-group" style="margin-bottom: 0px;">
                              <a class="list-group-item list-group-item-visualize"
                                 href="?command=neo4j_graph&constellationid={{data.id}}&version={{data.version}}">
                                  <i class="fa fa-asterisk" aria-hidden="true"></i> Connection Graph</a>
                              <a class="list-group-item list-group-item-visualize"
                                 href="?command=radial_graph&constellationid={{data.id}}&version={{data.version}}">
                                  <i class="fa fa-bullseye" aria-hidden="true"></i> Radial Graph</a>
                          </div>
                          <h5>Export As</h5>
                          <div class="list-group" style="margin-bottom: 0px;">
                              <a href="?command=download&type=constellation_json&constellationid={{data.id}}" class="list-group-item list-group-item-download"><i class="fa fa-file" aria-hidden="true"></i></span> Constellation JSON<!--<span class="pull-right glyphicon glyphicon-question-sign" title="Help" data-content="Export the curent version of this constellation as a JSON file." data-toggle="popover" data-placement="top"></span>--></a>
                                  <a href="?command=download&type=eac-cpf&constellationid={{data.id}}" class="list-group-item list-group-item-download"><i class="fa fa-file-code-o" aria-hidden="true"></i> EAC-CPF XML<!-- <span class="pull-right glyphicon glyphicon-question-sign" title="Help" data-content="Export the curent version of this constellation as an EAC-CPF XML file." data-toggle="popover" data-placement="top"></span>--></a>
                          </div>
                      </div>
                  </div>
                    {% endif %}


                  {% if user.email and (permissions.Edit or debug) and not data.preview %}
                   <div class="panel panel-warning" style="margin-top: 15px;">
                       <div class="panel-heading">
                           <h3 class="panel-title">Actions</h3>
                       </div>
                       <div class="panel-body" style="padding: 10px; margin-bottom: 2px;">
                           {% if user.email and permissions.Edit %}
                          <h5>Constellation Actions</h5>
                          <div class="list-group" style="margin-bottom: 0px;">
                                {% if data.status == 'editable' %}
                                <a class="list-group-item list-group-item-info"
                                   href="?command=edit&constellationid={{data.id}}&version={{data.version}}"><i class="fa fa-fw fa-pencil" aria-hidden="true"></i>
                                   Edit Constellation</a>
                                <a class="list-group-item list-group-item-danger" id="reserveForEdit"
                                   href="#"><i class="fa fa-fw fa-bookmark" aria-hidden="true"></i>
                                   <span id="reserveForEditText">Reserve for Editing</span></a>
                                {% else %}
                                    <a class="list-group-item list-group-item-danger disabled"
                                       href="#" title="Notice" data-content="This Constellation is currently being edited by someone else." data-toggle="popover" data-placement="top">
                                        <span class="glyphicon glyphicon-ban-circle"></span> Edit Constellation
                                    </a>
                                    {% if data.editingUser %}
                                        <div class="list-group-item">
                                            <p class="text-center">This Constellation is currently being edited by {{data.editingUser.fullName}}</p>
                                            <div class="list-group" style="margin-bottom: 0px;">
                                                <a href="mailto:{{data.editingUser.email}}" class="list-group-item list-group-item-info">
                                                    <i class="fa fa-paper-plane-o" aria-hidden="true"></i> Send Message
                                                </a>
                                            </div>
                                        </div>
                                    {% endif %}
                                {% endif %}

                          </div>
                          {% endif %}
                          {% if false %}
                          <h5>Debug Actions</h3>
                          <div class="list-group" style="margin-bottom: 0px;">
                              <a href="#" class="list-group-item list-group-item-danger" data-toggle="modal" data-target="#serverResponse"><span class="glyphicon glyphicon-log-in"></span> View Full Server Response</a>

                          </div>
                          {% endif %}
                      </div>
                  </div>
                  {% endif %}

                  <div class="panel panel-default">
                      <div class="panel-heading">
                          <h3 class="panel-title">Constellation Information</h3>
                      </div>
                      <div class="panel-body" style="padding: 10px; margin-bottom: 2px;">
                          <dt><strong>Permalink:</strong></dt>
                          <dd>{{data.ark}}</dd>
                          <dt><strong>SNAC ID:</strong></dt>
                          <dd>{{data.id}}</dd>
                      </div>

                  </div>

                  <h4>Subjects:</h4>
                  {% if data.subjects|length > 0 %}
                    <ul>
                    <!-- {% for subject in data.subjects %} -->
                        <li>{{subject.term.term}}</li>
                    <!-- {% endfor %} -->
                    </ul>
                  {% else %}
                    <div class="alert alert-info">not available for this record</div>
                  {% endif %}

                  <h4>Occupations:</h4>
                  {% if data.occupations|length > 0 %}
                    <ul>
                    <!-- {% for occupation in data.occupations %} -->
                        <li>{{occupation.term.term}}</li>
                    <!-- {% endfor %} -->
                    </ul>
                  {% else %}
                    <div class="alert alert-info">not available for this record</div>
                  {% endif %}

                  <h4>Places:</h4>
                  {% if data.places|length > 0 %}
                    <ul>
                    <!-- {% for place in data.places %} -->
                        {% if place.confirmed and place.geoplace.id %}
                            <li>{{place.geoplace.administrationCode}}, {{place.geoplace.countryCode}}</li>
                        {% elseif place.original and place.original != "" %}
                            <li>{{place.original}} <em>(as recorded)</em></li>
                        {% endif %}
                    <!-- {% endfor %} -->
                    </ul>
                  {% else %}
                    <div class="alert alert-info">not available for this record</div>
                  {% endif %}

              </div> <!-- end of others -->
               <div>
                  <div class="modal fade" id="alternative_names" tabindex="-1" role="dialog"
                       aria-hidden="true">
                     <div class="modal-dialog">
                        <div class="modal-content">
                           <div class="modal-header">
                              <button type="button" class="close" data-dismiss="modal" aria-labelledby="myModalLabel"
                                      aria-hidden="true">×</button>
                              <h4 class="modal-title" id="myModalLabel">Alternative Names</h4>
                           </div>
                           <div title="alternative forms of name" class="extra-names modal-body">
                              {% for nameEntry in data.nameEntries %}
                                <div>{{nameEntry.original}}</div>
                              {% endfor %}
                           </div>
                           <div class="modal-footer">
                              <button type="button" data-dismiss="modal" class="btn btn-default">Close</button>
                           </div>
                        </div>
                     </div>
                  </div>
                  <div class="modal fade" id="collection_locations" tabindex="-1" role="dialog"
                       aria-hidden="true">
                     <div class="modal-dialog">
                        <div class="modal-content">
                           <div class="modal-header">
                              <button type="button" class="close" data-dismiss="modal" aria-labelledby="colLocLabel"
                                      aria-hidden="true">×</button>
                              <h4 class="modal-title" id="colLocLabel">Collection Locations</h4>
                           </div>
                           <div class="modal-body">
                              {% if data.holdings|length > 0 %}
                                  <div class="geoplace-map" id="holdingsMap">
                                  </div>
                                  <script>
                                    var holdingsMapView = null;
                                    var bounds = new L.LatLngBounds();
                                    function displayHoldingsMap() {
                                        if (holdingsMapView != null) {
                                            return;
                                        }
                                        // Add a slight delay to the map viewing so that the modal window has time to load
                                        setTimeout(function() {
                                            holdingsMapView = L.map('holdingsMap').setView([0,0],1);//setView([35.092344, -39.023438], 2);
                                            L.tileLayer('http://{s}.tile.openstreetmap.org/{z}/{x}/{y}.png', {
                                                maxZoom: 19,
                                                attribution: '&copy; <a href="http://www.openstreetmap.org/copyright">OpenStreetMap</a>'
                                            }).addTo(holdingsMapView);
                                            var bounds = new L.LatLngBounds();
                                            {% for location in data.holdings %}
                                            {% if location.latitude and location.longitude %}
                                            var marker = L.marker([{{location.latitude}}, {{location.longitude}}]).addTo(holdingsMapView).bindPopup("{{location.name}}");
                                            bounds.extend(marker.getLatLng());
                                            {% endif %}
                                            {% endfor %}
                                            holdingsMapView.fitBounds(bounds);
                                            }, 400);
                                    }
                                    $(document).ready(function() {
                                        if ($('#displayHoldingsMap').exists()){
                                            $('#displayHoldingsMap').removeClass('disabled');
                                            $('#displayHoldingsMap').click(displayHoldingsMap);
                                        }
                                    });
                                  </script>
                                  {% for location in data.holdings %}
                                    <div>{{location.name}}</div>
                                  {% endfor %}
                              {% else %}
                                <div class="alert alert-info">no collection locations known</div>
                              {% endif %}
                           </div>
                           <div class="modal-footer">
                              <button type="button" data-dismiss="modal" class="btn btn-default">Close</button>
                           </div>
                        </div>
                     </div>
                  </div>
               </div>
            </div>
         </div>
      </div>

      {% if false %}
    <div class="modal fade" id="serverResponse" tabindex="-1" role="dialog" aria-labelledby="serverResponseLabel">
        <div class="modal-dialog" role="document" style="width:90%;">
            <div class="modal-content">
                <div class="modal-header primary">
                    <button type="button" class="close" data-dismiss="modal" aria-label="Close"><span aria-hidden="true">&times;</span></button>
                    <h4 class="modal-title" id="serverResponseLabel">Server Response (JSON)</h4>
                </div>
                <div class="modal-body">
                    <pre>{{debug.serverResponse}}
                    </pre>
                </div>
                <div class="modal-footer">
                    <button type="button" class="btn btn-primary"  data-dismiss="modal">Done</button>
                </div>
            </div>
        </div>
    </div>
    {% endif %}


    </body>
    </html><|MERGE_RESOLUTION|>--- conflicted
+++ resolved
@@ -613,14 +613,8 @@
                                 <a href="#" class="list-group-item list-group-item-success disabled" data-toggle="modal" data-target="#collection_locations" id="displayHoldingsMap">
                                     <i class="fa fa-fw fa-globe" aria-hidden="true"></i> Collection Locations</a>
                                 <a class="list-group-item list-group-item-warning"
-<<<<<<< HEAD
-                                   href="?command=details&constellationid={{data.id}}&version={{data.version}}"><span class="glyphicon glyphicon-tasks"></span> Detailed View</a>
-                                   <a class="list-group-item list-group-item-download"
-                                   href="?command=neo4j_graph&constellationid={{data.id}}&version={{data.version}}"><span class="glyphicon glyphicon-asterisk"></span> Connection Graph</a>
-=======
                                    href="?command=details&constellationid={{data.id}}&version={{data.version}}">
                                     <i class="fa fa-fw fa-sliders" aria-hidden="true"></i> Detailed View</a>
->>>>>>> 6cb6ac64
                                 {% if data.maybeSameCount > 0 %}
                                 <a href="?command=maybesame&constellationid={{data.id}}&version={{data.version}}"
                                        class="list-group-item list-group-item-merge" id="merge">
