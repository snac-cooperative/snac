--- conflicted
+++ resolved
@@ -90,12 +90,12 @@
         "description" : "Read a particular controlled vocabulary term.",
         "parameters" : {
             "term_id" : {
+                "optional": true,
                 "type": "Integer",
                 "description" : "Term ID, if known.  If given a term id, that vocabulary term is directly returned."
             },
             "type" : {
                 "optional": true,
-<<<<<<< HEAD
                 "type": "String", 
                 "description" : "Type of the vocabulary to search."
             },
@@ -108,10 +108,6 @@
                 "optional": true,
                 "type": "String", 
                 "description" : "The unique URI of the vocabulary to search."
-=======
-                "type": "String",
-                "description" : "Type of the vocabulary to search. Currently only uses if geoPlace."
->>>>>>> fb08b34c
             }
         },
         "returns" : {
