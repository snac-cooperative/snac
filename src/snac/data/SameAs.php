<?php

/**
 * Snac SameAs File
 *
 * Contains the data class for sameAs or otherRecordID information
 *
 * License:
 *
 *
 * @author Robbie Hott
<<<<<<< HEAD
 * @license https://opensameAs or otherRecordID.org/licenses/BSD-3-Clause BSD 3-Clause
=======
 * @license https://opensource.org/licenses/BSD-3-Clause BSD 3-Clause
>>>>>>> 51539b18
 * @copyright 2015 the Rector and Visitors of the University of Virginia, and
 *            the Regents of the University of California
 */
namespace snac\data;

/**
 * SameAs data storage class
 *
 * @author Robbie Hott
 *
 */
class SameAs extends AbstractData {

    /**
     * @var string text of this sameAs or otherRecordID
     */
    private $text;

    /**
     * @var string URI of this sameAs or otherRecordID
     */
    private $uri;

    /**
     * @var \snac\data\Term Type of this sameAs or otherRecordID
     */
    private $type;


    /**
     * Constructor
     *
     * @param string[] $data optional An array of data to pre-fill this object
     */
    public function __construct($data = null) {
        $this->setMaxDateCount(0);
        parent::__construct($data);
    }

    /**
     * Get the text of this sameAs or otherRecordID
     *
     * @return string The description text/xml
     *
     */
    public function getText()
    {
        return $this->text;
    }

    /**
     * Get the URI of this sameAs or otherRecordID
     *
     * @return string The uri of this sameAs or otherRecordID
     */
    public function getURI() {
        return $this->uri;
    }

    /**
     * Get the type of this sameAs or otherRecordID
     *
     * @return \snac\data\Term The type of this sameAs or otherRecordID
     */
    public function getType() {
        return $this->type;
    }

    /**
     * To String
     *
     * Converts this object to a human-readable summary string.  This is enough to identify
     * the object on sight, but not enough to discern programmatically.
     *
     * @return string A human-readable summary string of this object
     */
    public function toString() {
        return "Same As: " . $this->text;
    }

    /**
     * Returns this object's data as an associative array
     *
     * @param boolean $shorten optional Whether or not to include null/empty components
     * @return string[][] This objects data in array form
     */
    public function toArray($shorten = true) {
        $return = array(
            "dataType" => "SameAs",
            "type" => $this->type == null ? null : $this->type->toArray($shorten),
            "text" => $this->text,
            "uri" => $this->uri
        );

        $return = array_merge($return, parent::toArray($shorten));

        // Shorten if necessary
        if ($shorten) {
            $return2 = array();
            foreach ($return as $i => $v)
                if ($v != null && !empty($v))
                    $return2[$i] = $v;
            unset($return);
            $return = $return2;
        }

        return $return;
    }

    /**
     * Replaces this object's data with the given associative array
     *
     * @param string[][] $data This objects data in array form
     * @return boolean true on success, false on failure
     */
    public function fromArray($data) {
        if (!isset($data["dataType"]) || $data["dataType"] != "SameAs")
            return false;

        parent::fromArray($data);

        if (isset($data["type"]) && $data["type"] != null)
            $this->type = new Term($data["type"]);
        else
            $this->type = null;

        if (isset($data["uri"]))
            $this->uri = $data["uri"];
        else
            $this->uri = null;

        if (isset($data["text"]))
            $this->text = $data["text"];
        else
            $this->text = null;

        return true;

    }

    /**
     * Set the text/xml of this SameAs
     *
     * @param string $text The full text/xml of this sameAs or otherRecordID
     */
    public function setText($text) {

        $this->text = $text;
    }

    /**
     * Set the URI of this sameAs or otherRecordID
     *
     * @param string $uri The uri
     */
    public function setURI($uri) {
        $this->uri = $uri;
    }

    /**
     * Set the type of this sameAs or otherRecordID
     *
     * @param \snac\data\Term $type the type of this sameAs or otherRecordID
     */
    public function setType($type) {
        $this->type = $type;
    }

    /**
     *
     * {@inheritDoc}
     *
     * @param \snac\data\SameAs $other Other object
     * @param boolean $strict optional Whether or not to check id, version, and operation
     * @param boolean $checkSubcomponents optional Whether or not to check SNACControlMetadata, nameEntries contributors & components
     * @return boolean true on equality, false otherwise
     *
     * @see \snac\data\AbstractData::equals()
     */
    public function equals($other, $strict = true, $checkSubcomponents = true) {

        if ($other == null || ! ($other instanceof \snac\data\SameAs))
            return false;

        if (! parent::equals($other, $strict, $checkSubcomponents))
            return false;

        if ($this->getText() != $other->getText())
            return false;
        if ($this->getURI() != $other->getURI())
            return false;

        if (($this->getType() != null && ! $this->getType()->equals($other->getType())) ||
                 ($this->getType() == null && $other->getType() != null))
            return false;

        return true;
    }
}<|MERGE_RESOLUTION|>--- conflicted
+++ resolved
@@ -9,11 +9,7 @@
  *
  *
  * @author Robbie Hott
-<<<<<<< HEAD
- * @license https://opensameAs or otherRecordID.org/licenses/BSD-3-Clause BSD 3-Clause
-=======
  * @license https://opensource.org/licenses/BSD-3-Clause BSD 3-Clause
->>>>>>> 51539b18
  * @copyright 2015 the Rector and Visitors of the University of Virginia, and
  *            the Regents of the University of California
  */
