<?php
  /**
   * High level database abstraction layer for constellations
   *
   * License:
   *
   *
   * @author Tom Laudeman <twl8n@virginia.edu>
   * @copyright 2015 the Rector and Visitors of the University of Virginia, and
   *            the Regents of the University of California
   * @license http://opensource.org/licenses/BSD-3-Clause BSD 3-Clause
   */

namespace snac\server\database;

/**
 * High level API for storing user account and session data.
 *
 * This manages user, role, and session data. User data is in table appuser. Roles are in table role. Table
 * appuser_role_link relates roles to users. Table session has session data, and joined where
 * appuser.id=session.appuser_fk.
 *
 * Functions that return lists: listUsers, listRoles, listGroups, insitutionList, listPrivileges, listInstitutions
 *
 * Functions that return constrained lists: listUserRoles, listUsersInGroup, listGroupsForUser
 *
 * Functions that add/remove relations: addUserRole same as addRoleToUser, addPrivilegeToRole,
 * addSession, removeSession, addUserToGroup, removeUserFromGroup, removeUserRole (better name:
 * removeRoleFromUser?), removePrivilegeFromRole
 *
 * Functions that read: readUser, readRole, readGroup
 *
 * Functions that create/update/write: writePassword, createUser, saveUser, writeRole, writePrivilege,
 * writeGroup, writeInstitution
 *
 * Functions that delete: eraseRole, eraseRoleByID, erasePrivilege, eraseGroup, eraseInstitution
 *
 * Functions that check/has: userExists, hasPrivilege, hasPrivilegeByLabel, hasRole, checkRoleByLabel,
 * sessionExists, sessionActive, checkSessionActive, checkPassword
 *
 * Other functions: findUserID, private populateUser, disableUser, private populatePrivilege, sessionExtend,
 * private populateGroup, clearAllSessions
 */

class DBUser
{
    /**
     * SQL object
     *
     * @var \snac\server\database\SQL low-level SQL class
     */
    private $sql = null;

    /**
     * Database connector object
     *
     * @var \snac\server\database\DatabaseConnector object.
     */
    private $db = null;

    /**
     * Database Utility object
     *
     * We need to be able to read a constellation, so we need a DBUtil object.
     *
     * @var \snac\server\database\DBUtil object.
     */
    private $dbutil;

    /**
     * Constructor
     *
     * The constructor for the class. Set up a database connector, and SQL object. All database layers
     * should behave this way, so DBUtil looks like this (but with some additional bookkeeping vars).
     */
    public function __construct()
    {
        $this->db = new \snac\server\database\DatabaseConnector();
        $this->dbutil = new \snac\server\database\DBUtil();

        /*
         * Passing the value of deleted to the SQL constructor is a valiant, but probably pointless, attempt
         * to use the deleted status symbolically, instead of being tightly coupled with the string's
         * value. In reality, I think it only makes matters more complex. If the value changed (very unlikely)
         * the "fix" cwould be a simple search and replace.
         */

        $this->sql = new SQL($this->db, 'deleted');
    }


    /**
     * Really delete a user
     *
     * Used for testing only. Normally, users are inactivated.
     *
     * Remove user role links as well.
     *
     * Delete the user, and delete user role links.
     *
     * @param \snac\data\User $user
     */
    public function eraseUser($user)
    {
        $roleList = $this->listUserRoles($user);
        foreach($roleList as $role)
        {

        }
        $this->sql->deleteUser($user->getUserID());
    }

    /**
     * Really delete a role from the db
     *
     * Deleting a role should be rare. To make this a little safer deleteRole() only deletes if the role is
     * not in use. If the role exists and is not linked to any appuser, it will be deleted. Otherwise, it is
     * not deleted.
     *
     * @param integer $roleID An role id
     */
    public function eraseRoleByID($roleID)
    {
        $this->sql->deleteRole($roleID);
    }

    /**
     * Really delete a role from the db
     *
     * Deleting a role should be rare. To make this a little safer deleteRole() only deletes if the role is
     * not in use. If the role exists and is not linked to any appuser, it will be deleted. Otherwise, it is
     * not deleted.
     *
     * @param \snac\data\Role A Role object
     */
    public function eraseRole($roleObj)
    {
        $this->sql->deleteRole($roleObj->getID());
    }


    /**
     * Really delete a privilege from the db
     *
     * Deleting a privilege should be rare. To make this a little safer deletePrivilege() only deletes if the
     * privilege is not in use. If the privilege exists and is not linked to any appuser, it will be
     * deleted. Otherwise, it is not deleted.
     *
     * @param \snac\data\Privilege A Privilege object
     */
    public function erasePrivilege($privilegeObj)
    {
        $this->sql->deletePrivilege($privilegeObj->getID());
    }



    /**
     * Write the password
     *
     * This overwrites the password. Use this to initially set the password, as well as to set a new password.
     * In a world where logins are managed via OAuth, we may not have or use passwords. In that case,
     * passwords can be ignored.
     *
     * The password must be hashed.
     *
     * @param \snac\data\User $user A user object
     *
     * @param string $passwd A hashed password
     *
     * @return boolean True on success, false for any type of failure.
     *
     */
    public function writePassword($user, $passwd)
    {
        if (! $user || ! $user->getUserID())
        {
            return false;
        }
        $this->sql->updatePassword($user->getUserID(),
                                   $passwd);
        return true;
    }

    /**
     * Add a user record.
     *
     * Minimal requirements are username which must be unique. We plan to use email as username, but calling
     * code creates the User object, so this code will just use what getUserName() returns.
     *
     * Param $user is not modified, although it is cloned and the clone has the userID added, and the clone is
     * returned on success.
     *
     * Affiliation is a Constellation, but only has the minimal summary fields. We save the Constellation ID
     * aka ic_id aka getID() to the database.
     *
     * Return the new user object on success.
     *
     * Calling code had better do some sanity checking. This does not set the password. The password is not
     * part of a user object. We could add an optional arg, but for now, call writePassword()
     *
     * @param \snac\data\User $user A user object.
     *
     * @return \snac\data\User Return the cloned User with the userID set (and all other fields populated)
     */
    public function createUser($user)
    {
        if (! $this->userExists($user))
        {
            $appUserID = $this->sql->insertUser($user->getUserName(),
                                                $user->getFirstName(),
                                                $user->getLastName(),
                                                $user->getFullName(),
                                                $user->getAvatar(),
                                                $user->getAvatarSmall(),
                                                $user->getAvatarLarge(),
                                                $user->getEmail(),
                                                $user->getWorkEmail(),
                                                $user->getWorkPhone(),
                                                $user->getAffiliation()==null?null:$user->getAffiliation()->getID(),
                                                $user->getPreferredRules(),
                                                $user->getUserActive());
            $newUser = clone($user);
            $newUser->setUserID($appUserID);
            // $this->addDefaultRole($newUser);
            return $newUser;
        }
        return false;
    }

    /**
     * Does a user exist
     *
     * Find out if a user exists. True for success, else false.
     *
     * @param \snac\data\User $user A User object, must have user ID or username set.
     *
     * @return boolean True for exists, else false.
     */
    public function userExists($user)
    {
        if ($record = $this->sql->selectUserByID($user->getUserID()))
        {
            return true;
        }
        else if ($uid = $this->sql->selectUserByUserName($user->getUserName()))
        {
            return true;
        }
        return false;
    }

    /**
     * Update a user record.
     *
     * Write the User fields to the database where appuser.id=$user->getUserID(). By checking the returned id
     * inside updateUser() we at least know a record was updated in the database.
     *
     * Users do not have a groupList. They did, and it was removed, so you won't find any reference to it,
     * except this comment.
     *
     * @param \snac\data\User $user A user object.
     * @param boolean $saveRole optionsl If true, save the roles of this user
     * @return boolean True on success, else false.
     */
    public function saveUser($user, $saveRole=false)
    {
        $retVal = $this->sql->updateUser($user->getUserID(),
                                         $user->getFirstName(),
                                         $user->getLastName(),
                                         $user->getFullName(),
                                         $user->getAvatar(),
                                         $user->getAvatarSmall(),
                                         $user->getAvatarLarge(),
                                         $user->getEmail(),
                                         $user->getUserName(),
                                         $user->getWorkEmail(),
                                         $user->getWorkPhone(),
                                         $user->getAffiliation()==null?null:$user->getAffiliation()->getID(),
                                         $user->getPreferredRules(),
                                         $user->getUserActive());
        /*
         * Admins can run this on behalf of another user. It requires authorization to save roles and save
         * groups.
         */
        if ($saveRole) {
            /*
             * - remove all old roles, removeUserRole()?
             * - add back all current roles
             */
            $rolesToDelete = $this->listUserRoles($user);
            $rolesToAdd = $user->getRoleList();
            foreach($rolesToDelete as $role) {
                // This method will munge the list of roles attached to the user (Side-effect-full)
                $this->removeUserRole($user, $role);
            }
            foreach($rolesToAdd as $role) {
                // This method will munge the list of roles attached to the user (Side-effect-full)
                $this->addRoleToUser($user, $role);
            }
        }
        return $retVal;
    }


    /**
     * Get the user id if you only know the email address. We must be assuming the email addresses are unique.
     *
     * Might be called readUserIDByEmail. "Find" is not a word we use anywhere else in function names
     * here. There is an attempt to follow some predictable convention for function names.
     *
     * @param string $email
     *
     * @return integer $uid Return an integer user id or false.
     */
    public function findUserID($email)
    {
        $appUserID = $this->sql->selectUserByEmail($email);
        if ($appUserID)
        {
            return $appUserID;
        }
        return false;
    }

    /**
     * Return a User object
     *
     * Get a user record from the db, create a User object, and return it. Return false on failure.
     *
     * Robbie's commentary: readUser() is a little more forgiving [than userExists()] and reads the user out
     * of the database.  It doesn’t call userExists(), but tries to do something different.  It tries to read
     * the user by id (first), then if there is no id in the User object, it tries username (second).  Those
     * are the only two options that guarantee a unique user.  If they’re not set in the User object, then it
     * looks for a user with the given email address.  This is NOT a check of existence, since that would
     * require uniqueness.  This is a "get me the first user you find that has email address..."
     *
     * Important to copy the session token from arg $user into $newUser that has come back from the database.
     *
     * @param \snac\data\User A user object with a good value for getUserID() or getUserName().
     *
     * @return \snac\data\User|boolean Returns a user object or false.
     */
    public function readUser($user)
    {
        $newUser = null;
        if ($newUserRec = $this->sql->selectUserByID($user->getUserID()))
        {
            $newUser = $this->populateUser($newUserRec);
        }
        else if ($newUserRec = $this->sql->selectUserByUserName($user->getUserName()))
        {
            $newUser = $this->populateUser($newUserRec);
        }
        else if ($newUserRec = $this->sql->selectUserByEmail($user->getEmail()))
        {
            // Warning: the returned user may not be the only user with the given email address.
            $newUser = $this->populateUser($newUserRec);
        }
        if ($newUser)
        {
            $newUser->setToken($user->getToken());
            return $newUser;
        }
        return false;
    }


    /**
     * Return a User object for the user id.
     *
     * Get a user record from the db, create a User object, and return it. Return false on failure.
     *
     * After calling this you probably want to call addSession().
     *
     * @param string[] $record A list with keys: id, active, username, email, first, last, fullname, avatar, avatar_small, avatar_large
     *
     * @return \snac\data\User Returns a user object or false.
     */
    private function populateUser($record)
    {
        $user = new \snac\data\User();
        $user->setUserID($record['id']);
        $user->setUserName($record['username']);
        $user->setFirstName($record['first']);
        $user->setLastName($record['last']);
        $user->setFullName($record['fullname']);
        $user->setAvatar($record['avatar']);
        $user->setAvatarSmall($record['avatar_small']);
        $user->setAvatarLarge($record['avatar_large']);
        $user->setEmail($record['email']);
        $user->setWorkEmail($record['work_email']);
        $user->setWorkPhone($record['work_phone']);
        $user->setUserActive($record['active']);
        /*
         * We may need the functions listUserRoles() and listGroupsForUser() for uses outside of simply building
         * user objects, although no other uses are possible as long as these functions take $user as an
         * argument.
         *
         * This is different from how things are done in DBUtil, for good reason. This code may be more legible.
         */
        $user->setRoleList($this->listUserRoles($user));

        /*
         * readConstellation($mainID, $version=null, $summary=false)
         *
         * The ic_id aka $mainID is the affiliation field from the db. We pass null for version in order to
         * get the most recent. We pass true for $summary so that we get a summary constellation which only
         * has ic_id, entityType, ARK, Name entry.
         */
        $user->setAffiliation($this->dbutil->readConstellation($record['affiliation'], null, true));

        $user->setPreferredRules($record['preferred_rules']);
        return $user;
    }


    /**
     * Disable log in to this account. Update table appuser.active to false. Return true on success.
     *
     * Should we also munge their password so login becomes impossible? Perhaps not.
     *
     * @param \snac\data\User $user The user to disable
     * @return boolean Return true on success
     */
    public function disableUser($user)
    {
        $this->sql->updateActive($user->getUserID(), $this->db->boolToPg(false));
        return true;
    }


    /**
     * List all system privileges.
     *
     * Create a list of Privilege objects of all privileges.
     *
     * @return \snac\data\Privilege[] Return list of Privilege objects
     */
    public function listPrivileges()
    {
        $pidList = $this->sql->selectAllPrivilegeIDs();
        $privilegeObjList = array();
        foreach($pidList as $pid)
        {
            $privilegeObj = $this->populatePrivilege($pid);
            array_push($privilegeObjList, $privilegeObj);
        }
        return $privilegeObjList;
    }



    /**
     * List all system roles.
     *
     * Create a list of Role objects of all roles.
     *
     * @return \snac\data\Role[] Return list of Role object, each of which contains a list of Privilege
     * objects.
     */
    public function listRoles()
    {
        /*
         * This might have been called: listallroles listallrole allrolelist.
         */
        $roleIDList = $this->sql->selectAllRoleIDs();
        $roleObjList = array();
        foreach($roleIDList as $rid)
        {
            $roleObj = $this->readRole($rid);
            array_push($roleObjList, $roleObj);
        }
        return $roleObjList;
    }

    /**
     * Read a role object from the database
     *
     * Select role data from the database, and populate a role object.
     *
     * @param integer $rid Role ID value.
     *
     * @return \snac\data\Role A Role object.
     *
     */
    public function readRole($rid)
    {
        $row = $this->sql->selectRole($rid);
        $roleObj = new \snac\data\Role();
        $roleObj->setID($row['id']);
        $roleObj->setLabel($row['label']);
        $roleObj->setDescription($row['description']);
        foreach($row['pid_list'] as $pid)
        {
            $roleObj->addPrivilege($this->populatePrivilege($pid));
        }
        return $roleObj;
    }

    /**
     * Populate a privilege object
     *
     * Return a privilege object based on the $pid ID value
     *
     * @return \snac\data\Privilege A privilege object.
     */
    private function populatePrivilege($pid)
    {
        $row = $this->sql->selectPrivilege($pid);
        $privilegeObj = new \snac\data\Privilege();
        $privilegeObj->setID($row['id']);
        $privilegeObj->setLabel($row['label']);
        $privilegeObj->setDescription($row['description']);
        return $privilegeObj;
    }

    /**
     * Add a role to the User
     *
     * This is not the preferred function. Use addRoleToUser().
     *
     * Add role via table appuser_role_link. Return true on success.
     *
     * Use this when adding a role.
     *
     * After adding the role, set the users's role list by getting the list from the db.
     *
     * @param \snac\data\User $user A user
     *
     * @param \snac\data\Role $newRole is associative list with keys id, label, description. We really only
     * care about id, which is important because the web UI might pass up a role object with only the id
     * property set.
     */
<<<<<<< HEAD
    public function addUserRole($user, $newRole)
    {
        /*
         * You might have thought this function would be called: addrole, or addroletouser.
         *
         * Created addRoleToUser(), so just call that. Migrate old code over as the chance arises.
         */
        return $this->addRoleToUser($user, $newRole);
    }

    /**
     * Add a role to the User
     *
     * This is the preferred function to add a role to a user via table appuser_role_link. Return true on success.
     *
     * Use this when adding a role.
     *
     * After adding the role, set the users's role list by getting the list from the db.
     *
     * @param \snac\data\User $user A user
     *
     * @param \snac\data\Role $newRole is associative list with keys id, label, description. We really only
     * care about id, which is important because the web UI might pass up a role object with only the id
     * property set.
     */
=======
>>>>>>> 1b1ccbd0
    public function addRoleToUser($user, $newRole) {
        $this->sql->insertRoleLink($user->getUserID(), $newRole->getID());
        $user->setRoleList($this->listUserRoles($user));
    }

    /**
     * Add a privilege to a role
     *
     * The privilege must exist before calling this. Use createPrivilege().
     *
     * This is an alternate to adding the priv to the role, then calling writeRole(). Having two ways of
     * adding a priv to a role is probably less than ideal.
     *
     * @param \snac\data\Role $role The role.
     * @param \snac\data\Privilege $privilege is a Role object. Role object has identical fields to privilege.
     */
    public function addPrivilegeToRole($role, $privilege)
    {
        $role->addPrivilege($privilege);
        $this->sql->insertPrivilegeRoleLink($role->getID(), $privilege->getID());
        return true;
    }

    /**
     * Does user have a privilege
     *
     * Returns true if the privilege exists. Build a list of all the privs, then test the list for key
     * existence.
     *
     * @return boolean True if the $user has $privilege in any of the roles, return false otherwise.
     */
    public function hasPrivilege($user, $privilege)
    {
        $allPrivs = array(); // assoc list
        foreach($user->getRoleList() as $userRole)
        {
            foreach($userRole->getPrivilegeList() as $priv)
            {
                $allPrivs[$priv->getID()] = 1;
            }
        }
        return isset($allPrivs[$privilege->getID()]);
    }

    /**
     * Does user have a privilege, by label
     *
     * Returns true if the privilege with $label exists. Build a list of all the privilege labels, then test
     * the list for key existence.
     *
     * @return boolean True if the $user has $privilege in any of the roles, return false otherwise.
     */
    public function hasPrivilegeByLabel($user, $label)
    {
        $allPrivs = array(); // assoc list
        foreach($user->getRoleList() as $userRole)
        {
            foreach($userRole->getPrivilegeList() as $priv)
            {
                $allPrivs[$priv->getLabel()] = 1;
            }
        }
        return isset($allPrivs[$label]);
    }


    /**
     * List roles for a user.
     *
     * List all the roles for a user by reading from the database. Return an array of Role objects.
     *
     * You might be have expected this function to be called: listalluserroles, listallrolesuser,
     * userallroles, or userroles.
     *
     * @param \snac\data\User $user The user
     *
     * @return \snac\data\Role[] A list of Role objects.
     */
    public function listUserRoles($user)
    {
        $ridList = $this->sql->selectUserRoleIDs($user->getUserID());
        $roleObjList = array();
        foreach($ridList as $rid)
            {
                $roleObj = $this->readRole($rid);
                array_push($roleObjList, $roleObj);
            }
        return $roleObjList;
    }

    /**
     * Check if a user has a role
     *
     * The role may be partial, but must have and id that is getID() must return a value.
     *
     * @param \snac\data\User $user A user
     *
     * @param \snac\data\Role $role A role, may be incomplete, but must at least have an id.
     *
     * @return boolean True if user has the role, else false.
     */
    public function hasRole($user, $role)
    {
        foreach($user->getRoleList() as $userRole)
        {
            if ($userRole->getID() == $role->getID())
            {
                return true;
            }
        }
        return false;
    }


    /**
     * Check for role by label
     *
     * @param \snac\data\User User object
     * @param string $label A label for a role
     * @return \snac\data\Role A role or null. Or false?
     */
    public function checkRoleByLabel($user, $label)
    {
        foreach($user->getRoleList() as $role)
        {
            if ($role->getLabel() == $label)
            {
                return $role;
            }
        }
        return false;
    }

    /**
     * Remove a role from the User via table appuser_role_link.
     *
     * Remove the role from the user is how we say it, but the relation is bi-directional. In retrospect, this
     * function should have been called removeRoleFromUser.
     *
     * After removing the role, refresh the User role list by reading it back from the database.
     *
     * @param \snac\data\User $user A user
     * @param \snac\data\Role $role Role object
     */
    public function removeUserRole($user, $role)
    {
        $this->sql->deleteRoleLink($user->getUserID(), $role->getID());
        $user->setRoleList($this->listUserRoles($user));
        return true;
    }

    /**
     * Remove a privilege from a role
     *
     * Remvoe the privilege role link from the db, also remove the privilege from the role object as well.
     *
     * @param \snac\data\Role $role A role
     * @param \snac\data\Privilege $privilege Privilege is a Role object
     */
    public function removePrivilegeFromRole($role, $privilege)
    {
        $this->sql->deletePrivilegeRoleLink($role->getID(), $privilege->getID());
        // $role is changed in place.
        $role->removePrivilege($privilege);
        return true;
    }


    /**
     * Write or update a new role to the database
     *
     * Linked privileges have to exist before the role, logically. A privilege must have an ID in order to be
     * linked to a role, and a privilege doesn't have an ID until that privilege has been written to the
     * database.
     *
     * @param \snac\data\Role $role The role objectc.
     *
     * @return \snac\data\Role Role object.
     */
    public function writeRole($role)
    {
        if ($role->getID())
        {
            $this->sql->updateRole($role->getID(),
                                   $role->getLabel(),
                                   $role->getDescription());
        }
        else
        {
            $rid = $this->sql->insertRole($role->getLabel(),
                                          $role->getDescription());
            $role->setID($rid);
        }
        foreach($role->getPrivilegeList() as $priv)
        {
            $this->sql->insertPrivilegeRoleLink($role->getID(), $priv->getID());
        }
        // Objects are passed by referece. How does it make sense to return an arg passed by reference?
        return $role;
    }



    /**
     * Insert or update a privilege into the database
     *
     * Insert update a privilege. If insert, call setID() with the returned ID. Return the privilege, which if
     * inserted, will have an ID.
     *
     * @param \snac\data\Privilege $privilege, the privilege object
     *
     * @return \snac\data\Privilege Privilege object, with an ID.
     */
    public function writePrivilege($privilege)
    {
        if ($privilege->getID())
        {
            $this->sql->updatePrivilege($privilege->getID(),
                                        $privilege->getLabel(),
                                        $privilege->getDescription());
        }
        else
        {
            $pid = $this->sql->insertPrivilege($privilege->getLabel(),
                                               $privilege->getDescription());
            $privilege->setID($pid);
        }
        // Objects are passed by referece. How does it make sense to return an arg passed by reference?
        return $privilege;
    }


    /**
     * Check $passwd matches the password stored for \snac\data\User. Return true on success.
     *
     * Perhaps this won't be used in a world with OAuth.
     *
     * @param \snac\data\User $user The user object
     *
     * @param string $passwd A hashed password
     *
     * @return boolean Returns true if the password matches the database, false for any failure.
     */
    public function checkPassword($user, $passwd)
    {
        $appUserID = $this->sql->selectMatchingPassword($user->getUserID(), $passwd);
        if ($appUserID >= 1)
        {
            return true;
        }
        return false;
    }

    /**
     * Extend a session expires
     *
     * @param \snac\data\User $user A User
     *
     * @param integer $extend optional Optional number of seconds to extend the expires time. Defaults to
     * 3600.
     *
     * @return boolean True on success, else false.
     */
    public function sessionExtend(&$user, $extend=3600)
    {
        $success = $this->sql->updateByExtendingSession($user->getUserID(),
                                                    $user->getToken()['access_token'],
                                                    $extend);
        if ($success === false)
            return false;

        // Update the token for the user object
        $user->setToken(array(
            "access_token" => $user->getToken()["access_token"],
            "expires" => $this->sql->selectSession($user->getUserID(),
                                                   $user->getToken()["access_token"])));
        return true;
    }

    /**
     * Add a new session to the database
     *
     * Add a new session to the database using the token expiration from getToken(). Do nothing if the session
     * already exists. Return true if the session already exists.
     *
     * @param \snac\data\User $user User object
     *
     * @return boolean True if session add was successful, else false
     */
    public function addSession($user)
    {
        if (! $this->sessionExists($user))
        {
            $currentToken = $user->getToken();
            $accessToken = $currentToken['access_token'];
            $expires = $currentToken['expires'];
            return $this->sql->insertSession($user->getUserID(), $accessToken, $expires);
        }
        return true; // Nothing added, but also no errors, so true is the return value.
    }

    /**
     * Check session exists
     *
     * Find out if a session exists for this User with the token getToken(). Expiration time is ignored. If
     * somehow a session token has been applied to 2 users, this will still only return the token for $user,
     * and that is good.
     *
     * @param \snac\data\User User object
     * @return boolean True on success, else false.
     */
    public function sessionExists($user)
    {
        $currentToken = $user->getToken();
        $accessToken = $currentToken['access_token'];
        $rec = $this->sql->selectSession($user->getUserID(), $accessToken);
        if ($rec && array_key_exists('appuser_fk', $rec))
        {
            return true;
        }
        return false;
    }

    /**
     * Is a session active
     *
     * If a session exists for this user and is not expired, return true, else false.
     *
     * @param \snac\data\User $user
     *
     * @return boolean True for active, not expired, for this user. False otherwise.
     */
    public function sessionActive($user)
    {
        if ($this->sessionExists($user))
        {
            return $this->sql->selectActive($user->getUserID(), $user->getToken()['access_token']);
        }
        return false;
    }

    /**
     * Check that a session is active, with side effects.
     *
     * You probably want to use sessionExists(), sessionActive() and readUser(). This function may be
     * deprecated.
     *
     * Check that we have a non-expired session for $user and with token getToken(). Time is assumed to be
     * "now" UTC. Return the User on success, false otherwise. If the user does not exist, a DB record is
     * created in appuser. If the session does not exist, a session is created in table session. If the
     * session is active, 'expires' is updated. If the session has expired, it is deleted, and the User object
     * token is cleared.
     *
     * This checks that a session is active and associated with the $user. In theory is it possible to
     * ask if a session is active, without knowing the user. In fact, a session could be check as active, and
     * could return the user id.
     *
     * It is important to read or create a user at the top of the function. Everything after depends on a
     * valid User from the SNAC appuser database table.
     *
     * Features: auto-create unknown user, auto-create unknown session, delete expired session.
     *
     * @param \snac\data\User $user User object
     *
     * @return \snac\data\User when successful or return false on failure.
     */
    public function checkSessionActive($user)
    {
        $currentToken = $user->getToken();
        $accessToken = $currentToken['access_token'];

        // Try to get this user from the database
        $newUser = $this->readUser($user);

        if ($newUser === false) {
            // If the user doesn't exist, then create them
            $newUser = $this->createUser($user);

        }
        $newUser->setToken($user->getToken());

        // Now we have a good $newUser with the original $user token. Either the user was created or read from
        // the db.

        // Create the session if it doesn't exist, and then return (no need to check that the session is active
        if (! $this->sessionExists($newUser))
        {
            $this->addSession($newUser); // adds a new session
            return $newUser;
        }

        /*
         * Do this last, since if this fails we need to essentially logoff the user.
         *
         * If the session exists, but doesn't belong to this user, selectActive() will fail.
         * If the sesion has expired, selectActive() will fail.
         */
        if (! $this->sql->selectActive($newUser->getUserID(), $accessToken))
        {
            /*
             * Shouldn't this call removeSession() instead of a low-level SQL function.
             */
            $this->sql->deleteSession($newUser->getToken()['access_token']);
            $newUser->setToken(array('access_token' => '', 'expires' => 0));

            // The user isn't logged in, so we should not let validate their session
            return false;
        }

        // The user is set, their session is active
        return $newUser;
    }

    /**
     * Remove a session
     *
     * Assume that tokens are unique, which is important. Delete all sessions with the token no matter what user has that token.
     *
     * This might benefit from additional sanity checking, although that would change the meaning and use of this function.
     *
     * @param \snac\data\User $user
     *
     */
    public function removeSession($user)
    {
        $this->sql->deleteSession($user->getToken()['access_token']);
    }


    /**
     * Delete all session records for $user.
     *
     * Unclear when this is used, but it will logout from all sessions.
     *
     * @param \snac\data\User $user A user object
     *
     * @return boolean true Always returns true, although an exception will be thrown by low level db code if
     * something fails.
     */
    public function clearAllSessions($user)
    {
        $this->sql->deleteAllSession($user->getUserID());
        return true;
    }

    /**
     * List all users
     *
     * Return a list of all users as user objects.
     *
     * If you want to pass an affiliation, then you must also pass $everyOne.
     *
     * @param boolean $everyone optional Defaults to false. Pass true to get both active and inactive.
     * Everyone false is only active users.
     *
     * @param \snac\data\Constellation $affiliation optional Optional affiliation.
     *
     * @return \snac\data\User[] $allUserList
     */
    public function listUsers($everyone=false, $affiliation=null)
    {
        $idList = $this->sql->selectAllUserIDList($everyone, $affiliation==null?null:$affiliation->getID());
        $allUserList = array();
        foreach($idList as $userID)
        {
            $newUserRec = $this->sql->selectUserByID($userID);
            $newUser = $this->populateUser($newUserRec);
            array_push($allUserList, $newUser);
        }
        return $allUserList;
    }

    /**
     * Write or update a group to the database
     *
     * @param \snac\data\Group $group The group object
     *
     * @return \snac\data\Group The group object
     */
    public function writeGroup($group)
    {
        if ($group->getID())
        {
            $this->sql->updateGroup($group->getID(),
                                    $group->getLabel(),
                                    $group->getDescription());
        }
        else
        {
            $rid = $this->sql->insertGroup($group->getLabel(),
                                           $group->getDescription());
            $group->setID($rid);
        }
        // Objects are passed by referece. It is something of a duplication to pass-by-reference, then return
        // the reference.
        return $group;
    }


    /**
    * Read a group from the database
    *
    * @param \snac\data\Group $group The original, incomplete group object. We only use getID()
    *
    * @return \snac\data\Group The new group object
    */
    public function readGroup($group)
    {
        $groupObj = $this->populateGroup($group->getID());
        return $groupObj;
    }


    /**
     * Populate a group object
     *
     * Return a group object based on the $pid ID value
     *
     * @return \snac\data\Group A group object.
     */
    private function populateGroup($pid)
    {
        $row = $this->sql->selectGroup($pid);
        $groupObj = new \snac\data\Group();
        $groupObj->setID($row['id']);
        $groupObj->setLabel($row['label']);
        $groupObj->setDescription($row['description']);
        return $groupObj;
    }

    /**
     * Really delete a group from the db
     *
     * Deleting a group should be rare. To make this a little safer deleteGroup() only deletes if the
     * group is not in use. If the group exists and is not linked to any appuser, it will be
     * deleted. Otherwise, it is not deleted.
     *
     * This function's name might be confused with removeGroup, although we have removeUserFromGroup
     * (non-existant: removeGroupFromUser) specifically for users. The method deleteGroup is in SQL.php since
     * we reserve the word "delete" for SQL functions.
     *
     * @param \snac\data\Group A Group object
     */
    public function eraseGroup($groupObj)
    {
        $this->sql->deleteGroup($groupObj->getID());
    }

    /**
     * List all system groups.
     *
     * Create a list of Group objects of all groups.
     *
     * @return \snac\data\Group[] Return list of Group objects
     */
    public function listGroups()
    {
        $gidList = $this->sql->selectAllGroupIDs();
        $groupObjList = array();
        foreach($gidList as $gid)
        {
            $groupObj = $this->populateGroup($gid);
            array_push($groupObjList, $groupObj);
        }
        return $groupObjList;
    }

    /**
     * List users in a group
     *
     * @param \snac\data\Group $group The group
     * @return \snac\data\User[] List of users
     */
    public function listUsersInGroup($group)
    {
        $idList = $this->sql->selectUserIDsFromGroup($group->getID());
        $userList = array();
        foreach($idList as $uid)
        {
            array_push($userList, $this->populateUser($this->sql->selectUserByID($uid)));
        }
        return $userList;
    }

    /**
     * List groups for a user
     *
     * Read the groups from the database. List the groups this user is in.
     *
     * @param \snac\data\User The user we want to list groups for.
     * @return \snac\data\Group[] List of group objects.
     */
    public function listGroupsForUser($user)
    {
        $gids = $this->sql->selectUserGroupIDs($user->getUserID());
        $groupList = array();
        foreach($gids as $gid)
        {
            $row = $this->sql->selectGroup($gid);
            $grp = new \snac\data\Group();
            $grp->setID($row['id']);
            $grp->setLabel($row['label']);
            $grp->setDescription($row['description']);
            array_push($groupList, $grp);
        }
        return $groupList;
    }

    /**
     * Add a group to the User
     *
     * The group must exist in the database. That is: the group must have a valid id.
     *
     * Due to naming confusiong, you might be searching for nonexistant functions: addgroup, add group adding
     * a group adding group.
     *
     * After adding the group, set the users's group list by getting the list from the db.
     *
     * @param \snac\data\User $user A user
     * @param \snac\data\Group $newGroup is associative list with keys id, label, description. We really only care about id.
     */
    public function addUserToGroup($user, $newGroup)
    {
        $this->sql->insertGroupLink($user->getUserID(), $newGroup->getID());
    }

    /**
     * Remove user from group
     *
     * Remove a group-user link by deleting a record from table appuser_group_link. The user will no longer be
     * in the group. The semantics are confusing because it is a bi-directional link. The user is in this
     * group (has this group), and the group has this user (is related to this user).
     *
     * After removing the user, refresh the User group list by reading it back from the database.
     *
     * @param \snac\data\User $user A user
     * @param \snac\data\Group $group Group object
     */
    public function removeUserFromGroup($user, $group)
    {
        $this->sql->deleteGroupLink($user->getUserID(), $group->getID());
        return true;
    }

    /**
     * List all system institutions.
     *
     * Create a list of summary constellation objects for each SNAC institution.
     *
     * @return \snac\data\Constellation[] Return list of constellations (summary) for the SNAC institutions.
     */
    public function listInstitutions()
    {
        /*
         * Select all the institution data, returned as a list of associative lists. We don't have any use for
         * a list of ids, unlike Role and some other data. So, there is no populateInstitution(). It all happens here.
         *
         */
        $rowList = $this->sql->selectAllInstitution();
        $instList = array();
        foreach($rowList as $row)
        {
            $cObj = $this->dbutil->readPublishedConstellationByID($row['ic_id'], true);
            array_push($instList, $cObj);
        }
        return $instList;
    }

    /**
     * Write or update a new institution to the database
     *
     * The part of the constellation we most care about is the ic_id. getConstellationID() is the ic_id.
     *
     * If the institution has an id, it must have previously have been written to the db, so update.
     *
     * The update use case is unclear. Insert and delete (erase) seem reasonable, but update will probably never happen.
     *
     * @param \snac\data\Constellation $institution The SNAC institution in a constellation.
     *
     * @return \snac\data\Constellation object, summary, holding a SNAC institution
     */
    public function writeInstitution($institution)
    {
        $this->sql->insertInstitution($institution->getID());
    }

    /**
     * Really delete a SNAC institution from the db
     *
     * Remember that SNAC Institution records are simply the ic_id of an existing SNAC constellation. This only
     * deletes from the snac_institution table, and nothing else is effected.
     *
     * deleteInstitution() will throw an exception if asked to delete an institution which has any affiliated
     * users.
     *
     * @param \snac\data\Constellation  A SNAC Institution in a summary constellation object.
     */
    public function eraseInstitution($institutionObj)
    {
        $this->sql->deleteInstitution($institutionObj->getID());
    }
}<|MERGE_RESOLUTION|>--- conflicted
+++ resolved
@@ -24,7 +24,7 @@
  *
  * Functions that return constrained lists: listUserRoles, listUsersInGroup, listGroupsForUser
  *
- * Functions that add/remove relations: addUserRole same as addRoleToUser, addPrivilegeToRole,
+ * Functions that add/remove relations: addRoleToUser, addPrivilegeToRole,
  * addSession, removeSession, addUserToGroup, removeUserFromGroup, removeUserRole (better name:
  * removeRoleFromUser?), removePrivilegeFromRole
  *
@@ -532,34 +532,6 @@
      * care about id, which is important because the web UI might pass up a role object with only the id
      * property set.
      */
-<<<<<<< HEAD
-    public function addUserRole($user, $newRole)
-    {
-        /*
-         * You might have thought this function would be called: addrole, or addroletouser.
-         *
-         * Created addRoleToUser(), so just call that. Migrate old code over as the chance arises.
-         */
-        return $this->addRoleToUser($user, $newRole);
-    }
-
-    /**
-     * Add a role to the User
-     *
-     * This is the preferred function to add a role to a user via table appuser_role_link. Return true on success.
-     *
-     * Use this when adding a role.
-     *
-     * After adding the role, set the users's role list by getting the list from the db.
-     *
-     * @param \snac\data\User $user A user
-     *
-     * @param \snac\data\Role $newRole is associative list with keys id, label, description. We really only
-     * care about id, which is important because the web UI might pass up a role object with only the id
-     * property set.
-     */
-=======
->>>>>>> 1b1ccbd0
     public function addRoleToUser($user, $newRole) {
         $this->sql->insertRoleLink($user->getUserID(), $newRole->getID());
         $user->setRoleList($this->listUserRoles($user));
