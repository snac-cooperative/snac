<?php
  /**
   * High level database abstraction layer for constellations.
   *
   * License:
   *
   * @author Tom Laudeman
   * @license http://opensource.org/licenses/BSD-3-Clause BSD 3-Clause
   * @copyright 2015 the Rector and Visitors of the University of Virginia, and
   *            the Regents of the University of California
   */

namespace snac\server\database;
use \snac\server\validation\ValidationEngine as ValidationEngine;
use Behat\Behat\Definition\Call\Given;
use phpDocumentor\Plugin\Scrybe\Converter\Metadata\TableOfContents\BaseEntry;
use \snac\server\validation\validators\IDValidator;
use \snac\server\validation\validators\HasOperationValidator;
use \snac\server\validation\validators\ResourceValidator;


/**
 * High level database class.
 *
 * This is what the rest of the server sees as an interface to the database. There is no SQL here. This knows
 * about data structure from two points of view: constellation php data, and tables in the
 * database. Importantly, this code has no idea where the constellation comes from, nor how data gets into the
 * database. Constellation data classes are elsewhere, and SQL is elsewhere.
 *
 * All "create" here is based on SQL select queries.
 *
 * Functions populateFoo() create an object and add it to an existing object. These functions know about
 * column names from the database (but not how SQL managed to get the column names).
 *
 * Functions saveFoo() are broad wrappers that traverse objects and save to the database via more granular
 * functions.
 *
 * Need: high level "populate", "build", "read" equivalent to saveFoo() like readFoo().
 *
 * Need: lockConstellation()
 *
 * We need a way to select the unlocked, published version. Probably best to get the version number of the
 * published, and call existing functions with the appropriate version number.
 *
 * Functions buildFoo() create and return an object using data selected from the database
 *
 * Functions selectFoo(), updateFoo(), insertFoo() are defined in SQL.php and return an associative list where
 * the keys are column names.
 *
 * Most (or all?) of the functions in this class could be static, as long as the $db were passed in as an arg,
 * rather than being passed to the constructor.
 *
 * @author Tom Laudeman
 */
class DBUtil
{

    /*
     * The following are constants that are used when reading a constellation.  They should be ORed together.
     *
     * EX: FULL_CONSTELLATION = READ_NRD | READ_PREFERRED_NAME | READ_ALL_NAMES | READ_BIOGHIST | READ_ALL_BUT_RELATIONS | READ_RELATIONS
     * EX2: summary1 = READ_NRD | READ_PREFERRED_NAME | READ_ALL_NAMES
     *
     */

    /**
     * @var int Flag to read the entire constellation
     *
     * Note: this does not include the maintenance history by default
     */
    public static $FULL_CONSTELLATION = 511; // all up to maintenance history

    /**
     * @var int Flag to read the entire constellation except relations
     */
    public static $READ_ALL_BUT_RELATIONS = 415; // 31 + 128 + 256 (up to relations + scm + place)

    /**
     * @var int Flag to read the entire constellation except relations
     */
    public static $READ_ALL_BUT_RELATIONS_AND_META = 287; // 31 + 256 (up to relations + place)

    /**
     * @var int Flag to read the nrd, name entries and biog hist only
     */
    public static $READ_FULL_SUMMARY = 15;

    /**
     * @var int Flag to read the nrd, preferred name entry, and biog hist only
     */
    public static $READ_SHORT_SUMMARY = 11;

    /**
     * @var int Flag to read the nrd and first (referred) name entry only
     */
    public static $READ_MICRO_SUMMARY = 3;

    /**
     * @var int Flag to read the Holding Institution level of information
     */
    public static $READ_REPOSITORY_SUMMARY = 259; // 1 + 2 + 256 (nrd + pref name + places)

    /**
     * @var int Flag to read the NRD
     */
    public static $READ_NRD = 1;

    /**
     * @var int Flag to read the Preferred Name entry (first one)
     */
    public static $READ_PREFERRED_NAME = 2;

    /**
     * @var int Flag to read all names (including the preferred name entry)
     */
    public static $READ_ALL_NAMES = 4;

    /**
     * @var int Flag to read the biog hist
     */
    public static $READ_BIOGHIST = 8;

    /**
     * @var int Flag to read other data (not nrd, biogHist or names) except relations
     */
    public static $READ_OTHER_EXCEPT_RELATIONS = 16;

    /**
     * @var int Flag to read relations
     */
    public static $READ_RELATIONS = 32;

    /**
     * @var int Flag to read relations
     */
    public static $READ_RESOURCE_RELATIONS = 64;

    /**
     * @var int Flag to read the maintenance history and other maintenance info
     */
    public static $READ_MAINTENANCE_INFORMATION = 512;

    /**
     * @var int Flag to read the maintenance history and other maintenance info
     */
    public static $READ_SCM_METADATA = 128;

    /**
     * @var int Flag to read the places only (used for holding institutions)
     */
    public static $READ_PLACE_INFORMATION = 256;





    /**
     * SQL object
     *
     * @var \snac\server\database\SQL $sql low-level SQL class
     */
    private $sql = null;

    /**
     * Used by setDeleted() and clearDeleted() to check table name.
     *
     * @var string[] Associative list where keys are table names legal to delete from.
     */
    private $canDelete = null;

    /**
     * Database connector object
     *
     * @var \snac\server\database\DatabaseConnector object.
     */
    private $db = null;

    /**
     * Term Cache
     *
     * Cache of term objects to use when filling out structures so we don't have to repeat lookups
     *
     * @var \snac\data\Term[] Array of term objects indexed by termID
     */
    private $termCache = null;

    /**
     * Constellation Cache
     *
     * Cache of constellation pieces to use when filling out structures so we don't have to repeat lookups
     *
     * @var mixed[] Associative array of arrays of objects indexed by their ids
     */
    private $dataCache = null;

    /**
     * Constellation status
     *
     * These are the valid values for constellation status. These are used in the code, so an enumerated type
     * in the database was both irritating to maintain, added complexity, and was in the wrong place because
     * the values are needed here in the code, not over in the database.
     *
     * Add new status values to this variable. PHP allows list keys with no values, but I like the explicit
     * value, so these all have value 1. There are other ways to initialize the list, but this method is very clear.
     *
     * published: the published public constellation (proposed, not implemented)
     *
     * being edited: locked for edit, viewable only by the locker, and maybe special admins (proposed, not implemented)
     *
     * deleted: only admins can see this (implemented) See the new SQL() call above. This valued 'deleted' is pass to class SQL's constructor.
     *
     * needs review: awaiting review, proposed, probably will change
     *
     * bulk ingest: bulk inserted, might become directly published
     *
     * rejected: an uploaded record that fails integrity checks. The system will not allow the constellation
     * to be sent for review, nor can the constellation be published. Presumably, rejected records can be
     * change to 'locked editing', or transfered to another user with or without a status change.
     *
     * currently editing: Added Mar 29 2016 in order to deal with an edit happening right now, in this session
     * (that is: login session, aka in the web browser). Using this solves the problem of session locking,
     * even when there are multiple sessions. Using constellation status this way saves us having to (try) to
     * manage a session-to-constellation link.
     */
    private $statusList = array('published' => 1,
                                'needs review' => 1,
                                'rejected' => 1,
                                'locked editing' => 1,
                                'change locks' => 1,
                                'bulk ingest' => 1,
                                'deleted' =>1,
                                'currently editing' => 1,
                                'ingest cpf' => 1,
                                'maybe same' => 1,
                                'tombstone' => 1,
                                'merge split' => 1,
                                'initialize' => 1);

    /**
     * Check status values
     *
     * Validate status values. This is an evolving concept, so just return true or false right now.
     *
     * 'published', 'needs review', 'rejected', 'being edited', 'bulk ingest', 'deleted'
     *
     * @param string $status A status value
     * @return boolean Returns true if the $status is a valid status, else returns false.
     */
    private function statusOK($status)
    {
        if (isset($this->statusList[$status]))
        {
            return true;
        }
        return false;
    }

    /**
     * @var \Monolog\Logger $logger the logger for this server
     *
     * See enableLogging() in this file.
     */
    private $logger = null;


    /**
     * Constructor
     *
     * The constructor for the DBUtil class.
     */
    public function __construct()
    {
        $this->db = new \snac\server\database\DatabaseConnector();

        /*
         * See private var $statusList. Passing the value of deleted to the SQL constructor is a valiant, but
         * probably pointless, attempt to use the deleted status symbolically, instead of being tightly
         * coupled with the string's value. In reality, I think it only makes matters more complex. If the
         * value changed (very unlikely) the "fix" cwould be a simple search and replace.
         */

        $this->sql = new SQL($this->db, 'deleted');

        /*
         * Mar 4 2016 Here's a little suprise: we don't have an object for name component. How this will work
         * is not determined, so I guess we're ignoring it for now. The topic came up when filling in the canDelete array.
         *
         * (Not only do we not have a name component object, we don't have any working code that deals with
         * name components, so there isn't an issue here. When we parse names into components, we will deal
         * with all this. We do have a SQL table name_component, but it is not used, yet.)
         *
         * 'snac\data\Foo' => 'name_component',
         *
         */

        /*
         * This is a list of php class and SQL table, but only classes which supported by setDeleted(). All
         * the save* and populate* functions are unique and essentially hard coded. However, setDeleted() and
         * clearDeleted() are generalized so they use this to figure out what table is associated with a given
         * class. See prepOperation(), setDeleted(), and clearDeleted().
         *
         * Table nrd and the constellation have a different mechanism, so they are not listed here.
         *
         * What about table otherid? Oddly, we can't delete otherid records, and that seems wrong.
         *
         */
        $this->canDelete = array('snac\data\BiogHist' => 'biog_hist',
                                 'snac\data\ConventionDeclaration' => 'convention_declaration',
                                 'snac\data\SNACDate' => 'date_range',
                                 'snac\data\SNACFunction' => 'function',
                                 'snac\data\Gender' => 'gender',
                                 'snac\data\GeneralContext' => 'general_context',
                                 'snac\data\Language' => 'language',
                                 'snac\data\LegalStatus' => 'legal_status',
                                 'snac\data\Mandate' => 'mandate',
                                 'snac\data\NameEntry' => 'name',
                                 'snac\data\Contributor' => 'name_contributor',
                                 'snac\data\Nationality' => 'nationality',
                                 'snac\data\Occupation' => 'occupation',
                                 'snac\data\SameAs' => 'otherid',
                                 'snac\data\Place' => 'place_link',
                                 'snac\data\ConstellationRelation' => 'related_identity',
                                 'snac\data\ResourceRelation' => 'related_resource',
                                 'snac\data\OriginationName' => 'resource_origination_name',
                                 'snac\data\SNACControlMetadata' => 'scm',
                                 'snac\data\StructureOrGenealogy' => 'structure_genealogy',
                                 'snac\data\Source' => 'source',
                                 'snac\data\Subject' => 'subject');

        // Term Cache
        $this->termCache = array();

        $this->enableLogging();
    }

    /**
     * Enable logging
     *
     * Call this to enabled loggin for objects of this class. For various reasons, logging is not enabled by default.
     *
     * Check that we don't have a logger before creating a new one. This can be called as often as one wants
     * with no problems.
     */
    private function enableLogging()
    {
        global $log;
        if (! $this->logger)
        {
            // create a log channel
            $this->logger = new \Monolog\Logger('DBUtil');
            $this->logger->pushHandler($log);
        }
    }

    /**
     * Wrap logging
     *
     * When logging is disabled, we don't want to call the logger because we don't want to generate errors. We
     * also don't want logs to just magically start up. Doing logging should be very intentional, especially
     * in a low level class like SQL. Call enableLogging() before calling logDebug().
     *
     * @param string $msg The logging messages
     *
     * @param string[] $debugArray An associative list of keys and values to send to the logger.
     */
    private function logDebug($msg, $debugArray=array())
    {
        if ($this->logger)
        {
            $this->logger->addDebug($msg, $debugArray);
        }
    }


    /**
     * Table name for a given class.
     *
     * This does two things:
     *
     * 1) return the SQL table for a class
     *
     * 2) return null if the class in question can't be deleted
     *
     * @param object $cObj Some object that we think has an associated SQL table.
     */
    private function deleteOK($cObj)
    {
        if (isset($this->canDelete[get_class($cObj)]))
        {
            return $this->canDelete[get_class($cObj)];
        }
        return null;
    }

    /**
     * Test for delete operation
     *
     * This is a wrapper to deal with delete, and call setDeleted() if necessary. Returns true if not deleted
     * and it is ok to proceed with an insert or update.
     *
     * Note the setOperation() at the end right before return. It is best that we not return from the middle
     * of this function.
     *
     * This is where operation is cleared during write. Also see saveNrd() where operation for the constellation is cleared.
     *
     * @param integer[] $vhInfo Associative list with keys 'ic_id', 'version'.
     * @param object $cObj An object that supports getOperation() and getID().
     *
     * @return boolean true if not delete and ok to proceed
     */
    private function prepOperation($vhInfo, $cObj)
    {
        $theOp = $cObj->getOperation();
        $result = false;
        if ($theOp == \snac\data\AbstractData::$OPERATION_DELETE)
        {
            $this->setDeleted($vhInfo, $cObj);
            $result = false;
        }
        elseif (! $theOp)
        {
            /*
             * if (! $cObj->getID())
             * {
             *     /\*
             *      * If we have no ID then this must be an insert, so return true now.  This is really just a
             *      * case during testing prior to all objects explicitly getting an operation. Once every
             *      * operation is set, this branch should never run.
             *      *\/
             *     $result = true;
             * }
             * else
             * {
             */
            /*
             * Apr 6 2016. The code above that allowed insert when no op and no id is wrong. The rule is: no
             * operation is nothing gets done. There's no being nice. Actually, it is nice to not do things
             * when no operation because the UI can be a bit more lax about things like empty objects.
             *
             * Mar 8 2014. With a null operation, we do nothing, and by returning false we prevent the calling
             * code from doing anything as well.
             *
             * This prevents nameEntry with no operation from updating itself when its child contributor has
             * an operation. In some cases the other code will not send objects that have no operation, but
             * that doesn't save us any work here because we always have to test the operation.
             *
             * If the no-op objects really were simply not in the constellation, then all inserts and updates
             * would be identical. No-op objects are sometimes present, and thus this distinction for no
             * operation.
             *
             * Top level code will have already minted a new version number, and since all true updates and
             * inserts are equivalent at the low level, the only thing we need to do here is prevent
             * unnecessary updates on no-op objects.
             *
             */
            $result = false;
            /* } */
        }
        else
        {
            $result = true;
        }
        return $result;
    }

    /**
     * Read published by ARK
     *
     * Read a published constellation by ARK from the database.  If the constellation has ever been
     * split, it will return false.  This method will only return a constellation if the Ark given
     * only references one published constellation.
     *
     * Use the optional flags to get only a partial constellation.  The flags are a bit mask, and can
     * be ORed together.  Certain shortcut flags are available, such as:
     *
     * ```
     * $FULL_CONSTELLATION = $READ_NRD | $READ_ALL_NAMES | $READ_BIOGHIST
     *                       | $READ_BIOGHIST | $READ_RELATIONS
     *                       | $READ_OTHER_EXCEPT_RELATIONS
     * $READ_SHORT_SUMMARY = $READ_NRD | $READ_PREFERRED_NAME | $READ_BIOGHIST
     * ```
     *
     * @param string $arkID An ARK
     * @param int $flags optional Flags to indicate which parts of the constellation to read
     *
     * @return \snac\data\Constellation|boolean A PHP constellation object or false if none found.
     *
     */
    public function readPublishedConstellationByARK($arkID, $flags=0)
    {
        $mainIDs = $this->sql->selectCurrentMainIDsForArk($arkID);
        if ($mainIDs != null && count($mainIDs) == 1)
        {
            $mainID = $mainIDs[0];
            $version = $this->sql->selectCurrentVersionByStatus($mainID, 'published');
            if ($version)
            {
                $cObj = $this->readConstellation($mainID, $version, $flags);
                return $cObj;
            }
        }
        return false;
    }

    /**
     * Get Current ICIDs for Ark
     *
     * Returns the list of ICIDs for the given Ark.  Most of the time, this will be
     * only one ICID, however some will return multiple ICIDs.  Multiple IDs will only
     * be returned if there was a split between the Ark's creation and the current
     * published versions.
     *
     * @param string $arkID The ark id to look up
     * @return int[] An array of ICIDs deemed current for this ark
     */
    public function getCurrentIDsForARK($arkID) {
        return $this->sql->selectCurrentMainIDsForArk($arkID);
    }

    /**
     * Get Current ICIDs for OtherID
     *
     * Returns the list of ICIDs for the given OtherRecordID.  Most of the time, this will be
     * only one ICID, however some will return multiple ICIDs.
     *
     * @param string $otherID The other id to look up
     * @return int[] An array of ICIDs deemed current for this other id
     */
    public function getCurrentIDsForOtherID($otherID) {
        return $this->sql->selectCurrentMainIDsForOtherID($otherID);
    }

    /**
     * Get Current ICIDs for ICID
     *
     * Returns the list of ICIDs for the given ICID.  Most of the time, this will be
     * only one ICID, however some will return multiple ICIDs.  Multiple IDs will only
     * be returned if there was a split between the IC's original creation and the current
     * published versions.
     *
     * @param int $icid The ICID to look up
     * @return int[] An array of ICIDs deemed current for this ICID
     */
    public function getCurrentIDsForID($icid) {
        return $this->sql->selectCurrentMainIDsForID($icid);
    }


    /**
     * Read published by ID
     *
     * Read a published constellation by constellation ID (aka ic_id, mainID) from the database.  If the constellation has ever been
     * split, it will return false.  This method will only return a constellation if the Ark given
     * only references one published constellation.
     *
     * Use the optional flags to get only a partial constellation.  The flags are a bit mask, and can
     * be ORed together.  Certain shortcut flags are available, such as:
     *
     * ```
     * $FULL_CONSTELLATION = $READ_NRD | $READ_ALL_NAMES | $READ_BIOGHIST
     *                       | $READ_BIOGHIST | $READ_RELATIONS
     *                       | $READ_OTHER_EXCEPT_RELATIONS
     * $READ_SHORT_SUMMARY = $READ_NRD | $READ_PREFERRED_NAME | $READ_BIOGHIST
     * ```
     *
     * @param integer $mainID A constellation id
     * @param int $flags optional Flags to indicate which parts of the constellation to read
     *
     * @return \snac\data\Constellation A PHP constellation object.
     */
    public function readPublishedConstellationByID($mainID, $flags=0)
    {
        if ($mainID == null || $mainID == '') {
            return false;
        }

        // Redirection, in case this ID was merged into another.  Worst case, currentID = mainID.
        $currentIDs = $this->sql->selectCurrentMainIDsForID($mainID);

        if ($currentIDs != null && count($currentIDs) == 1) {
            $currentID = $currentIDs[0];
            $version = $this->sql->selectCurrentVersionByStatus($currentID, 'published');
            if ($version)
            {
                $cObj = $this->readConstellation($currentID, $version, $flags);
                return $cObj;
            }
        }
        // Need to throw an exception as well? Or do we? It is possible that higher level code is rather brute
        // force asking for a published constellation. Returning false means the request didn't work.
        $this->logDebug("Warning: cannot get constellation id: $mainID");
        return false;
    }


    /**
     * List ic_id, version by status
     *
     * Build a list of ic_id,version. If locked, than select by $user.
     *
     * The public API is listConstellationsWithStatus(), if you want a list of constellations with a
     * status such as 'locked editing'.
     *
     * @param \snac\data\User $user The user's to get the list for
     * @param string $status option An optional status value.
     *
     * @return integer[] A list with keys 'ic_id', 'version'.
     */
    private function editList($user, $status='locked editing')
    {
        if ($user == null || $user->getUserID() == null) {
            return false;
        }

        $vhList = $this->sql->selectEditList($user->getUserID(), $status);
        if ($vhList)
        {
            return $vhList;
        }
        return false;
    }

    /**
     * Most recent constellation list by status current user only
     *
     * List constellations that meet all these criteria: 1) most recent,  2) current user, 3) given status
     *
     * This function returns valid, partial, summary constellations. The last arg to readConstellation() is
     * $summary and we pass true.
     *
     * Status defaults to 'locked editing'. The default is: user has the constellation locked for edit. Note:
     * 'locked editing' and 'currently editing' are different with different meanings.
     *
     * The constellations returned will always be owned by the current user, and will be the most recent
     * version, period. The returned constellations will be the absolutely most recent version for that
     * constellation. This will not return any constellation for which the most recent version does not match
     * status and user.
     *
     * Mar 29 2016 Robbie suggests we only return partial, summary constellations here with enough data to build
     * UI. Partial means: table nrd and table name_entry. We tried returning the full constellations, but that
     * was simply too much data to send to the web browser. The return values here are valid constellations
     * and can be treated as normal constellations which keeps all the code consistent. However, by only
     * containing a fraction of the data, the returned list is manageable.
     *
     * Was named listConstellationsLockedToUser().
     *
     * Defaults are: \snac\Config::$SQL_LIMIT (probably 42), \snac\Config::$SQL_OFFSET (probably 0).

     * Note about default paramter values: Unfortunately, we have to accept null and default to null since php
     * cannot default to a constant or variable in a function signature. Also, php does not allow optional
     * parameters except the last parameter, so we have to accept null for $limit regardless.
     *
     * From the php manual: "The default value must be a constant expression, not (for example) a variable, a
     * class member or a function call."
     *
     * @param \snac\data\User $user The user to get the list of constellationsf or
     *
     * @param string optional $status A single status for the list of constellations. Not implemented, but
     * planned to support status values in addition to 'locked editing'
     *
     * @param integer $limit optional Limit to the number of records. Not optional here. Must be -1 for all, or an
     * integer . Default to the config when missing.
     *
     * @param integer $offset optional An offset to jump into the list of records in the database. Optional defaults to
     * a config value. Must be -1 for all, or an integer. Default to the config when missing.
     *
     * @param boolean $secondary optional Whether to search the version_history by secondary user for this status (default false)
     *
     * @return \snac\data\Constellation[] A list of PHP constellation object (which might be summary objects),
     * or an empty array when there are no constellations.
     */
    public function listConstellationsWithStatusForUser($user,
                                                        $status='locked editing',
                                                        $limit=null,
                                                        $offset=null,
                                                        $secondary=false)
    {
        if ($user == null || $user->getUserID() == null) {
            return false;
        }

        if ($limit==null || ! is_int($limit))
        {
            $limit = \snac\Config::$SQL_LIMIT;
        }
        if ($offset == null || ! is_int($offset))
        {
            $offset = \snac\Config::$SQL_OFFSET;
        }

        $infoList = $this->sql->selectEditList($user->getUserID(), $status, $limit, $offset, $secondary);
        if ($infoList)
        {
            $constellationList = array();
            foreach ($infoList as $idVer)
            {
                $cObj = $this->readConstellation($idVer['ic_id'], $idVer['version'], DBUtil::$READ_NRD | DBUtil::$READ_PREFERRED_NAME);
                array_push($constellationList, $cObj);
            }
            return $constellationList;
        }
        return array();
    }


    /**
     * List recent constellations by user
     *
     * Lists the recently touched constellations for a given user.  This includes any changes they might
     * have made, regardless of whether or not they published them.
     *
     * @param \snac\data\User $user The user to get the list of constellationsf or
     *
     * @param integer $limit optional Limit to the number of records. Not optional here. Must be -1 for all, or an
     * integer . Default to the config when missing.
     *
     * @param integer $offset optional An offset to jump into the list of records in the database. Optional defaults to
     * a config value. Must be -1 for all, or an integer. Default to the config when missing.
     *
     * @return \snac\data\Constellation[] A list of PHP constellation object (which might be summary objects),
     * or an empty array when there are no constellations.
     */
    public function listRecentConstellationsForUser($user, $limit=null, $offset=null) {
        if ($user == null || $user->getUserID() == null) {
            return false;
        }

        if ($limit==null || ! is_int($limit))
        {
            $limit = \snac\Config::$SQL_LIMIT;
        }
        if ($offset == null || ! is_int($offset))
        {
            $offset = \snac\Config::$SQL_OFFSET;
        }

        $infoList = $this->sql->selectConstellationsUserEdited($user->getUserID(), $limit, $offset);
        if ($infoList)
        {
            $constellationList = array();
            foreach ($infoList as $idVer)
            {
                $cObj = $this->readConstellation($idVer['ic_id'], $idVer['latest_version'], DBUtil::$READ_NRD | DBUtil::$READ_PREFERRED_NAME);
                $current = $this->readConstellationUserStatus($idVer['ic_id']);
                if (!isset($current["version"]) || $current["version"] >= $idVer["latest_version"])
                    array_push($constellationList, $cObj);
            }
            $this->logger->addDebug("User had recently touched", $constellationList);
            return $constellationList;
        }
        return array();

    }

    /**
     * List constellations most recent by status for any user
     *
     * Return a list of valid (but partial, summary) constellations for a single status, but for any user, and the most
     * recent version.
     *
     * List constellations that meet all these criteria: 1) most recent, 2) given status. User is ignored,
     * thus constellations owned by any user are returned.
     *
     * This will return the most recent version for the status. For reasons of sanity and
     * safety, status defaults to 'published'. This function will handle any status, including various locks,
     * deleted, embargoed. The given status is returned for any user, and always the most recent version.
     *
     * There is no question of this honoring deleted. If you ask for 'published' and the most recent is
     * 'published' then you get published. Deleted, or any other status does not come into the argument,
     * because we must always match "most recent". In other words, if you ask for publshed and the most recent
     * is not published, you won't get that constellation. There is no question of status when the status is
     * not the requested status. This is a bit odd because nearly everything else in DBUtil fills some other
     * need and therefore behaves otherwise.
     *
     * Note about default paramter values: Unfortunately, we have to accept null and default to null since php
     * cannot default to a constant or variable in a function signature. Also, php does not allow optional
     * parameters except the last parameter, so we have to accept null for $limit regardless.
     *
     * @param string $status optional Status defaults to 'published'.
     *
     * @param integer $limit optional Limit to the number of records. Not optional here. Must be -1 for all, or an
     * integer . Default to the config when missing.
     *
     * @param integer $offset optional An offset to jump into the list of records in the database. Optional defaults to
     * a config value. Must be -1 for all, or an integer. Default to the config when missing.
     *
     * @return \snac\data\Constellation[] A list of PHP constellation object, or false when there are no constellations.
     */
    public function listConstellationsWithStatusForAny($status='published',
                                                       $limit=null,
                                                       $offset=null)
    {
        if ($limit==null || ! is_int($limit))
        {
            $limit = \snac\Config::$SQL_LIMIT;
        }
        if ($offset == null || ! is_int($offset))
        {
            $offset = \snac\Config::$SQL_OFFSET;
        }
        $infoList = $this->sql->selectListByStatus($status, $limit, $offset);
        if ($infoList)
        {
            $constellationList = array();
            foreach ($infoList as $idVer)
            {
                $cObj = $this->readConstellation($idVer['ic_id'], $idVer['version'], DBUtil::$READ_NRD | DBUtil::$READ_PREFERRED_NAME);
                array_push($constellationList, $cObj);
            }
            return $constellationList;
        }
        return false;
    }

    /**
     * Return version list
     *
     * List all version numbers for the given $mainID. This is a utility function which may eventually become
     * private if some broader public function takes over its purpose.
     *
     * @param integer $mainID Constellation ID
     * @param integer $version optional The version number or if null or omitted,
     *                         go up to the most recent version.
     *
     * @return integer[] List of version integers ordered by version number.
     *
     */
    public function listAllVersions($mainID, $version=null)
    {
        $fromVersion = $version;
        if (!$version || !is_int($version)) {
            $fromVersion = $this->sql->selectCurrentVersion($mainID);
        }

        $vhInfo = array ("ic_id" => $mainID, "version" => $fromVersion);
        $history = $this->sql->selectVersionHistory($vhInfo, true);
        $versions = array();
        foreach ($history as $h) {
            array_push($versions, $h["version"]);
        }
        return $versions;
    }

    /**
     * List the Version History Information
     *
     * Gets the version history information of the given Constellation ID (mainID).  If
     * given a version, it only returns the history up to that version number, else it will
     * return all the history.  If the publicOnly flag is set to true, it only returns
     * the history at publicly-viewable points, i.e. Ingest CPF, Publish, Delete, Tombstone.
     *
     * @param int $mainID The Constellation ID to list
     * @param int $version optional The latest version of the history to return (else returns all)
     * @param boolean $publicOnly optional Only return the publicly available versionings (default true)
     * @return string[] Version History information for the Constellation
     */
    public function listVersionHistory($mainID, $version=null, $publicOnly=true) {
        $fromVersion = $version;
        if (!$version || !is_int($version)) {
            $fromVersion = $this->sql->selectCurrentVersion($mainID);
        }

        $vhInfo = array ("ic_id" => $mainID, "version" => $fromVersion);

        $history = $this->sql->selectVersionHistory($vhInfo, !$publicOnly);

        $result = array();

        //TODO Eventually this should be changed to an object
        foreach ($history as $h) {
            $event = [
                'date' => $h['update_date'],
                'userName' => $h['username'],
                'fullName' => $h['fullname'],
                'version' => $h['version'],
                'status' => $h['status'],
                'note' => $h['note']
            ];
            if ($event['status'] == 'ingest cpf' || $event['status'] == 'merge split') {
                $event['data'] = json_decode($event['note'], true);
                $event['note'] = "";
            }
            array_push($result, $event);
        }

        // give the results back in reverse order
        usort($result,
            function ($a, $b) {
                return $b['version'] <=> $a['version'];
            });
        return $result;
    }

    /**
     * Read the Last Review Status
     *
     * Gets the last version_history information for the given Constellation ID that
     * is in a review/change state: "needs review" or "change locks."  It then returns
     * that to the caller.  If the optional version parameter is set, it returns the
     * latest review status before that version.
     *
     * @param int $mainID The Constellation ID to get review status for
     * @param int $version optional The latest version of the history to check
     * @return string[] The latest review/change status of the Constellation
     */
    public function readLastReviewStatusForConstellation($mainID, $version=null) {
        $history = $this->listVersionHistory($mainID, $version, false);

        foreach ($history as $event) {
            if ($event['status'] == 'published' || $event['status'] == 'deleted' || $event['status'] == 'tombstoned')
                return null;
            else if ($event["status"] == 'needs review' || $event["status"] == 'change locks')
                return $event;
        }
        return null;
    }


    /**
     * Safely call object getID method
     *
     * Call this so we don't have to sprinkle ternary ops throughout our code. The alternative to using this
     * is for every call to getID() from a Language or Source to be made in the same ternary that is
     * inside this.  Works for any class that has a getID() method. Intended to use with Language, Term,
     * Source,
     *
     * @param mixed $thing Some object that when not null has a getID() method.
     *
     * @return integer The record id of the thing
     */
    private function thingID($thing)
    {
        return $thing==null?null:$thing->getID();
    }



    /**
     * Safely call term getID method
     *
     * Attempts to lookup term ID, first directly and then by checking the database for term's value,
     * type, or uri.
     *
     * @param object $term \snac\data\Term object.
     *
     * @throws \snac\exceptions\SNACDatabaseException
     *
     * @return integer The record id of the term
     */
    private function termID($term) {
        if (!isset($term) || $term->isEmpty())
            return null;

        // try to find and return ID
        if (is_numeric($term->getID())) {
            $id = $term->getID();
        } elseif ($term->getTerm() && $term->getType()) {
            $termData = $this->sql->selectTermByValueAndType($term->getTerm(), $term->getType());
            $id = $termData['id'];
        } elseif ($term->getURI()) {
            $termData = $this->sql->selectTermByUri($term->getURI());
            $id = $termData['id'];
        }

        if (isset($id)) {
            return $id;
        } else {
            throw new \snac\exceptions\SNACDatabaseException("Term not found", 400);
        }
    }


    /**
     * Get the SQL object
     *
     * Utility function to return the SQL object for this DBUtil instance. Currently only used for testing,
     * and that may be the only valid use. This might have been called getSQL().
     *
     * @return \snac\server\database\SQL Return the SQL object of this DBUtil instance.
     */
    public function sqlObj()
    {
        return $this->sql;
    }

    /**
     * Get entire vocabulary
     *
     * Get all the vocabulary from the database in tabular form.
     *
     * @return string[][] array of vocabulary terms and associated information
     */
    public function getAllVocabulary() {
        return $this->sql->selectAllVocabulary();
    }

    /**
     * Fill a constellation object from the database
     *
     * Given the id and version number for the Constellation to read, this function does the work of getting
     * that information from the database and populating a Constellation object.  It understands the flags
     * available to read partial constellations, fills out the parts of the constellation requested, and
     * returns the constellation.  This does no checking on the id and version number passed, so if they
     * are not valid, this method will return an empty constellation object.
     *
     * Use the optional flags to get only a partial constellation.  The flags are a bit mask, and can
     * be ORed together.  Certain shortcut flags are available, such as:
     *
     * ```
     * $FULL_CONSTELLATION = $READ_NRD | $READ_ALL_NAMES | $READ_BIOGHIST
     *                       | $READ_BIOGHIST | $READ_RELATIONS
     *                       | $READ_OTHER_EXCEPT_RELATIONS
     * $READ_SHORT_SUMMARY = $READ_NRD | $READ_PREFERRED_NAME | $READ_BIOGHIST
     * ```
     *
     * @param integer[] $vhInfo An associative list with keys 'version', 'ic_id'. Values are integers.
     * @param int $flags optional Flags to indicate which parts of the constellation to read
     *
     * @return \snac\data\Constellation A PHP constellation object.
     *
     */
    private function selectConstellation($vhInfo, $flags=0)
    {
        // Update the flags, if needed, to be the full constellation
        if ($flags == 0)
            $flags = DBUtil::$FULL_CONSTELLATION;

        // empty data cache
        $this->dataCache = array();

        $tableName = 'version_history';
        $cObj = new \snac\data\Constellation();

        // Log what completeness of constellation we're getting
        $this->logger->addDebug("The flags are set at " . $flags);

        // Always populating the NRD information
        $this->populateNrd($vhInfo, $cObj);

        // IF the user wants metadata, then populate the cache for it
        if (($flags & (DBUtil::$READ_SCM_METADATA)) != 0) {
            $this->logger->addDebug("Populating Caches: Meta");
            $this->populateMetaCache($vhInfo);
        }


        // If getting more than a "summary," then populate the caches.  If not, then we can ignore them
        if (($flags & (DBUtil::$READ_OTHER_EXCEPT_RELATIONS)) != 0) {
            $this->logger->addDebug("Populating Caches: Date");
            $this->populateDateCache($vhInfo);
            $this->logger->addDebug("Populating Caches: Name");
            $this->populateNameCache($vhInfo);
            $this->logger->addDebug("Populating Caches: Language");
            $this->populateLanguageCache($vhInfo);
        }

        // If the caller has requested any names, then we should pull them out
        if (($flags & (DBUtil::$READ_ALL_NAMES | DBUtil::$READ_PREFERRED_NAME)) != 0) {
            $this->logger->addDebug("The user wants name(s)");
            $getAllNames = false;
            if (($flags & DBUtil::$READ_ALL_NAMES) != 0)
                $getAllNames = true;
            $this->populateNameEntry($vhInfo, $cObj, $getAllNames);
        }

        if (($flags & (DBUtil::$READ_BIOGHIST)) != 0) {
            $this->logger->addDebug("The user wants BiogHist");
            $this->populateBiogHist($vhInfo, $cObj);
        }

        if (($flags & DBUtil::$READ_OTHER_EXCEPT_RELATIONS) != 0 ||
            ($flags & DBUtil::$READ_PLACE_INFORMATION) != 0) {
            $this->logger->addDebug("The user wants place information");
            $this->populatePlace($vhInfo, $cObj, $cObj->getID(), 'version_history'); // Constellation->getID() returns ic_id aka nrd.ic_id
        }

        // If the user wants metadata, then include sources and convention declarations
        if (($flags & (DBUtil::$READ_SCM_METADATA)) != 0) {
            $this->logger->addDebug("The user wants metadata information");
            $this->logger->addDebug("  Source");
            $this->populateSourceConstellation($vhInfo, $cObj); // "Constellation Source" in the order of statements here
            $this->logger->addDebug("  CD");
            $this->populateConventionDeclaration($vhInfo, $cObj);
        }

        if (($flags & DBUtil::$READ_OTHER_EXCEPT_RELATIONS) != 0) {
            $this->logger->addDebug("The user wants data except relations");
            $this->logger->addDebug("  Meta");
            $this->populateMeta($vhInfo, $cObj, $tableName);
            $this->logger->addDebug("  Dates");
            $this->populateDate($vhInfo, $cObj, $tableName); // "Constellation Date" in SQL these dates are linked to table nrd.
            $this->logger->addDebug("  Function");
            $this->populateFunction($vhInfo, $cObj);
            $this->logger->addDebug("  Gender");
            $this->populateGender($vhInfo, $cObj);
            $this->logger->addDebug("  General Context");
            $this->populateGeneralContext($vhInfo, $cObj);
            $this->logger->addDebug("  Languages");
            $this->populateLanguage($vhInfo, $cObj, $cObj->getID(), $tableName); // Constellation->getID() returns ic_id aka nrd.ic_id
            $this->logger->addDebug("  Legal Status");
            $this->populateLegalStatus($vhInfo, $cObj);
            $this->logger->addDebug("  Mandate");
            $this->populateMandate($vhInfo, $cObj);
            $this->logger->addDebug("  Nationality");
            $this->populateNationality($vhInfo, $cObj);
            $this->logger->addDebug("  Occupation");
            $this->populateOccupation($vhInfo, $cObj);
            $this->logger->addDebug("  OtherRecordID");
            $this->populateOtherRecordID($vhInfo, $cObj);
            $this->logger->addDebug("  EntityID");
            $this->populateEntityID($vhInfo, $cObj);
            $this->logger->addDebug("  SoG");
            $this->populateStructureOrGenealogy($vhInfo, $cObj);
            $this->logger->addDebug("  Subject");
            $this->populateSubject($vhInfo, $cObj);
        }


        if (($flags & DBUtil::$READ_RELATIONS) != 0) {
            $this->logger->addDebug("The user wants relations");
            $this->populateRelation($vhInfo, $cObj); // aka cpfRelation
        }

        if (($flags & DBUtil::$READ_RESOURCE_RELATIONS) != 0) {
            $this->logger->addDebug("The user wants resource relations");
            $this->populateResourceRelation($vhInfo, $cObj); // resourceRelation
        }

        // If the user requested maintenance history be added to the constellation, then add it.
        if (($flags & DBUtil::$READ_MAINTENANCE_INFORMATION) != 0) {
            $this->logger->addDebug("The user wants maintenance info");
            $this->populateMaintenanceInformation($vhInfo, $cObj);

            $cObj->setMaintenanceAgency("SNAC: Social Networks and Archival Context");
            $cObj->setMaintenanceStatus(new \snac\data\Term(array("term"=>"revised")));
        }

        return $cObj;
    } // end selectConstellation

    /**
     * Populate Constellation properties
     *
     * Populate the Constellation's 1:1 properties. An existing (empty) constellation is changed in place.
     *
     * Get a constellation from the database
     *
     * Select a given constellation from the database based on version and ic_id.
     * Create an empty constellation by calling the constructor with no args. Then used the setters to add
     * individual properties of the class(es).
     *
     * | php                                                    | sql                    |
     * |--------------------------------------------------------+------------------------|
     * | setArkID                                               | ark_id                 |
     * | setEntityType                                          | entity_type            |
     * |                                                        |                        |
     *
     * @param integer[] $vhInfo associative list with keys 'version' and 'ic_id'. The version and ic_id
     * you want. Note that constellation component version numbers are the max() <= version requested.
     * ic_id is the unique id across all tables in this constellation. This is not the nrd.id, but is
     * version_history.ic_id which is also nrd.ic_id, etc.
     *
     * @param $cObj \snac\data\Constellation object, passed by reference, and changed in place
     *
     */
    private function populateNrd($vhInfo, $cObj)
    {
        $row = $this->sql->selectNrd($vhInfo);
        $cObj->setArkID($row['ark_id']);
        $cObj->setEntityType($this->populateTerm($row['entity_type']));
        $cObj->setID($vhInfo['ic_id']); // constellation ID, $row['ic_id'] has the same value.
        $cObj->setVersion($vhInfo['version']);
    }

    /**
     * Populate OtherRecordID
     *
     * Populate the OtherRecordID object(s), and add it/them to an existing Constellation object.
     *
     * OtherRecordID is an array of SameAs \snac\data\SameAs[]
     *
     * Other record id can be found in the SameAs class.
     *
     * Here $otherID is a SameAs object. SameAs->setType() is a Term object and thus it takes populateTerm()
     * as an argument. SameAs->setURI() takes a string. Term->setTerm() takes a string. SameAs->setText()
     * takes a string.
     *
     * @param integer[] $vhInfo associative list with keys 'version' and 'ic_id'.
     *
     * @param $cObj \snac\data\Constellation object, passed by reference, and changed in place
     *
     */
    private function populateOtherRecordID($vhInfo, $cObj)
    {
        $oridRows = $this->sql->selectOtherID($vhInfo);
        foreach ($oridRows as $rec)
        {
            $gObj = new \snac\data\SameAs();
            $gObj->setText($rec['text']); // the text of this sameAs or otherRecordID
            $gObj->setURI($rec['uri']); // the URI of this sameAs or otherRecordID
            $gObj->setType($this->populateTerm($rec['type'])); // \snac\data\Term Type of this sameAs or otherRecordID
            $gObj->setDBInfo($rec['version'], $rec['id']);
            $this->populateMeta($vhInfo, $gObj, 'otherid');
            $cObj->addOtherRecordID($gObj);
        }
    }

    /**
    * Populate EntityID
    *
    * Populate the EntityID object(s), and add it/them to an existing Constellation object.
    *
    * @param integer[] $vhInfo associative list with keys 'version' and 'ic_id'.
    *
    * @param \snac\data\Constellation $cObj object, passed by reference, and changed in place
    *
    */
    private function populateEntityID($vhInfo, $cObj)
    {
        $oridRows = $this->sql->selectEntityID($vhInfo);
        foreach ($oridRows as $rec)
        {
            $gObj = new \snac\data\EntityId();
            $gObj->setText($rec['text']); // the text of this sameAs or otherRecordID
            $gObj->setURI($rec['uri']); // the URI of this sameAs or otherRecordID
            $gObj->setType($this->populateTerm($rec['type'])); // \snac\data\Term Type of this sameAs or otherRecordID
            $gObj->setDBInfo($rec['version'], $rec['id']);
            $this->populateMeta($vhInfo, $gObj, 'entityid');
            $cObj->addEntityID($gObj);
        }
    }

    /**
     * Populate Place object
     *
     * Build class Place objects for this constellation, selecting from the database. Place gets data from
     * place_link, scm, and geo_place.
     *
     *
     * | php            | sql      |
     * |----------------+----------|
     * | setID()        | id       |
     * | setVersion()   | version  |
     * | setType() Term | type     |
     * | setOriginal()  | original |
     * | setNote()      | note     |
     * | setRole() Term | role     |
     *
     * | php                                             | sql                         | geonames.org         |
     * |-------------------------------------------------+-----------------------------+----------------------|
     * | setID()                                         | id                          |                      |
     * | setVersion()                                    | version                     |                      |
     * | setLatitude()                                   | geo_place.latitude          | lat                  |
     * | setLongitude()                                  | geo_place.longitude         | lon                  |
     * | setAdminCode() renamed from setAdmistrationCode | geo_place.admin_code        | adminCode            |
     * | setCountryCode()                                | geo_place.country_code      | countryCode          |
     * | setName()                                       | geo_place.name              | name                 |
     * | setGeoNameId()                                  | geo_place.geonamed_id       | geonameId            |
     * | setSource()                                     | scm.source_data             |                      |
     *
     * @param integer[] $vhInfo associative list with keys 'version', 'ic_id'.
     *
     * @param \snac\data\Constellation $cObj Constellation object, passed by reference as is the default in
     * php, and changed in place
     *
     * @param integer $fkID An integer foreign key of the table that has a place.
     *
     * @param string $fkTable Table name of the foreign (related) table.
     */
    private function populatePlace($vhInfo, $cObj, $fkID, $fkTable)
    {
        /*
         * $gRows where g is for generic. As in "a generic object". Make this as idiomatic as possible.
         */
        $tableName = 'place_link';
        $gRows = $this->sql->selectPlace($fkID, $vhInfo['version'], $fkTable);
        foreach ($gRows as $rec)
        {
            $gObj = new \snac\data\Place();
            $gObj->setOriginal($rec['original']);
            $gObj->setType($this->populateTerm($rec['type']));
            $gObj->setRole($this->populateTerm($rec['role']));
            $gObj->setGeoTerm($this->buildGeoTerm($rec['geo_place_id']));
            $gObj->setScore($rec['score']);
            $gObj->setConfirmed($this->db->pgToBool($rec['confirmed']));
            $gObj->setNote($rec['note']);
            $gObj->setDBInfo($rec['version'], $rec['id']);
            $this->populateMeta($vhInfo, $gObj, $tableName);
            /*
             * Feb 11 2016 At some point, probably in the last few days, setSource() disappeared from class
             * Place. This is probably due to all AbstractData getting SNACControlMetadata (SCM) properties.
             *
             * $metaObj = $this->buildMeta($rec['id'], $vhInfo['version']);
             * $gObj->setSource($metaObj);
             *
             * A whole raft of place related properties have been moved from Place to GeoTerm.
             */
            $this->populateDate($vhInfo, $gObj, $tableName);

            /*
             * Address
             */
            $addressRows = $this->sql->selectAddress($gObj->getID(), $vhInfo['version']);
            foreach ($addressRows as $addr)
            {
                /*
                 * | class         | json key        | php property                        | getter     | setter      | SQL field   |
                 * |---------------+-----------------+-------------------------------------+------------+-------------+-------------|
                 * | AddressLine   | "text"          | $this->text                         | getText()  | setText()   | value       |
                 * | AddressLine   | "order"         | $this->order                        | getOrder() | setOrder()  | order       |
                 * | AddressLine   | "type"          | $this->type                         | getType()  | setType()   | label       |
                 * | AbstractData  | 'id', 'version' | $this->getID(), $this->getVersion() |            | setDBInfo() | version, id |
                 */
                $aObj = new \snac\data\AddressLine();
                $aObj->setText($addr['value']);
                $aObj->setOrder($addr['line_order']);
                $aObj->setType($this->populateTerm($addr['label']));
                $aObj->setDBInfo($addr['version'], $addr['id']);
                $gObj->addAddressLine($aObj);
            }
            $cObj->addPlace($gObj);
        }
    }

    /**
     * Populate the meta cache
     *
     * Gets all the SCMs associated with the queried constellation and stores them in a cache for use
     * when populating the various constellation pieces
     *
     * @param string[] $vhInfo Associative array of version information including 'ic_id' and 'version'
     */
    private function populateMetaCache($vhInfo)
    {
        $this->dataCache["meta"] = array();

        /*
         * $gRows where g is for generic. As in "a generic object". Make this as idiomatic as possible.
         * I'm pretty sure that first arg is an $fkID.
         */
        if ( $recList = $this->sql->selectAllMetaForConstellation($vhInfo['ic_id'], $vhInfo['version']))
        {
            foreach($recList as $rec)
            {
                if (!isset($this->dataCache["meta"][$rec['fk_table']]))
                    $this->dataCache["meta"][$rec['fk_table']] = array();

                if (!isset($this->dataCache["meta"][$rec['fk_table']][$rec['fk_id']]))
                    $this->dataCache["meta"][$rec['fk_table']][$rec['fk_id']] = array();

                $gObj = new \snac\data\SNACControlMetadata();
                $gObj->setSubCitation($rec['sub_citation']);
                $gObj->setSourceData($rec['source_data']);
                $gObj->setDescriptiveRule($this->populateTerm($rec['rule_id']));
                $gObj->setNote($rec['note']);
                $gObj->setDBInfo($rec['version'], $rec['id']);
                /*
                 * Prior to creating the Language object, language was strange and not fully functional. Now
                 * language is a related record that links back here via our record id as a foreign key.
                 */
                $this->populateLanguage($vhInfo, $gObj, $rec['id'], 'scm');
                /*
                 * populateSourceByID() will call setCitation() for SNACControlMetadata objects and
                 * addSource() for Constellation object. SCM has only a single source, so it calls
                 * populateSourceByID().
                 */
                $this->populateSourceByID($vhInfo, $gObj, $rec['citation_id']);
                array_push($this->dataCache["meta"][$rec['fk_table']][$rec['fk_id']], $gObj);
            }
        }
    }


    /**
     * Populate the SNACControlMetadata (SCM)
     *
     * Read the SCM from the database and add it to the object in $cObj.
     *
     * Don't be confused by setSource() that uses a Source object and setSource() that uses a
     * SNACControlMetadata object.
     *
     * The convention for related things like date, place, and meta is args ($id, $version) so we're
     * following that.
     *
     * @param integer[] $vhInfo associative list with keys 'version', 'ic_id'.
     * @param \snac\data\AbstractData $cObj The object to add the SCMs to
     * @param string $fkTable Name of the related table aka foreign table aka
     */
    private function populateMeta($vhInfo, $cObj, $fkTable)
    {
        /*
         * $gRows where g is for generic. As in "a generic object". Make this as idiomatic as possible.
         * I'm pretty sure that first arg is an $fkID.
         */
        if ( isset($this->dataCache["meta"][$fkTable]) &&
             isset($this->dataCache["meta"][$fkTable][$cObj->getID()]) )
        {
            foreach($this->dataCache["meta"][$fkTable][$cObj->getID()] as $gObj)
            {
                $cObj->addSNACControlMetadata($gObj);
            }
        }
    }


    /**
     * Populate LegalStatus
     *
     * Populate the LegalStatus object(s), and add it/them to an existing Constellation object.
     *
     * LegalStatus Extends AbstracteTermData
     *
     * @param integer[] $vhInfo associative list with keys 'version' and 'ic_id'.
     *
     * @param $cObj \snac\data\Constellation object, passed by reference, and changed in place
     *
     */
    private function populateLegalStatus($vhInfo, $cObj)
    {
        /*
         * $gRows where g is for generic. As in "a generic object". Make this as idiomatic as possible.
         */
        $gRows = $this->sql->selectLegalStatus($vhInfo);
        foreach ($gRows as $rec)
        {
            $gObj = new \snac\data\LegalStatus();
            $gObj->setTerm($this->populateTerm($rec['term_id']));
            $gObj->setDBInfo($rec['version'], $rec['id']);
            $this->populateMeta($vhInfo, $gObj, 'legal_status');
            $cObj->addLegalStatus($gObj);
        }
    }


    /**
     * Populate the Subject object(s)
     *
     * Select subjects from db, create objects, add them to an existing Constellation.
     *
     * Extends AbstracteTermData
     *
     * @param integer[] $vhInfo associative list with keys 'version' and 'ic_id'.
     *
     * @param $cObj \snac\data\Constellation object, passed by reference, and changed in place
     *
     */
    private function populateSubject($vhInfo, $cObj)
    {
        /*
         * $gRows where g is for generic. As in "a generic object". Make this as idiomatic as possible.
         */
        $gRows = $this->sql->selectSubjectWithTerms($vhInfo);
        foreach ($gRows as $rec)
        {
            $gObj = new \snac\data\Subject();

            if ($rec['term_id'] != null) {
                $tmpTerm = new \snac\data\Term();
                $tmpTerm->setID($rec['term_id']);
                $tmpTerm->setTerm($rec['term_value']);
                $tmpTerm->setType($rec['term_type']);
                $tmpTerm->setURI($rec['term_uri']);
                $tmpTerm->setDescription($rec['term_description']);
                $gObj->setTerm($tmpTerm);
            }

            $gObj->setDBInfo($rec['version'], $rec['id']);
            $this->populateMeta($vhInfo, $gObj, 'subject');
            $cObj->addSubject($gObj);
        }
    }


    /**
    * Populate the name cache
    *
    * Gets all the name components and name contributors for the given constellation and stores
    * them in a cache for later use
    *
    * @param string[] $vhInfo Associative array of version information including 'ic_id' and 'version'
    */
    private function populateNameCache($vhInfo) {
        $this->dataCache["name_entries"] = array();

        // Start with name components
        $componentRows = $this->sql->selectAllNameComponentsForConstellation($vhInfo["ic_id"], $vhInfo['version']);
        // aa.id, aa.name_id, aa.version, aa.nc_label, aa.nc_value, aa.c_order
        foreach ($componentRows as $component) {
            $cpObj = new \snac\data\NameComponent();
            $cpObj->setText($component['nc_value']);
            $cpObj->setOrder($component['c_order']);
            $cpObj->setType($this->populateTerm($component['nc_label']));
            $cpObj->setDBInfo($component['version'], $component['id']);
            if (!isset($this->dataCache["name_entries"][$component["name_id"]]))
                $this->dataCache["name_entries"][$component["name_id"]] = array();
            if (!isset($this->dataCache["name_entries"][$component["name_id"]]["components"]))
                $this->dataCache["name_entries"][$component["name_id"]]["components"] = array();
            array_push($this->dataCache["name_entries"][$component["name_id"]]["components"], $cpObj);
        }

        // Then do name contributors
        $contributorRows = $this->sql->selectAllNameContributorsForConstellation($vhInfo["ic_id"], $vhInfo['version']);

        foreach ($contributorRows as $contributor) {
            $ctObj = new \snac\data\Contributor();
            $ctObj->setType($this->populateTerm($contributor['name_type']));
            $ctObj->setRule($this->populateTerm($contributor['rule']));
            $ctObj->setName($contributor['short_name']);
            $ctObj->setDBInfo($contributor['version'], $contributor['id']);

            if (!isset($this->dataCache["name_entries"][$contributor["name_id"]]))
                $this->dataCache["name_entries"][$contributor["name_id"]] = array();
            if (!isset($this->dataCache["name_entries"][$contributor["name_id"]]["contributors"]))
                $this->dataCache["name_entries"][$contributor["name_id"]]["contributors"] = array();
            array_push($this->dataCache["name_entries"][$contributor["name_id"]]["contributors"], $ctObj);
        }


    }


    /**
     * Populate nameEntry objects
     *
     * test with: scripts/get_constellation_demo.php 2 10
     *
     * That constellation has 3 name contributors.
     *
     * | php                                        | sql table name   |
     * |--------------------------------------------+------------------|
     * | setOriginal                                | original         |
     * | setPreferenceScore                         | preference_score |
     * | setLanguage                                | language         |
     * | setScriptCode                              | script_code      |
     * | setDBInfo                                  | version, id      |
     * | addContributor(string $type, string $name) |                  |
     *
     * | php                              | sql table name_contributor |
     * |----------------------------------+----------------------------|
     * |                                  | name_id                    |
     * | getContributors()['contributor'] | short_name                 |
     * | getContributors()['type']        | name_type                  |
     * |                                  |                            |
     *
     * @param integer[] $vhInfo associative list with keys 'version', 'ic_id'.
     * @param \snac\data\Constellation $cObj Constellation to populate
     * @param boolean $getAll optional Whether to read all names (true, default) or only one (false)
     */
    private function populateNameEntry($vhInfo, $cObj, $getAll=true)
    {
        $tableName = 'name';
        $neRows = $this->sql->selectName($vhInfo);
        foreach ($neRows as $oneName)
        {
            $neObj = new \snac\data\NameEntry();
            $neObj->setOriginal($oneName['original']);
            $neObj->setPreferenceScore($oneName['preference_score']);
            $neObj->setDBInfo($oneName['version'], $oneName['id']);

            // For now, only get the parts if the user requests all names
            if ($getAll && isset($this->dataCache["name_entries"]) &&
                isset($this->dataCache["name_entries"][$neObj->getID()])) {
                /*
                 * Contributor
                 */
               if (isset($this->dataCache["name_entries"][$neObj->getID()]["contributors"])) {
                   foreach ($this->dataCache["name_entries"][$neObj->getID()]["contributors"] as $contributor) {
                       $neObj->addContributor($contributor);
                   }
               }

                /*
                 * Component
                 */
                if (isset($this->dataCache["name_entries"][$neObj->getID()]["components"])) {
                    foreach ($this->dataCache["name_entries"][$neObj->getID()]["components"] as $component) {
                        $neObj->addComponent($component);
                    }
                }
            }

            $this->populateMeta($vhInfo, $neObj, $tableName);
            $this->populateLanguage($vhInfo, $neObj, $oneName['id'], $tableName);
            $this->populateDate($vhInfo, $neObj, $tableName);

            $cObj->addNameEntry($neObj);

            // If the user only asked for one name entry (not all), then return after adding the first one.
            if ($getAll == false) {
                return;
            }
        }
    }


    /**
     * Populate the date cache
     *
     * Gets all the dates associated with the queried constellation and stores them in a cache for use
     * when populating the various constellation pieces
     *
     * @param string[] $vhInfo Associative array of version information including 'ic_id' and 'version'
     */
    private function populateDateCache($vhInfo) {
        $this->dataCache["dates"] = array();

        $dateRows = $this->sql->selectAllDatesForConstellation($vhInfo["ic_id"], $vhInfo['version']);

        foreach ($dateRows as $singleDate)
        {
            if (!isset($this->dataCache["dates"][$singleDate['fk_table']]))
                $this->dataCache["dates"][$singleDate['fk_table']] = array();
            if (!isset($this->dataCache["dates"][$singleDate['fk_table']][$singleDate['fk_id']]))
                $this->dataCache["dates"][$singleDate['fk_table']][$singleDate['fk_id']] = array();
            $dateObj = new \snac\data\SNACDate();
            $dateObj->setRange($this->db->pgToBool($singleDate['is_range']));
            $dateObj->setFromDate($singleDate['from_original'],
                                  $singleDate['from_date'],
                                  $this->populateTerm($singleDate['from_type']));
            $dateObj->setFromBC($this->db->pgToBool($singleDate['from_bc']));
            $dateObj->setFromDateRange($singleDate['from_not_before'], $singleDate['from_not_after']);
            $dateObj->setToDate($singleDate['to_original'],
                                $singleDate['to_date'],
                                $this->populateTerm($singleDate['to_type']));
            $dateObj->setToBC($this->db->pgToBool($singleDate['to_bc']));
            $dateObj->setToDateRange($singleDate['to_not_before'], $singleDate['to_not_after']);
            $dateObj->setNote($singleDate['descriptive_note']);
            $dateObj->setDBInfo($singleDate['version'], $singleDate['id']);
            $this->populateMeta($vhInfo, $dateObj, 'date_range');
            array_push($this->dataCache["dates"][$singleDate['fk_table']][$singleDate['fk_id']], $dateObj);
        }

    }

    /**
     * Populate dates
     *
     * Select date range(s) from db, foreach create SNACDate object, add to the object $cObj, which may be any
     * kind of object that extends AbstractData.
     *
     * Currently, we call insertDate() for: nrd, occupation, function, relation,
     *
     * Note: $cObj passed by reference and changed in place.
     *
     * @param integer[] $vhInfo associative list with keys 'version', 'ic_id'.
     *
     * @param object $cObj \snac\data\AbtractData object with related date.
     *
     * @param string $fkTable The related table name.
     */
    private function populateDate($vhInfo, $cObj, $fkTable)
    {
        /*
         * Sanity check the number of dates allowed for this object $cObj. If zero, then immediately
         * return. If one then set a flag to break the foforeach after the first iteration. Else we are
         * allowed >=1 dates, and we won't exit the foreach after the first interation.
         */
        $breakAfterOne = false;
        if ($cObj->getMaxDateCount() == 0)
        {
            return;
        }
        elseif ($cObj->getMaxDateCount() == 1)
        {
            $breakAfterOne = true;
        }

        if (!isset($this->dataCache["dates"][$fkTable][$cObj->getID()]))
            return;

        foreach ($this->dataCache["dates"][$fkTable][$cObj->getID()] as $singleDate)
        {
            $cObj->addDate($singleDate);
            if ($breakAfterOne)
            {
                break;
            }
        }
    }

    /**
     * Populate Term
     *
     * Return a vocabulary term object selected from database using vocabulary id key. \src\snac\data\Term
     * which is used by many objects for controlled vocabulary "terms". We use "term" broadly in the sense of
     * an object that meets all needs of the the user interface.
     *
     * Most of the populate* functions build an object and add it to another existing object. This returns the
     * object, so it might better be called buildTerm() since we have already used that nameing convention.
     *
     * You might be searching for new Term(). This is the only place we create Terms here.
     *
     * @param integer $termID A unique integer record id from the database table vocabulary.
     *
     * @param string $value optional The value of a vocabulary term
     *
     * @param string $type optional The type of a vocabulary term
     *
     * @param string $uri optional The uri of a vocabulary term
     *
     * @return \snac\data\Term The populated term object
     *
     */
    public function populateTerm($termID, $value=null, $type=null, $uri=null)
    {
        // If in the cache, then don't re-query
        if (isset($this->termCache[$termID]))
            return $this->termCache[$termID];

        if (isset($termID)) {
            $row = $this->sql->selectTerm($termID);
        } elseif (isset($value) && isset($type)) {
            $row = $this->sql->selectTermByValueAndType($value, $type);
        } elseif (isset($uri)) {
            $row = $this->sql->selectTermByUri($uri);
        }

        if (!isset($row) || empty($row))
            return null;
        $newObj = new \snac\data\Term();
        $newObj->setID($row['id']);
        $newObj->setType($row['type']); // Was setDataType() but this is a vocaulary type. See Term.php.
        $newObj->setTerm($row['value']);
        $newObj->setURI($row['uri']);
        $newObj->setDescription($row['description']);

        // Save this to the cache
        $this->termCache[$termID] = $newObj;
        /*
         * Class Term has no SNACControlMetadata
         */
        return $newObj;
    }

    /**
     * Build the Term Cache
     *
     * This function builds an entire copy of the term cache in memory.  It is too big to fit in memory, and therefore should
     * not be used.
     *
     * @deprecated
     */
    public function buildTermCache() {
        $vocab = $this->getAllVocabulary();
        // Fix up the vocabulary into a nested array
        foreach($vocab as $v) {
            $newObj = new \snac\data\Term();
            $newObj->setID($v['id']);
            $newObj->setType($v['type']); // Was setDataType() but this is a vocaulary type. See Term.php.
            $newObj->setTerm($v['value']);
            $newObj->setURI($v['uri']);
            $newObj->setDescription($v['description']);
            // Save this to the cache
            $this->termCache[$v["id"]] = $newObj;
        }
    }

    /**
     * Build a GeoTerm
     *
     * Return a GeoTerm object selected from database. Outside code can (and will, sometimes) call this, but
     * primarily this is used to build GeoTerm objects as part of Place in a Constellation.
     *
     * @param integer $termID A unique integer record id from the database table geo_place.
     *
     * @return \snac\data\GeoTerm $gObj A GeoTerm object.
     */
    public function buildGeoTerm($termID)
    {
        $rec = $this->sql->selectGeoTerm($termID);
        if ($rec == null || empty($rec))
            return null;
        $gObj = new \snac\data\GeoTerm();
        $gObj->setID($rec['id']);
        $gObj->setURI($rec['uri']);
        $gObj->setName($rec['name']);
        $gObj->setLatitude($rec['latitude']);
        $gObj->setLongitude($rec['longitude']);
        $gObj->setAdministrationCode($rec['admin_code']);
        $gObj->setCountryCode($rec['country_code']);
        /*
         * Class GeoTerm has no SNACControlMetadata
         */
        return $gObj;
    }

    /**
     * Save a GeoTerm
     *
     * Insert a GeoTerm object into the database. This is a public function that outside code is expected to
     * call.
     *
     * @param \snac\data\GeoTerm $term A GeoTerm object
     *
     * @param integer $version A version number, defaults to 1
     *
     * The ID may be null or the empty string in which case the database will assign a new value.
     */
    public function saveGeoTerm(\snac\data\GeoTerm $term, $version)
    {
        if (! $version)
        {
            $version = 1;
        }
        $id = insertGeo($term->getID(),
                        $version,
                        $term->getURI(),
                        $term->getName(),
                        $term->getLatitude(),
                        $term->getLongitude(),
                        $term->getAdministrationCode(),
                        $term->getCountryCode());
        return $id;
    }



    /**
     * Select (populate) ConventionDeclaration
     *
     * Build an appropriate object which is added to Constellation.
     *
     * Extends AbstractTextData.
     *
     * Note: $cObj passed by reference and changed in place.
     *
     * @param integer[] $vhInfo list with keys version, ic_id.
     *
     * @param $cObj \snac\data\Constellation object, passed by reference, and changed in place
     *
     */
    private function populateConventionDeclaration($vhInfo, $cObj)
    {
        $rows = $this->sql->selectConventionDeclaration($vhInfo);
        foreach ($rows as $item)
        {
            $newObj = new \snac\data\ConventionDeclaration();
            $newObj->setText($item['text']);
            $newObj->setDBInfo($item['version'], $item['id']);
            $this->populateMeta($vhInfo, $newObj, 'convention_declaration');
            $cObj->addConventionDeclaration($newObj);
        }
    }


    /**
     * Save StructureOrGenealogy to database
     *
     * Extends AbstractTextData.
     *
     * @param integer[] $vhInfo list with keys version, ic_id.
     *
     * @param $cObj \snac\data\Constellation object
     */
    private function saveStructureOrGenealogy($vhInfo, $cObj)
    {
        if ($gList = $cObj->getStructureOrGenealogies())
        {
            foreach ($gList as $item)
            {
                $rid = $item->getID();
                if ($this->prepOperation($vhInfo, $item))
                {
                    $rid = $this->sql->insertStructureOrGenealogy($vhInfo,
                                                                  $item->getID(),
                                                                  $item->getText());
                    $item->setID($rid);
                    $item->setVersion($vhInfo['version']);
                }
                $this->saveMeta($vhInfo, $item, 'structure_genealogy', $rid);
            }
        }
    }

    /**
     * Select StructureOrGenealogy from database
     *
     * Create object, add the object to Constellation
     *
     * Extends AbstractTextData.
     *
     * @param integer[] $vhInfo list with keys version, ic_id.
     *
     * @param $cObj \snac\data\Constellation object
     */
    private function populateStructureOrGenealogy($vhInfo, $cObj)
    {
        $rows = $this->sql->selectStructureOrGenealogy($vhInfo);
        foreach ($rows as $item)
        {
            $newObj = new \snac\data\StructureOrGenealogy();
            $newObj->setText($item['text']);
            $newObj->setDBInfo($item['version'], $item['id']);
            $this->populateMeta($vhInfo, $newObj, 'structure_genealogy');
            $cObj->addStructureOrGenealogy($newObj);
        }
    }


    /**
     * Select GeneralContext from database
     *
     * Create object, add the object to Constellation. Support multiples per constellation.
     *
     * Extends AbstractTextData
     *
     * Note: $cObj passed by reference and changed in place.
     *
     * @param integer[] $vhInfo list with keys version, ic_id.
     *
     * @param $cObj \snac\data\Constellation object, passed by reference, and changed in place
     */
    private function populateGeneralContext($vhInfo, $cObj)
    {
        $rows = $this->sql->selectGeneralContext($vhInfo);
        foreach ($rows as $item)
        {
            $newObj = new \snac\data\GeneralContext();
            $newObj->setText($item['text']);
            $newObj->setDBInfo($item['version'], $item['id']);
            $this->populateMeta($vhInfo, $newObj, 'general_context');
            $cObj->addGeneralContext($newObj);
        }
    }

    /**
     * Save GeneralContext to database
     *
     * Extends AbstractTextData
     *
     * @param integer[] $vhInfo list with keys version, ic_id.
     *
     * @param $cObj \snac\data\Constellation object
     */
    private function saveGeneralContext($vhInfo, $cObj)
    {
        if ($gList = $cObj->getGeneralContexts())
        {
            foreach ($gList as $item)
            {
                $rid = $item->getID();
                if ($this->prepOperation($vhInfo, $item))
                {
                    $rid = $this->sql->insertGeneralContext($vhInfo,
                                                            $item->getID(),
                                                            $item->getText());
                    $item->setID($rid);
                    $item->setVersion($vhInfo['version']);
                }
                $this->saveMeta($vhInfo, $item, 'general_context', $rid);
            }
        }
    }


    /**
     * Select nationality from database
     *
     * Create object, add the object to Constellation. Support multiples per constellation.
     *
     * Note: $cObj passed by reference and changed in place.
     *
     * @param integer[] $vhInfo list with keys version, ic_id.
     *
     * @param $cObj \snac\data\Constellation object, passed by reference, and changed in place
     */
    private function populateNationality($vhInfo, $cObj)
    {
        $rows = $this->sql->selectNationality($vhInfo);
        foreach ($rows as $item)
        {
            $newObj = new \snac\data\Nationality();
            $newObj->setTerm($this->populateTerm($item['term_id']));
            $newObj->setDBInfo($item['version'], $item['id']);
            $this->populateMeta($vhInfo, $newObj, 'nationality');
            $cObj->addNationality($newObj);
        }
    }

    /**
     * Save nationality to database
     *
     * @param integer[] $vhInfo list with keys version, ic_id.
     *
     * @param $cObj \snac\data\Constellation object
     */
    private function saveNationality($vhInfo, $cObj)
    {
        if ($gList = $cObj->getNationalities())
        {
            foreach ($gList as $item)
            {
                $rid = $item->getID();
                if ($this->prepOperation($vhInfo, $item))
                {
                    $rid = $this->sql->insertNationality($vhInfo,
                                                         $item->getID(),
                                                         $this->termID($item->getTerm()));
                    $item->setID($rid);
                    $item->setVersion($vhInfo['version']);
                }
                $this->saveMeta($vhInfo, $item, 'nationality', $rid);
            }
        }
    }

    /**
     * Populate the language cache
     *
     * Gets all the languages associated with the queried constellation and stores them in a cache for use
     * when populating the various constellation pieces
     *
     * @param string[] $vhInfo Associative array of version information including 'ic_id' and 'version'
     */
    private function populateLanguageCache($vhInfo) {
        $this->dataCache["languages"] = array();

        $languageRows = $this->sql->selectAllLanguagesForConstellation($vhInfo["ic_id"], $vhInfo['version']);

        foreach ($languageRows as $item)
        {
            if (!isset($this->dataCache["languages"][$item['fk_table']]))
                $this->dataCache["languages"][$item['fk_table']] = array();
            if (!isset($this->dataCache["languages"][$item['fk_table']][$item['fk_id']]))
                $this->dataCache["languages"][$item['fk_table']][$item['fk_id']] = array();
            $newObj = new \snac\data\Language();
            $newObj->setLanguage($this->populateTerm($item['language_id']));
            $newObj->setScript($this->populateTerm($item['script_id']));
            $newObj->setVocabularySource($item['vocabulary_source']);
            $newObj->setNote($item['note']);
            $newObj->setDBInfo($item['version'], $item['id']);
            $this->populateMeta($vhInfo, $newObj, 'language');
            array_push($this->dataCache["languages"][$item['fk_table']][$item['fk_id']], $newObj);
        }

    }


    /**
     * Select language from the database, create a language object, add the language to the object referenced
     * by $cObj.
     *
     * We have two term ids, language_id and script_id, so they need unique names (keys) and not the usual
     * "term_id".
     *
     * Note: $cObj passed by reference and changed in place.
     *
     * @param integer[] $vhInfo associative list with keys 'version', 'ic_id'.
     *
     * @param object $cObj An object. May be: \snac\data\Constellation, snac\data\SNACControlMetadata,
     * snac\data\Source, snac\data\BiogHist. Passed by reference, and changed in place
     *
     * @param integer $fkID ID of the entry from the related table.
     * @param string $fkTable Table name of the related table.
     *
     */
    private function populateLanguage($vhInfo, $cObj, $fkID, $fkTable)
    {
        if ( isset($this->dataCache["languages"][$fkTable]) &&
             isset($this->dataCache["languages"][$fkTable][$cObj->getID()]) )
        {
            foreach($this->dataCache["languages"][$fkTable][$cObj->getID()] as $gObj)
            {
                $class = get_class($cObj);
                /*
                 * Class specific method for setting/adding a language.
                 */
                if ($class == 'snac\data\SNACControlMetadata' ||
                    $class == 'snac\data\Source' ||
                    $class == 'snac\data\BiogHist' ||
                    $class == 'snac\data\NameEntry')
                {
                    $cObj->setLanguage($gObj);
                }
                else if ($class == 'snac\data\Constellation')
                {
                    $cObj->addLanguage($gObj);
                }
            }
        }
    }

    /**
     * Populate Constellation source list
     *
     * Source is first-order data, especially as viewed by the Constellation. However, Constellation sources
     * are also "linked" by some SCMs, when an SCM has a citation.
     *
     * This is sort of a wrapper function which is necessary because Constellation objects have multiple
     * source objects in a list. This function is called from selectConstellation() and is specific to the
     * Constellation object.  Thus, this code adds each source to the Constellation. The helper function is
     * populateSourceByID() which can only do a single Source per call.
     *
     * We get a list of Source records from selectSourceIDList() (thus the "List" in the name).  SCM also has
     * a single source, and therefore SCM directly calls populateSourceByID().
     *
     * Constellation version aka version_history.id is always the "newest". If only SCM changed, then
     * constellation version would be the same as the SCM version. Thus we should use $vhInfo['verion'].
     *
     * If something else changed, then the Constellation version is newer than the SCM version, and we
     * should still use the constellation version (because always use the newest version available).
     *
     * @param integer[] $vhInfo associative list with keys 'version', 'ic_id'.
     *
     * @param $cObj \snac\data\Constellation object, passed by reference (as is the default in php for objects
     * as parameters), and changed in place
     */
    private function populateSourceConstellation($vhInfo, $cObj)
    {
        // Set the type to "simple", the default required by Daniel
        $type = null;
        $types = $this->searchVocabulary("source_type", "simple");
        if (count($types) == 1) {
            $type = $types[0];
        }

        $tableName = 'source';
        // Constellation version aka version_history.id is always the "newest". See note above.
        $rows = $this->sql->selectSourceList($cObj->getID(), $vhInfo['version']);
        foreach ($rows as $rec)
        {
            $newObj = new \snac\data\Source();
            $newObj->setDisplayName($rec['display_name']);
            $newObj->setText($rec['text']);
            $newObj->setCitation($rec['citation']);
            $newObj->setNote($rec['note']);
            $newObj->setURI($rec['uri']);
            $newObj->setDBInfo($rec['version'], $rec['id']);

            $newObj->setType($type);

            $this->populateMeta($vhInfo, $newObj, $tableName);
            /*
             * setLanguage() is a Language object.
             */
            $this->populateLanguage($vhInfo, $newObj, $rec['id'], $tableName);

            $cObj->addSource($newObj);
        }
    }


    /**
     * Populate one source object
     *
     * This adds a single source to Constellation or SCM. The calling code will loop for Constellation,
     * possibly adding multple Sources to the Constellation.
     *
     * Select a source from the database based on Source id (not constellation id), create a source object and
     * add it to the passed in $cObj. $cObj can be either a Constellation or SCM. This function is called in a
     * loop for Constellation, but only called once for SCM. For the Constellation-loop call see
     * populateSourceConstellation().
     *
     * Note that Constellation will have a list (array) of Source via addSource(), but SNACControlMetadata
     * only has a single Source via setCitation(). The code below checks the get_class() of $cObj to know
     * which method to call.
     *
     * Constellation version aka version_history.id is always the "newest". If only SCM changed, then
     * constellation version would be the same as the SCM version. Thus we should use $vhInfo['verion'].
     *
     * If something else changed, then the Constellation version is newer than the SCM version, and we
     * should still use the constellation version (because always use the newest version available).
     *
     * Note that source is first-order data, especially as viewed by the Constellation. However, these
     * first-order sources may also be "linked" by some SCMs, when an SCM has a citation.
     *
     * apr 4 remove             $newObj->setType($this->populateTerm($rec['type_id']));
     *
     * @param integer[] $vhInfo associative list with keys 'version', 'ic_id'.
     *
     * @param object $cObj Either a \snac\data\Constellation Constellation object, or a
     * \snac\data\SNACControlMetadata object. (In PHP all objects are passed by reference as is the default in
     * php for objects as parameters, and changed in place.)
     *
     * @param integer $sourceID Source record id. This is a source.id value, and is different than foreign
     * keys in some other uses of $fkID in other functions.
     */
    private function populateSourceByID($vhInfo, $cObj, $sourceID)
    {
        $tableName = 'source';
        // Constellation version aka version_history.id is always the "newest". See note above.
        $rows = $this->sql->selectSourceByID($sourceID, $vhInfo['version']);
        foreach ($rows as $rec)
        {
            $newObj = new \snac\data\Source();
            $newObj->setDisplayName($rec['display_name']);
            $newObj->setText($rec['text']);
            $newObj->setCitation($rec['citation']);
            $newObj->setNote($rec['note']);
            $newObj->setURI($rec['uri']);
            $newObj->setDBInfo($rec['version'], $rec['id']);

            // Set the type to "simple", the default required by Daniel
            $type = null;
            $types = $this->searchVocabulary("source_type", "simple");
            if (count($types) == 1) {
                $type = $types[0];
            }
            $newObj->setType($type);

            $this->populateMeta($vhInfo, $newObj, $tableName);
            /*
             * setLanguage() is a Language object.
             */
            $this->populateLanguage($vhInfo, $newObj, $rec['id'], $tableName);

            $class = get_class($cObj);
            if ($class == 'snac\data\Constellation')
            {
                $cObj->addSource($newObj);
            }
            else if ($class == 'snac\data\SNACControlMetadata')
            {
                $cObj->setCitation($newObj);
                // There is only one Source in the citation, so best that we break now.
                break;
            }
            else
            {
                $msg = sprintf("Cannot add Source to class: %s\n", $class);
                $this->logDebug($msg);
                throw new \snac\exceptions\SNACDatabaseException($msg);
            }
        }
    }

    /**
     * Save nrd
     *
     * Unlike other insert functions, insertNrd() does not return the id value. The id for nrd is the
     * constellation id, aka $vhInfo['ic_id'] aka ic_id aka version_history.ic_id, and as always,
     * $id->getID() once the Constellation has been saved to the database. The $vhInfo arg is created by
     * accessing the database, so it is guaranteed to be "new" or at least, up-to-date.
     *
     * The entityType may be null because toArray() can't tell the differnce between an empty class and a
     * non-empty class, leading to empty classes littering the JSON with empty json. To avoid that, we use
     * null for an empty class, and test with the ternary operator.
     *
     * @param integer[] $vhInfo list with keys version, ic_id.
     *
     * @param $cObj \snac\data\Constellation object
     */
    private function saveNrd($vhInfo, $cObj)
    {
        $theOp = $cObj->getOperation();
        $theID = $cObj->getID();
        if (! $theOp && ! $theID)
        {
            /*
             * If no operation and no id, this must be new (no id) so force the operation to be insert.
             * I think the old code intended to do this, but was simply wrong and could fail to write nrd.
             */
            $theOp = \snac\data\AbstractData::$OPERATION_INSERT;
        }

        if ($theOp == \snac\data\AbstractData::$OPERATION_UPDATE ||
            $theOp == \snac\data\AbstractData::$OPERATION_INSERT)
        {
            /*
             * Table nrd is special, and the identifier is ic_id.
             */
            $this->sql->insertNrd($vhInfo,
                                  $cObj->getArk(),
                                  $this->termID($cObj->getEntityType()),
                                  $cObj->getID());
        }
        /*
         * else...
         *
         * Any other operation, especially delete makes no sense for nrd.
         * If we get into this else, something has probably gone wrong.
         */
    }

    /**
     * Select mandate from database
     *
     * Create object, add the object to Constellation. Support multiples per constellation.
     *
     * Extends AbstractTextData
     *
     * Note: $cObj passed by reference and changed in place.
     *
     * @param integer[] $vhInfo list with keys version, ic_id.
     *
     * @param $cObj \snac\data\Constellation object, passed by reference, and changed in place
     */
    private function populateMandate($vhInfo, $cObj)
    {
        $rows = $this->sql->selectMandate($vhInfo);
        foreach ($rows as $item)
        {
            $newObj = new \snac\data\Mandate();
            $newObj->setText($item['text']);
            $newObj->setDBInfo($item['version'], $item['id']);
            $this->populateMeta($vhInfo, $newObj, 'mandate');
            $cObj->addMandate($newObj);
        }
    }

    /**
     * Save mandate to database
     *
     * Extends AbstractTextData
     *
     * @param integer[] $vhInfo list with keys version, ic_id.
     *
     * @param $cObj \snac\data\Constellation object
     */
    private function saveMandate($vhInfo, $cObj)
    {
        if ($gList = $cObj->getMandates())
        {
            foreach ($gList as $term)
            {
                $rid = $term->getID();
                if ($this->prepOperation($vhInfo, $term))
                {
                    $rid = $this->sql->insertMandate($vhInfo,
                                                     $term->getID(),
                                                     $term->getText());
                    $term->setID($rid);
                    $term->setVersion($vhInfo['version']);
                }
                $this->saveMeta($vhInfo, $term, 'mandate', $rid);
            }
        }
    }

    /**
     * Save conventionDeclaration to database
     *
     * Extends AbstractTextData
     *
     * @param integer[] $vhInfo list with keys version, ic_id.
     *
     * @param $cObj \snac\data\Constellation object
     */
    private function saveConventionDeclaration($vhInfo, $cObj)
    {
        if ($gList = $cObj->getConventionDeclarations())
        {
            foreach ($gList as $term)
            {
                $rid = $term->getID();
                if ($this->prepOperation($vhInfo, $term))
                {
                    $rid = $this->sql->insertConventionDeclaration($vhInfo,
                                                                   $term->getID(),
                                                                   $term->getText());
                    $term->setID($rid);
                    $term->setVersion($vhInfo['version']);
                }
                $this->saveMeta($vhInfo, $term, 'convention_declaration', $rid);
            }
        }
    }

    /**
     * Save gender data
     *
     * @param integer[] $vhInfo list with keys version, ic_id.
     *
     * @param $cObj \snac\data\Constellation object
     */
    private function saveGender($vhInfo, $cObj)
    {
        foreach ($cObj->getGenders() as $fdata)
        {
            $rid = $fdata->getID();
            if ($this->prepOperation($vhInfo, $fdata))
            {
                $rid = $this->sql->insertGender($vhInfo,
                                                $fdata->getID(),
                                                $this->termID($fdata->getTerm()));
                $fdata->setID($rid);
                $fdata->setVersion($vhInfo['version']);
            }
            $this->saveMeta($vhInfo, $fdata, 'gender', $rid);
        }
    }

    /**
     * Save date list of constellation
     *
     * The related table is 'version_history'. Very early on, we thought of nrd as the root of the
     * constellation, but that is inaccruate.
     *
     * @param integer[] $vhInfo list with keys version, ic_id.
     *
     * @param $cObj \snac\data\Constellation object
     */
    private function saveConstellationDate($vhInfo, $cObj)
    {
        foreach ($cObj->getDateList() as $date)
        {
            $this->saveDate($vhInfo, $date, 'version_history', $vhInfo['ic_id']);
            /*
             * We don't saveMeta() after save functions, only after insert functions. saveDate() calls
             * saveMeta() internally.
             */
        }
    }

    /**
     * Save date object to database
     *
     * Save a date to the database, relating it to the table and foreign key id in $tableName and $tableID.
     *
     * $date is a SNACDate object.
     * getFromType() must be a Term object
     * getToType() must be a Term object
     *
     * @param integer[] $vhInfo list with keys version, ic_id.
     *
     * @param \snac\data\SNACDate $date A single date object
     *
     * @param string $tableName Name of the related table
     *
     * @param integer $tableID Record id of the related table
     *
     * What does it mean to have a date with no fromType? Could be an unparseable date, I guess.
     */
    private function saveDate($vhInfo, $date, $tableName,  $tableID)
    {
        $rid = $date->getID();
        if ($this->prepOperation($vhInfo, $date))
        {
            $rid = $this->sql->insertDate($vhInfo,
                                          $date->getID(),
                                          $this->db->boolToPg($date->getIsRange()),
                                          $date->getFromDate(),
                                          $this->termID($date->getFromType()),
                                          $this->db->boolToPg($date->getFromBc()),
                                          $date->getFromRange()['notBefore'],
                                          $date->getFromRange()['notAfter'],
                                          $date->getFromDateOriginal(),
                                          $date->getToDate(),
                                          $this->termID($date->getToType()),
                                          $this->db->boolToPg($date->getToBc()),
                                          $date->getToRange()['notBefore'],
                                          $date->getToRange()['notAfter'],
                                          $date->getToDateOriginal(),
                                          $date->getNote(),
                                          $tableName,
                                          $tableID);
            $date->setID($rid);
            $date->setVersion($vhInfo['version']);
        }
        /*
         * We decided that DBUtil doesn't know (much) about dates as first order data, so write the SCM if
         * there is any. If no SCM, nothing will happen in saveMeta().
         */
        $this->saveMeta($vhInfo, $date, 'date_range', $rid);
    }


    /**
     * Save language
     *
     * Constellation getLanguage() returns a list of Language objects. That's very reasonable in this
     * context.
     *
     * Typical confusion over table.ic_id and table.id. What is necessary here is the table.id values which
     * is not part of the constellation. It is managed here in DBUtil via a return value from an insert
     * function, and passed to saveLanguage() as $fkID.
     *
     * Old (wrong) $vhInfo['ic_id'] New: $fkID
     *
     * @param integer[] $vhInfo list with keys version, ic_id.
     *
     * @param \snac\data\Constellation $cObj \snac\data\Constellation object
     *
     * @param string $table Table name of the related table
     *
     * @param integer $fkID Foreign key row id aka table.id from the related table.
     */
    private function saveLanguage($vhInfo, $cObj, $table, $fkID)
    {
        /*
         * Classes are not consistent in whether language is returned as a list or scalar, so we need to
         * change them all to a list. If only one language, then we make a list of one element. If we didn't
         * do this, we would have to copy/paste the insertLanguage() call or otherwise wrap it. Class
         * Constellation already has a wrapper function getLanguage() which calls the "read" function
         * getLanguagesUsed(). That wrapper function was created so this code didn't have to do that.
         */
        $langList = array();
        $scalarOrList = $cObj->getLanguage();
        if (! $scalarOrList)
        {
            // Be lazy and return from the middle of the function if there is no language info.
            return;
        }
        elseif (is_object($scalarOrList))
        {
            array_push($langList, $scalarOrList);
        }
        else
        {
            $langList = $scalarOrList;
        }

        foreach ($langList as $lang)
        {
            $rid = $lang->getID();
            if ($this->prepOperation($vhInfo, $lang))
            {
                $rid = $this->sql->insertLanguage($vhInfo,
                                                  $lang->getID(),
                                                  $this->termID($lang->getLanguage()),
                                                  $this->termID($lang->getScript()),
                                                  $lang->getVocabularySource(),
                                                  $lang->getNote(),
                                                  $table,
                                                  $fkID);
                $lang->setID($rid);
                $lang->setVersion($vhInfo['version']);
            }
            /*
             * Try saving meta data, even though some language objects are not first order data and have no
             * meta data. If there is no meta data, nothing will happen.
             */
            $this->saveMeta($vhInfo, $lang, 'language', $rid);
        }
    }

    /**
     * Save otherRecordID
     *
     * Other record id can be found in the SameAs class.
     *
     * Here $otherID is a SameAs object. SameAs->getType() is a Term object. SameAs->getURI() is a string.
     * Term->getTerm() is a string. SameAs->getText() is a string.
     *
     * @param integer[] $vhInfo list with keys version, ic_id.
     *
     * @param $cObj \snac\data\Constellation object
     */
    private function saveOtherRecordID($vhInfo, $cObj)
    {
        foreach ($cObj->getOtherRecordIDs() as $otherID)
        {
            $rid = $otherID->getID();
            if ($this->prepOperation($vhInfo, $otherID))
            {
                $rid = $this->sql->insertOtherID($vhInfo,
                                                 $otherID->getID(),
                                                 $otherID->getText(),
                                                 $this->termID($otherID->getType()),
                                                 $otherID->getURI());
                $otherID->setID($rid);
                $otherID->setVersion($vhInfo['version']);
            }
            $this->saveMeta($vhInfo, $otherID, 'otherid', $rid);
        }
    }


    /**
    * Save entityID
    *
    * Entity id can be found in the EntityId class.
    *
    * @param integer[] $vhInfo list with keys version, ic_id.
    *
    * @param \snac\data\Constellation $cObj Constellation object
    */
    private function saveEntityID($vhInfo, $cObj)
    {
        foreach ($cObj->getEntityIDs() as $otherID)
        {
            $rid = $otherID->getID();
            if ($this->prepOperation($vhInfo, $otherID))
            {
                $rid = $this->sql->insertEntityID($vhInfo,
                    $otherID->getID(),
                    $otherID->getText(),
                    $this->termID($otherID->getType()),
                    $otherID->getURI());
                    $otherID->setID($rid);
                    $otherID->setVersion($vhInfo['version']);
            }
            $this->saveMeta($vhInfo, $otherID, 'entityid', $rid);
        }
    }


    /**
     * Save Source of constellation
     *
     * @param integer[] $vhInfo list with keys version, ic_id.
     *
     * @param $cObj \snac\data\Constellation object
     */
    private function saveConstellationSource($vhInfo, $cObj)
    {

        throw new \snac\exceptions\SNACDatabaseException("DBUtil saveConstellationSource() no longer used. See saveSource()");
        return;
        foreach ($cObj->getSources() as $fdata)
        {
            $this->saveSource($vhInfo, $fdata);
            /*
             * No saveMeta() here, because saveSource() calls saveMeta() internally. This particular Source
             * may be first order data, but that is not a concern of DBUtil.
             */
        }
    }

    /**
     * Save legalStatus
     *
     * @param integer[] $vhInfo list with keys version, ic_id.
     *
     * @param $cObj \snac\data\Constellation object
     */
    private function saveLegalStatus($vhInfo, $cObj)
    {
        foreach ($cObj->getLegalStatuses() as $fdata)
        {
            $rid = $fdata->getID();
            if ($this->prepOperation($vhInfo, $fdata))
            {
                $rid = $this->sql->insertLegalStatus($vhInfo,
                                                     $fdata->getID(),
                                                     $this->termID($fdata->getTerm()));
                $fdata->setID($rid);
                $fdata->setVersion($vhInfo['version']);
            }
            $this->saveMeta($vhInfo, $fdata, 'legal_status', $rid);
        }
    }

    /**
     * Save Occupation
     *
     * Insert an occupation. If this is a new occupation, or a new constellation we will get a new
     * occupation id which we save in $occID and use for the related dates.
     *
     * fdata is foreach data. Just a notation that the generic variable is for local use in this loop.
     *
     * @param integer[] $vhInfo list with keys version, ic_id.
     *
     * @param $cObj \snac\data\Constellation object
     */
    private function saveOccupation($vhInfo, $cObj)
    {
        foreach ($cObj->getOccupations() as $fdata)
        {
            $occID = $fdata->getID();
            if ($this->prepOperation($vhInfo, $fdata))
            {
                $occID = $this->sql->insertOccupation($vhInfo,
                                                      $fdata->getID(),
                                                      $this->termID($fdata->getTerm()),
                                                      $fdata->getVocabularySource(),
                                                      $fdata->getNote());
                $fdata->setID($occID);
                $fdata->setVersion($vhInfo['version']);
            }
            $this->saveMeta($vhInfo, $fdata, 'occupation', $occID);
            foreach ($fdata->getDateList() as $date)
            {
                $this->saveDate($vhInfo, $date, 'occupation', $occID);
            }
        }
    }

    /**
     * Save Function
     *
     *  | php function        | sql               | cpf                             |
     *  |---------------------+-------------------+---------------------------------|
     *  | getType             | function_type     | function/@localType             |
     *  | getTerm             | function_id       | function/term                   |
     *  | getVocabularySource | vocabulary_source | function/term/@vocabularySource |
     *  | getNote             | note              | function/descriptiveNote        |
     *  | getDateList         | table date_range  | function/dateRange              |
     *
     *
     * I considered adding keys for the second arg, but is not clear that using them for sanity checking
     * would gain anything. The low level code would become more fragile, and would break "separation of
     * concerns". The sanity check would require that the low level code have knowledge about the
     * structure of things that aren't really low level. Remember: SQL code only knows how to put data in
     * the database. Any sanity check should happen up here.
     *
     *
     * Functions have a type (Term object) derived from function/@localType. The function/term is a Term object.
     *
     * prototype: insertFunction($vhInfo, $id, $type, $vocabularySource, $note, $term)
     *
     * Example files: /data/extract/anf/FRAN_NP_050744.xml
     *
     *
     * @param integer[] $vhInfo list with keys version, ic_id.
     *
     * @param $cObj \snac\data\Constellation object
     */
    private function saveFunction($vhInfo, $cObj)
    {
        foreach ($cObj->getFunctions() as $fdata)
        {
            $funID = $fdata->getID();
            if ($this->prepOperation($vhInfo, $fdata))
            {
                $funID = $this->sql->insertFunction($vhInfo,
                                                    $fdata->getID(), // record id
                                                    $this->termID($fdata->getType()), // function type, aka localType, Term object
                                                    $fdata->getVocabularySource(),
                                                    $fdata->getNote(),
                                                    $this->termID($fdata->getTerm())); // function term id aka vocabulary.id, Term object
                $fdata->setID($funID);
                $fdata->setVersion($vhInfo['version']);
            }
            $this->saveMeta($vhInfo, $fdata, 'function', $funID);
            /*
             * getDateList() always returns a list of SNACDate objects. If no dates then list is empty, but it
             * is still a list that we can foreach on without testing for null and count>0. All of which
             * should go without saying.
             */
            foreach ($fdata->getDateList() as $date)
            {
                $this->saveDate($vhInfo, $date, 'function', $funID);
            }
        }
    }


    /**
     * Save subject
     *
     * Save subject term
     *
     * getID() is the subject object record id.
     *
     * $this->termID($term->getTerm()) more robust form of $term->getTerm()->getID() is the vocabulary id
     * of the Term object inside subject.
     *
     * @param integer[] $vhInfo list with keys version, ic_id.
     *
     * @param $cObj \snac\data\Constellation object
     */
    private function saveSubject($vhInfo, $cObj)
    {
        foreach ($cObj->getSubjects() as $term)
        {
            $rid = $term->getID();
            if ($this->prepOperation($vhInfo, $term))
            {
                $rid = $this->sql->insertSubject($vhInfo,
                                                 $term->getID(),
                                                 $this->termID($term->getTerm()));
                $term->setID($rid);
                $term->setVersion($vhInfo['version']);
            }
            $this->saveMeta($vhInfo, $term, 'subject', $rid);
        }

    }


    /**
     * Save Relation aka  ConstellationRelation
     *
     * This is cpfRelation aka a relation to a constellation (as opposed to a relation to archival material).
     *
     * "ConstellationRelation" has had many names: cpfRelation relation,
     * related_identity. We're attempting to make that more consistent, although the class is
     * ConstellationRelation and the SQL table is related_identity.
     *
     * ignored: we know our own id value: sourceConstellation, // id fk
     * ignored: we know our own ark: sourceArkID,  // ark why are we repeating this?
     * ignored: always 'simple', altType, cpfRelation@xlink:type vocab source_type, .type
     *
     * | placeholder | php                 | what                                                       | sql               |
     * |-------------+---------------------+------------------------------------------------------------+-------------------|
     * |           1 | $vhInfo['version']  |                                                            | version           |
     * |           2 | $vhInfo['ic_id']  |                                                            | ic_id           |
     * |           3 | targetConstellation | id fk to version_history                                   | .related_id       |
     * |           4 | targetArkID         | ark                                                        | .related_ark      |
     * |           5 | targetEntityType    | cpfRelation@xlink:role, vocab entity_type, Term object     | .role             |
     * |           6 | type                | cpfRelation@xlink:arcrole vocab relation_type, Term object | .arcrole          |
     * |           7 | cpfRelationType     | AnF only, so far                                           | .relation_type    |
     * |           8 | content             | cpfRelation/relationEntry, usually a name                  | .relation_entry   |
     * |           9 | dates               | cpfRelation/date (or dateRange)                            | .date             |
     * |          10 | note                | cpfRelation/descriptiveNote                                | .descriptive_note |
     *
     * New convention: when there are dates, make them the second arg. Final arg is a list of all the
     * scalar values that will eventually be passed to execute() in the SQL function. This convention
     * is already in use in a couple of places, but needs to be done for some existing functions.
     *
     * Ignore ConstellationRelation->$altType. It was always "simple".
     *
     * altType is cpfRelationType, at least in the CPF.
     *
     * Don't save the source info, because we are the source and have already saved the source data as
     * part of ourself.
     *
     * getRelations() returns \snac\data\ConstellationRelation[]
     * $fdata is \snac\data\ConstellationRelation
     *
     * @param integer[] $vhInfo list with keys version, ic_id.
     *
     * @param $cObj \snac\data\Constellation object
     */
    private function saveRelation($vhInfo, $cObj)
    {
        foreach ($cObj->getRelations() as $fdata)
        {
            $relID = $fdata->getID();
            if ($this->prepOperation($vhInfo, $fdata))
            {
                $relID = $this->sql->insertRelation($vhInfo,
                                                    $fdata->getTargetConstellation(),
                                                    $fdata->getTargetArkID(),
                                                    $this->termID($fdata->getTargetEntityType()),
                                                    $this->termID($fdata->getType()),
                                                    $this->termID($fdata->getcpfRelationType()), // $cpfRelTypeID,
                                                    $fdata->getContent(),
                                                    $fdata->getNote(),
                                                    $fdata->getID());
                $fdata->setID($relID);
                $fdata->setVersion($vhInfo['version']);

                // Be nice and fill in the source Constellation
                $fdata->setSourceConstellation($vhInfo['ic_id']);
                $fdata->setSourceArkID($cObj->getArk());
            }
            $this->saveMeta($vhInfo, $fdata, 'related_identity', $relID);
            foreach ($fdata->getDateList() as $date)
            {
                $this->saveDate($vhInfo, $date, 'related_identity', $relID);
            }
        }
    }

    /**
     * Save resourceRelation
     *
     * This is resourceRelation aka related_resource which is a related archival material (as opposed to a
     * relation to another constellation).
     *
     * ignored: $this->linkType, @xlink:type always 'simple', vocab source_type, .type
     *
     * | placeholder | php                 | what, CPF                                        | sql                  |
     * |-------------+---------------------+--------------------------------------------------+----------------------|
     * |           1 | $vhInfo['version']  |                                                  | .version             |
     * |           2 | $vhInfo['ic_id']  |                                                  | .ic_id             |
     * |           3 | documentType        | @xlink:role id fk to vocab document_type         | .role                |
     * |           4 | entryType           | relationEntry@localType, AnF, always 'archival'? | .relation_entry_type |
     * |           5 | link                | @xlink:href                                      | .href                |
     * |           6 | role                | @xlink:arcrole vocab document_role               | .arcrole             |
     * |           7 | content             | relationEntry, usually a name                    | .relation_entry      |
     * |           8 | source              | objectXMLWrap                                    | .object_xml_wrap     |
     * |           9 | note                | descriptiveNote                                  | .descriptive_note    |
     *
     * Final arg is a list of all the scalar values that will eventually be passed to execute() in the SQL
     * function. This convention is already in use in a couple of places, but needs to be done for some
     * existing functions.
     *
     * @param integer[] $vhInfo list with keys version, ic_id.
     *
     * @param $cObj \snac\data\Constellation object
     */
    private function saveResourceRelation($vhInfo, $cObj)
    {
        foreach ($cObj->getResourceRelations() as $fdata)
        {
            $rid = $fdata->getID();
            if ($this->prepOperation($vhInfo, $fdata))
            {
                $rid = $this->sql->insertResourceRelation($vhInfo,
                                                          $fdata->getResource()->getID(),
                                                          $fdata->getResource()->getVersion(),
                                                          $this->termID($fdata->getRole()), // xlink:arcrole
                                                          $fdata->getContent(), // relationEntry
                                                          $fdata->getNote(), // descriptiveNote
                                                          $fdata->getID());
                $fdata->setID($rid);
                $fdata->setVersion($vhInfo['version']);
            }
            $this->saveMeta($vhInfo, $fdata, 'related_resource', $rid);
        }
    }

    /**
     * Write a Vocabulary Term
     *
     * Adds a new vocabulary term to the database and returns the full term with id.  If
     * write fails, it returns false.
     *
     * @param  \snac\data\Term $term Vocabulary term to write
     * @return \snac\data\Term|boolean       Term if succeeded, or false on failure
     */
    public function writeVocabularyTerm($term) {
        if ($term == null || $term->getType() == null || $term->getType() == "" || $term->getTerm() == null || $term->getTerm() == "") {
            return false;
        }

        $written = new \snac\data\Term($term->toArray()); // deep copy

        $id = $this->sql->insertVocabularyTerm($term->getType(), $term->getTerm(), $term->getURI(), $term->getDescription());

        if (!$id)
            return false;

        $written->setID($id);
        return $written;
    }


    /**
     * Write a Geo Term
     *
     * Adds a new geo term to the database and returns the full geoterm with id.  If
     * write fails, it returns false.
     *
     * @param  \snac\data\GeoTerm $term Geoterm to write
     * @return \snac\data\GeoTerm|boolean       GeoTerm if succeeded, or false on failure
     */
    public function writeGeoTerm($term) {
        if ($term == null || $term->getName() == null || $term->getName() == "") {
            return false;
        }

        $written = new \snac\data\GeoTerm($term->toArray()); // deep copy

        $id = $this->sql->insertGeoTerm( $term->getName(),
                                            $term->getURI(),
                                            $term->getLatitude(),
                                            $term->getLongitude(),
                                            $term->getAdministrationCode(),
                                            $term->getCountryCode()
                                        );

        if (!$id)
            return false;

        $written->setID($id);
        return $written;
    }

    /**
     * Save Resource
     *
     * Save a resource
     *
     * @param \snac\data\User $user The user writing the resource
     * @param  \snac\data\Resource $resource Resource object to save
     * @return \snac\data\Resource|boolean           The resource object saved with ID and version or false if not written
     */
<<<<<<< HEAD
    public function writeResource($resource)
    {
        $op = $resource->getOperation();
        if ($op == \snac\data\AbstractData::$OPERATION_INSERT)
        {
            /*
             * Right now, only do an insert. We need to add functionality to
             * edit in the NEAR future
             */
            $rid = null;
            $version = null;
            $repoID = null;
            if ($resource->getRepository() != null)
                $repoID = $resource->getRepository()->getID();
            list($rid, $version) = $this->sql->insertResource($rid,
                                                      $version,
                                                      $resource->getTitle(),
                                                      $resource->getAbstract(),
                                                      $resource->getExtent(),
                                                      $repoID,
                                                      $this->termID($resource->getDocumentType()), // xlink:role
                                                      $this->termID($resource->getEntryType()), // relationEntry@localType
                                                      $resource->getLink(), // xlink:href
                                                      $resource->getSource()); // objectXMLWrap
            $resource->setID($rid);
            $resource->setVersion($version);
            $this->saveOriginationNames($resource);
            $this->saveResourceLanguages($resource);
            // Return the full resource
            return $this->populateResource($rid, $version);
        }
        return false;
    }
=======
     public function writeResource($user, $resource) {

         if ($user == null || $user->getUserID() == null)
             return false;

         $op = $resource->getOperation();
         if ($op == \snac\data\AbstractData::$OPERATION_INSERT) {
             $rid = null;
         } elseif ($op == \snac\data\AbstractData::$OPERATION_UPDATE) {
             $rid = $resource->getID();
         }

         $version = null;
         $repoID = null;

         if ($resource->getRepository() != null)
             $repoID = $resource->getRepository()->getID();
         list($rid, $version) = $this->sql->insertResource($rid,
                                                   $version,
                                                   $resource->getTitle(),
                                                   $resource->getAbstract(),
                                                   $resource->getExtent(),
                                                   $repoID,
                                                   $this->thingID($resource->getDocumentType()), // xlink:role
                                                   $this->thingID($resource->getEntryType()), // relationEntry@localType
                                                   $resource->getLink(), // xlink:href
                                                   $resource->getSource(), // objectXMLWrap
                                                   $resource->getDate(),
                                                   $resource->getDisplayEntry(),
                                                   $user->getUserID());
         $resource->setID($rid);
         $resource->setVersion($version);
         $this->saveOriginationNames($resource);
         $this->saveResourceLanguages($resource);
         // Return the full current resource or false if not written
         return $this->readResource($rid) ?? false;
     }
>>>>>>> fb08b34c

    /**
     * Read Resource By Data
     *
     * Read a resource by title, href and type if it exists in database
     *
     * @param  \snac\data\Resource $resource Resource object to read
     * @return \snac\data\Resource|boolean The resource object or false if not in database
     */
    public function readResourceByData($resource){
        if ($resource === null)
            false;
        // check if resource exists in database
        $documentType = null;
        if ($resource->getDocumentType() != null)
            $documentType = $resource->getDocumentType()->getID();
        $result = $this->sql->selectResourceByData($resource->getTitle(), $resource->getLink(), $documentType);

        if ($result === false)
            return false;

        if (count($result) == 1) {
            return $this->populateResource($result[0]['id'], $result[0]['version']);
        } else {
        // check equality(not strict) and see if any other resources match
        // if so, return that matching resource
            foreach ($result as $pair) {
                $other = $this->populateResource($pair['id'], $pair['version']);
                if ($resource->equals($other, false)){
                    return $other;
                }
            }
        }
        return false;
    }

    /**
     * Save Resource Languages
     *
     *
     * @param  \snac\data\Resource $resource Resource with languages to save
     * @return [type]           [description]
     */
    private function saveResourceLanguages($resource) {
        $langList = $resource->getLanguages();
        foreach ($langList as $lang) {
            $rid = $lang->getID();
            $is_deleted = $lang->getOperation() == \snac\data\Language::$OPERATION_DELETE;

            if ($lang->getOperation() == \snac\data\Language::$OPERATION_INSERT ||
<<<<<<< HEAD
                $lang->getOperation() == \snac\data\Language::$OPERATION_UPDATE) {
                    $rid = $this->sql->insertResourceLanguage($resource->getID(),
                                                      $resource->getVersion(),
                                                      $lang->getID(),
                                                      $this->termID($lang->getLanguage()),
                                                      $this->termID($lang->getScript()),
                                                      $lang->getVocabularySource(),
                                                      $lang->getNote());
                    $lang->setID($rid);
                    $lang->setVersion($resource->getVersion());
=======
                $lang->getOperation() == \snac\data\Language::$OPERATION_UPDATE ||
                $lang->getOperation() == \snac\data\Language::$OPERATION_DELETE ) {

                $rid = $this->sql->insertResourceLanguage($resource->getID(),
                                                  $resource->getVersion(),
                                                  $lang->getID(),
                                                  $this->thingID($lang->getLanguage()),
                                                  $this->thingID($lang->getScript()),
                                                  $lang->getVocabularySource(),
                                                  $lang->getNote(),
                                                  $is_deleted);
                $lang->setID($rid);
                $lang->setVersion($resource->getVersion());
>>>>>>> fb08b34c
            }
        }
    }

    /**
     * Save the resource origination name
     *
     * Save all the origination names (if they have insert or update operation) from the given
     * resource.
     *
     * @param \snac\data\Resource $resource The resource object with origination names to save
     */
    private function saveOriginationNames($resource) {
        foreach ($resource->getOriginationNames() as $ron) {
            /*
             * Other functions call getID() twice. Unclear if that is a feature or just an oversight.  Here I
             * call getID before the if() statement to get what may (or may not) be a non-null record
             * id. Inside the if I use the $rid variable.
             */
            $rid = $ron->getID();
            if ($ron->getOperation() == \snac\data\OriginationName::$OPERATION_INSERT ||
                $ron->getOperation() == \snac\data\OriginationName::$OPERATION_UPDATE) {
                $rid = $this->sql->insertOriginationName($resource->getID(),
                                              $resource->getVersion(),
                                              $rid,
                                              $ron->getName());
                $ron->setID($rid);
                $ron->setVersion($resource->getVersion());
            }
        }
    }

    /**
     * Populate the resource origination names
     *
     * Like all populate* functions, this modifies the $rObj by calling one its setters, in this case
     * addOriginationName().
     *
     * @param \snac\data\Resource $rObj A Resource object
     */
    private function populateOriginationNames($rObj)
    {
        /*
         * $gRows where g is for generic. As in "a generic object". Make this as idiomatic as possible.
         */
        $gRows = $this->sql->selectOriginationNames($rObj->getID(), $rObj->getVersion());
        foreach ($gRows as $rec)
        {
            $gObj = new \snac\data\OriginationName();
            $gObj->setName($rec['name']);
            $gObj->setDBInfo($rec['version'], $rec['id']);
            $rObj->addOriginationName($gObj);
        }
    }

    /**
     * Select gender from database
     *
     * Create object, add the object to Constellation. Support multiples per constellation.
     *
     * Note: $cObj passed by reference and changed in place.
     *
     * @param integer[] $vhInfo list with keys version, ic_id.
     *
     * @param $cObj \snac\data\Constellation object, passed by reference, and changed in place
     */
    private function populateGender($vhInfo, $cObj)
    {
        $rows = $this->sql->selectGender($vhInfo);
        foreach ($rows as $item)
        {
            $newObj = new \snac\data\Gender();
            $newObj->setTerm($this->populateTerm($item['term_id']));
            $newObj->setDBInfo($item['version'], $item['id']);
            $this->populateMeta($vhInfo, $newObj, 'gender');
            $cObj->addGender($newObj);
        }
    }

    /**
     * Select GeneralContext from database
     *
     * Create object, add the object to Constellation. Support multiples per constellation.  Get BiogHist from
     * database, create relevant object and add to the constellation object passed as an argument.
     *
     * Note: $cObj passed by reference and changed in place.
     *
     * @param integer[] $vhInfo list with keys version, ic_id.
     *
     * @param $cObj \snac\data\Constellation object, passed by reference, and changed in place
     */
    private function populateBiogHist($vhInfo, $cObj)
    {
        $tableName = 'biog_hist';
        $rows = $this->sql->selectBiogHist($vhInfo);
        foreach ($rows as $item)
        {
            $newObj = new \snac\data\BiogHist();
            $newObj->setText($item['text']);
            $newObj->setDBInfo($item['version'], $item['id']);
            $this->populateMeta($vhInfo, $newObj, $tableName);
            $this->populateLanguage($vhInfo, $newObj, $item['id'], $tableName);
            $cObj->addBiogHist($newObj);
        }
    }


    /**
     * Get Occupation from the db
     *
     * Populate occupation object(s), add to Constellation object passed by
     * reference.
     *
     * | php                 | sql               |
     * |---------------------+-------------------|
     * | setDBInfo           | id                |
     * | setDBInfo           | version           |
     * | setDBInfo           | ic_id             |
     * | setTerm             | occupation_id     |
     * | setNote             | note              |
     * | setVocabularySource | vocabulary_source |
     *
     * @param integer[] $vhInfo associative list with keys 'version' and 'ic_id'.
     * @param $cObj \snac\data\Constellation object, passed by reference, and changed in place
     *
     */
    private function populateOccupation($vhInfo, $cObj)
    {
        $tableName = 'occupation';
        $occRows = $this->sql->selectOccupation($vhInfo);
        foreach ($occRows as $oneOcc)
        {
            $occObj = new \snac\data\Occupation();
            $occObj->setTerm($this->populateTerm($oneOcc['occupation_id']));
            $occObj->setVocabularySource($oneOcc['vocabulary_source']);
            $occObj->setNote($oneOcc['note']);
            $occObj->setDBInfo($oneOcc['version'], $oneOcc['id']);
            $this->populateMeta($vhInfo, $occObj, $tableName);
            $this->populateDate($vhInfo, $occObj, $tableName);
            $cObj->addOccupation($occObj);
        }
    }

    /**
     * Populate relation object(s)
     *
     * Select from db then add to existing Constellation object.
     *
     * test with: scripts/get_constellation_demo.php 2 10
     *
     *
     * | php                                    | sql              |
     * |----------------------------------------+------------------|
     * | setDBInfo                              | id               |
     * | setDBInfo                              | version          |
     * | setDBInfo                              | ic_id          |
     * | setTargetConstellation                 | related_id       |
     * | setTargetArkID                         | related_ark      |
     * | setTargetEntityType  was setTargetType | role             |
     * | setType                                | arcrole          |
     * | setCPFRelationType                     | relation_type    |
     * | setContent                             | relation_entry   |
     * | setDates                               | date             |
     * | setNote                                | descriptive_note |
     *
     * cpfRelation/@type cpfRelation@xlink:type
     *
     * Note:
     * setsourceConstellation() is parent::getID()
     * setSourceArkID() is parent::getARK()
     *
     * Unclear why those methods (and their properties) exist, but fill them in regardless.
     *
     * php: $altType setAltType() getAltType()
     *
     * The only value this ever has is "simple". Daniel says not to save it, and implicitly hard code when
     * serializing export.
     *
     * @param integer[] $vhInfo associative list with keys 'version' and 'ic_id'.
     * @param $cObj \snac\data\Constellation object, passed by reference, and changed in place
     */
    private function populateRelation($vhInfo, $cObj)
    {
        $tableName = 'related_identity';
        $relRows = $this->sql->selectRelationWithTerms($vhInfo);
        foreach ($relRows as $oneRel)
        {
            $relatedObj = new \snac\data\ConstellationRelation();
            $relatedObj->setSourceConstellation($cObj->getID());
            $relatedObj->setSourceArkID($cObj->getARK());
            $relatedObj->setTargetConstellation($oneRel['related_id']);
            $relatedObj->setTargetArkID($oneRel['related_ark']);

            if ($oneRel['role'] != null) {
                $tmpTerm = new \snac\data\Term();
                $tmpTerm->setID($oneRel['role']);
                $tmpTerm->setTerm($oneRel['role_value']);
                $tmpTerm->setType($oneRel['role_type']);
                $tmpTerm->setURI($oneRel['role_uri']);
                $tmpTerm->setDescription($oneRel['role_description']);
                $relatedObj->setTargetEntityType($tmpTerm);
            }

            if ($oneRel['arcrole'] != null) {
                $tmpTerm = new \snac\data\Term();
                $tmpTerm->setID($oneRel['arcrole']);
                $tmpTerm->setTerm($oneRel['arcrole_value']);
                $tmpTerm->setType($oneRel['arcrole_type']);
                $tmpTerm->setURI($oneRel['arcrole_uri']);
                $tmpTerm->setDescription($oneRel['arcrole_description']);
                $relatedObj->setType($tmpTerm);
            }

            /* Not using setAltType(). It is never used. See ConstellationRelation.php */
            if ($oneRel['relation_type'] != null) {
                $tmpTerm = new \snac\data\Term();
                $tmpTerm->setID($oneRel['relation_type']);
                $tmpTerm->setTerm($oneRel['relation_type_value']);
                $tmpTerm->setType($oneRel['relation_type_type']);
                $tmpTerm->setURI($oneRel['relation_type_uri']);
                $tmpTerm->setDescription($oneRel['relation_type_description']);
                $relatedObj->setCPFRelationType($tmpTerm);
            }

            $relatedObj->setContent($oneRel['relation_entry']);
            $relatedObj->setNote($oneRel['descriptive_note']);
            $relatedObj->setDBInfo($oneRel['version'], $oneRel['id']);
            $this->populateMeta($vhInfo, $relatedObj, $tableName);
            $this->populateDate($vhInfo, $relatedObj, $tableName);
            $cObj->addRelation($relatedObj);
        }
    }


    /**
     * Populate the ResourceRelation
     *
     * Populate object(s), and add it/them to an existing Constellation object.
     *
     * | php                  | sql                      | CPF                                       |
     * |----------------------+--------------------------+-------------------------------------------|
     * | setDBInfo            | id                       |                                           |
     * | setDBInfo            | version                  |                                           |
     * | setDBInfo            | ic_id                  |                                           |
     * | setDocumentType      | role                     | resourceRelation/@role                    |
     * | setRelationEntryType | relation_entry_type      | resourceRelation/relationEntry/@localType |
     * | setLinkType          | always "simple", ignored | resourceRelation@xlink:type               |
     * | setLink              | href                     | resourceRelation/@href                    |
     * | setRole              | arcrole                  | resourceRelation/@arcrole                 |
     * | setContent           | relation_entry           | resourceRelation/resourceEntry            |
     * | setSource            | object_xml_wrap          | resourceRelation/objectXMLWrap            |
     * | setNote              | descriptive_note         | resourceRelation/descriptiveNote          |
     *
     * @param integer[] $vhInfo associative list with keys 'version' and 'ic_id'.
     * @param $cObj \snac\data\Constellation object, passed by reference, and changed in place
     *
     */
    private function populateResourceRelation($vhInfo, $cObj)
    {

        $rrCache = array();
        $rCache = array();

        $this->logger->addDebug("Reading resource and resource relation information");

        // Select Resource Relation is smart enough to also grab the Resource information.  This saves
        // much computation time in pulling the resources individually (or even caching them separately)
        // NOTE: It does NOT grab origination names or languages for the Resource.
        $rrRows = $this->sql->selectResourceRelation($vhInfo);
        $this->logger->addDebug("Done reading resource and resource relation information: now parsing through");
        foreach ($rrRows as $oneRes)
        {
            $rrObj = new \snac\data\ResourceRelation();
            $rrObj->setRole($this->populateTerm($oneRes['arcrole']));
            $rrObj->setContent($oneRes['relation_entry']);
            $rrObj->setNote($oneRes['descriptive_note']);
            $rrObj->setDBInfo($oneRes['version'], $oneRes['id']);

            if (isset($oneRes['resource_id']) && $oneRes['resource_id'] !== null && $oneRes['resource_id'] !== '') {
                //$rrObj->setResource($this->populateResource($oneRes["resource_id"], $oneRes["resource_version"]));
                $rObj = new \snac\data\Resource();
                $rObj->setDocumentType($this->populateTerm($oneRes['document_type']));
                //$rObj->setEntryType($oneRes['entry_type']);
                /* setLinkType() Not used. Always "simple" See ResourceRelation.php */
                $rObj->setLink($oneRes['href']);
                $rObj->setSource($oneRes['object_xml_wrap']);
                $rObj->setTitle($oneRes['title']);
                $rObj->setExtent($oneRes['extent']);
                $rObj->setAbstract($oneRes['abstract']);
                $rObj->setDate($oneRes['date']);
                $rObj->setDisplayEntry($oneRes['display_entry']);
                if (isset($oneRes['repo_ic_id']) && $oneRes['repo_ic_id'] !== null && $oneRes['repo_ic_id'] !== '') {
                    if (!isset($repoCache[$oneRes['repo_ic_id']])) {
                        $repoCache[$oneRes['repo_ic_id']] = $this->readPublishedConstellationByID($oneRes['repo_ic_id'], DBUtil::$READ_REPOSITORY_SUMMARY);
                    }
                    $rObj->setRepository($repoCache[$oneRes['repo_ic_id']]);
                }
                $rObj->setDBInfo($oneRes['resource_version'], $oneRes['resource_id']);
                $rCache[$rObj->getID()] = $rObj;

            }
            $this->populateMeta($vhInfo, $rrObj, 'related_resource' );
            $rrCache[$rrObj->getID()] = array("object" => $rrObj, "resource_id" => $rObj->getID());
        }

        $this->logger->addDebug("Reading resource language information");

        // Right now, this will use the Resource Language view that only pulls back the current published versions.
        // TODO: This should change
        $languages = $this->sql->selectResourceLanguagesByList(array_keys($rCache));
        foreach ($languages as $item)
        {
            $newObj = new \snac\data\Language();
            $newObj->setLanguage($this->populateTerm($item['language_id']));
            $newObj->setScript($this->populateTerm($item['script_id']));
            $newObj->setVocabularySource($item['vocabulary_source']);
            $newObj->setNote($item['note']);
            $newObj->setDBInfo($item['version'], $item['id']);
            $rCache[$item["resource_id"]]->addLanguage($newObj);
        }
        $this->logger->addDebug("Reading resource origination name information");
        $gRows = $this->sql->selectOriginationNamesByList(array_keys($rCache));
        foreach ($gRows as $rec)
        {
            $gObj = new \snac\data\OriginationName();
            $gObj->setName($rec['name']);
            $gObj->setDBInfo($rec['version'], $rec['id']);
            $rCache[$rec["resource_id"]]->addOriginationName($gObj);
        }

        $this->logger->addDebug("Finished reading resource information, adding to Constellation object");

        foreach ($rrCache as $rr) {
            $rrObj = $rr["object"];
            $rrObj->setResource($rCache[$rr["resource_id"]]);
            $cObj->addResourceRelation($rrObj);
        }

        $this->logger->addDebug("Finished reading resources from the database");
    }

    /**
     * Populate Resource
     *
     * The private method that reads the Resource from the database with the given id and version numbers.
     *
     * @param int $id ID of the resource to read
     * @param int $version Version number of the resource to read
     *
     * @return \snac\data\Resource|null The resource found, or null if it doesn't exist
     */
    private function populateResource($id, $version)
    {
        $rRows = $this->sql->selectResource($id, $version);
        if (count($rRows) == 1) {
            $oneRes = $rRows[0];
            $rObj = new \snac\data\Resource();
            $rObj->setDocumentType($this->populateTerm($oneRes['type']));
            //$rObj->setEntryType($oneRes['entry_type']);
            /* setLinkType() Not used. Always "simple" See ResourceRelation.php */
            $rObj->setLink($oneRes['href']);
            $rObj->setSource($oneRes['object_xml_wrap']);
            $rObj->setTitle($oneRes['title']);
            $rObj->setExtent($oneRes['extent']);
            $rObj->setAbstract($oneRes['abstract']);
            $rObj->setDate($oneRes['date']);
            $rObj->setDisplayEntry($oneRes['display_entry']);
            $rObj->setRepository($this->readPublishedConstellationByID($oneRes['repo_ic_id'], DBUtil::$READ_REPOSITORY_SUMMARY));
            $rObj->setDBInfo($oneRes['version'], $oneRes['id']);
            $this->populateOriginationNames($rObj);
            $this->populateResourceLanguages($rObj);
            return $rObj;
        }
        return null;
    }

    /**
     * Read Resource
     *
     * Reads the current version of a resource out of the database, based on the given ID.  If an optional version is
     * supplied, then that version of the resource, if it exists, will be read.
     *
     * @param int $id The resource ID to read
     * @param int $version optional The optional version number.  Without it, the current version will be read
     * @return \snac\data\Resource|null The resource for the given ID or null if none found
     */
    public function readResource($id, $version=null) {
        if (! $version)
        {
            $version = $this->sql->selectCurrentResourceVersion($id);
        }

        return $this->populateResource($id, $version);
    }

    /**
     * Populate Resource's Languages
     *
     * Reads the resource's languages from the database and populates them into the resource object
     *
     * @param  \snac\data\Resource $rObj Resource object to populate
     */
    function populateResourceLanguages(&$rObj) {
        $languageRows = $this->sql->selectAllLanguagesForResource($rObj->getID(), $rObj->getVersion());

        foreach ($languageRows as $item)
        {
            $newObj = new \snac\data\Language();
            $newObj->setLanguage($this->populateTerm($item['language_id']));
            $newObj->setScript($this->populateTerm($item['script_id']));
            $newObj->setVocabularySource($item['vocabulary_source']);
            $newObj->setNote($item['note']);
            $newObj->setDBInfo($item['version'], $item['id']);
            $rObj->addLanguage($newObj);
        }
    }


    /**
     * Populate the SNACFunction object(s)
     *
     * Select, create object, then add to an existing Constellation object.
     *
     * @param integer[] $vhInfo associative list with keys 'version' and 'ic_id'.
     * @param $cObj \snac\data\Constellation object, passed by reference, and changed in place
     *
     */
    private function populateFunction($vhInfo, $cObj)
    {
        $tableName = 'function';
        $funcRows = $this->sql->selectFunction($vhInfo);
        foreach ($funcRows as $oneFunc)
        {
            $fObj = new \snac\data\SNACFunction();
            $fObj->setType($oneFunc['function_type']);
            $fObj->setTerm($this->populateTerm($oneFunc['function_id']));
            $fObj->setVocabularySource($oneFunc['vocabulary_source']);
            $fObj->setNote($oneFunc['note']);
            $fObj->setDBInfo($oneFunc['version'], $oneFunc['id']);
            $this->populateMeta($vhInfo, $fObj, $tableName);

            /*
             * Must call $fOjb->setDBInfo() before calling populateDate()
             */
            $this->populateDate($vhInfo, $fObj, $tableName);
            $cObj->addFunction($fObj);
        }
    }

    /**
     * Populate Mainenance History
     *
     * Populates the Maintenance History of the given $cObj with the published version updates and adds
     * the original maintenance stataus if the CPF was ingested.
     *
     * @param integer[] $vhInfo associative list with keys 'version' and 'ic_id'.
     * @param \snac\data\Constellation $cObj Constellation passed by reference, and changed in place
     */
    public function populateMaintenanceInformation($vhInfo, &$cObj) {

        // Need some terms
        $searchResult = $this->searchVocabulary("event_type", "revised");
        if (count($searchResult) != 1) {
            return; // could not work with the vocabulary to put in maintenance information
        }
        $revisedTerm = $searchResult[0];

        $searchResult = $this->searchVocabulary("agent_type", "human");
        if (count($searchResult) != 1) {
            return; // could not work with the vocabulary to put in maintenance information
        }
        $humanTerm = $searchResult[0];

        $searchResult = $this->searchVocabulary("agent_type", "machine");
        if (count($searchResult) != 1) {
            return; // could not work with the vocabulary to put in maintenance information
        }
        $machineTerm = $searchResult[0];


        // Fill in the Maintenance History Events
        $history = $this->sql->selectVersionHistory($vhInfo);
        foreach ($history as $event) {

            // If the event was an ingest, then grab any pre-snac history and add it to the Constellation,
            // then create an event in the constellation detailing the ingest step by the parser
            if ($event["status"] == 'ingest cpf') {
                // Put all the previous snac information in
                $preSnac = json_decode($event["note"], true);
                $this->logger->addDebug("Got the following pre-snac history", array($preSnac));
                if (isset($preSnac["maintenanceEvents"])) {
                    foreach ($preSnac["maintenanceEvents"] as $oldEvent) {
                        $cObj->addMaintenanceEvent(new \snac\data\MaintenanceEvent($oldEvent));
                    }
                }

                // Put in the ingest record from our database
                $newEvent = new \snac\data\MaintenanceEvent();
                $newEvent->setEventDateTime($event["update_date"]);
                $newEvent->setStandardDateTime($event["update_date"]);
                $newEvent->setAgentType($machineTerm);
                $newEvent->setAgent("SNAC EAC-CPF Parser");
                $newEvent->setEventDescription("Bulk ingest into SNAC Database");
                $newEvent->setEventType($revisedTerm);
                $cObj->addMaintenanceEvent($newEvent);

            } else {
                // If it was any other kind of revision, then just state which user made the change

                $newEvent = new \snac\data\MaintenanceEvent();
                $newEvent->setEventDateTime($event["update_date"]);
                $newEvent->setStandardDateTime($event["update_date"]);
                $newEvent->setAgentType($humanTerm);
                $newEvent->setAgent($event["fullname"] . " (".$event["username"].")");
                $newEvent->setEventDescription($event["note"]);
                $newEvent->setEventType($revisedTerm);
                $cObj->addMaintenanceEvent($newEvent);
            }
        }


    }

    /**
     * Read the status of a constellation.
     *
     * Read the status of a constellation, with optional version. If version is not supplied, then the most
     * recent version is used.  If the version number is negative, then it will read the status of that many
     * versions back in the history.  For example, "-1" will read the previous version, "-2" will read two versions
     * back, etc.
     *
     * @param integer $mainID The constellation ID
     *
     * @param integer $version optional The version number, a relative number of versions prior (negative number),
     * or if null or omitted, return the status for the most recent version.
     *
     * @return string status. Return the version_history.status value.
     */
    public function readConstellationStatus($mainID, $version=null)
    {
        $readVersion = false;
        if (!$version || !is_int($version)) {
            $readVersion = $this->sql->selectCurrentVersion($mainID);
        } else if ($version >= 0) {
            $readVersion = $version;
        } else {
            $versionList = $this->listAllVersions($mainID);
            $this->logger->addDebug("The versions of this constelllation are ", $versionList);
            if ((count($versionList) - 1 + $version) >= 0) {
                $readVersion = $versionList[count($versionList) - 1 + $version];
            }
        }

        if ($readVersion !== false) {
            $status = $this->sql->selectStatus($mainID, $readVersion);
            if ($status) {
                return $status;
            }
        }

        return false;
    }

    /**
     * Read Detailed Constellation Status
     *
     * Reads the status, user, and note for the given version of the constellation.  If there is no
     * version given, it returns the values for the most recent version of the constellation.
     *
     * @param int $mainID Constellation ID
     * @param int $version optional The version of the Constellation to read status
     * @return string[] The status, userid, and note (in that order) for the constellation
     */
    public function readConstellationUserStatus($mainID, $version=null) {
        if (! $version)
        {
            $version = $this->sql->selectCurrentVersion($mainID);
        }
        if ($version)
        {
            $status = $this->sql->selectStatus($mainID, $version);
            $userid = $this->sql->selectCurrentUserForConstellation($mainID, $version);
            $note   = $this->sql->selectCurrentNoteForConstellation($mainID, $version);
            if ($status && $userid)
            {
                return array("status"=>$status, "userid"=>$userid, "note"=>$note, "version" => $version);
            }
        }
        return false;
    }

    /**
     * Modify constellation status
     *
     * Write a new version history record, updating the constellation status.
     *
     * always increment version
     * can write status 'deleted' which deletes the constellation
     * can update is_deleted and status='deleted' records (if update where is_deleted, probably best to set is_deleted to 'f')
     * returns false if $id not found
     * return false for any failure
     * return new version on success
     * write optional note if supplied
     *
     * @param \snac\data\User $user The user to perform the write status
     * @param integer $mainID A constellation ID
     * @param string $status The new status value. 'deleted' is allowed, and will cause the constellation to
     * be deleted. The status must be one of the known values.
     * @param string $note optional text note to write to the version_history table.
     * @param \snac\data\User $userSecondary The secondary user on the version update, such as "sent for review to X"
     *
     * @return integer|boolean Returns the new version number on success or false on failure.
     *
     */
    public function writeConstellationStatus($user, $mainID, $status, $note="", $userSecondary=null)
    {
        if ($user == null || $user->getUserID() == null) {
            return false;
        }

        if (! $mainID)
        {
            return false;
        }
        /*
         * Apr 4 2016 Rather than delete via setOperation() set to delete then callign writeConstellation(),
         * allow setting the constellation status to deleted. A quick scan of the code doesn't reveal any
         * problems with this approach. So, the following if statement is commented out.
         */
        /*
         * if ($status == 'deleted')
         * {
         *     return false;
         * }
         */
        if ($this->statusOK($status))
        {
            if (! $note)
            {
                $note = "";
            }
            $oldVersion = $this->sql->selectCurrentVersion($mainID);
            if (! $oldVersion)
            {
                return false;
            }

            $secondUserID = null;
            if ($userSecondary  != null) {
                $secondUserID = $userSecondary->getUserID();
            }

            // Right now, we're passing null as the role ID.  We may change this to a role from the user object
            $vhInfo = $this->sql->insertVersionHistory($mainID, $user->getUserID(), null, $status, $note, $secondUserID);
            return $vhInfo['version'];
        }
        else
        {
            $this->logDebug("DBUtil.php Error: bad status $status\n");
        }
        return false;
    }

    /**
     * Update Constellation Lookup
     *
     * Update the lookup table so that queries to the oldConstellation will be automatically redirected
     * to read the newConstellation.
     *
     * @param \snac\data\Constellation $oldConstellation The constellation to redirect
     * @param \snac\data\Constellation[] $newConstellations The constellations to return when querying for oldConstellation
     * @return boolean true on success, false otherwise
     */
    public function updateConstellationLookup(&$oldConstellation, &$newConstellations) {
        // Check input for valid values
        if ($oldConstellation === null || $newConstellations === null
                || !is_array($newConstellations) || empty($newConstellations))
            return false;
        if ($oldConstellation->getID() === null || $oldConstellation->getArk() === null)
            return false;
        foreach ($newConstellations as $newConstellation) {
            if ($newConstellation->getID() === null || $newConstellation->getArk() === null)
                return false;
        }

        // Build the argument array for lookups
        $newLookups = array();
        foreach ($newConstellations as $newConstellation) {
            $newLookups[$newConstellation->getID()] = $newConstellation->getArk();
        }

        $this->sql->updateConstellationLookup($oldConstellation->getID(), $oldConstellation->getArk(),
            $newLookups);

        return true;
    }

    /**
     * Add Not-Same Assertion
     *
     * Adds a not-same assertion between the two constellations given as parameters.  Assumes that the not_same table is
     * bi-directional and only inserts one direction in the table.
     *
     * @param \snac\data\Constellation $constellation1 The first constellation
     * @param \snac\data\Constellation $constellation2 The second constellation
     * @param \snac\data\User $user The user making the not-same assertion
     * @param string $assertion The note/reason to include for the assertion
     * @return boolean true on success, false otherwise
     */
    public function addNotSameAssertion(&$constellation1, &$constellation2, &$user, $assertion) {
        if ($constellation1 === null || $constellation2 === null || $user == null || $assertion == null)
            return false;

        if ($constellation1->getID() === null || $constellation2->getID() === null)
            return false;

        $this->sql->addNotSameAssertion($constellation1->getID(), $constellation2->getID(),
                                        $user->getUserID(), $assertion);

        return true;
    }

    /**
     * List Assertions for Constellation
     *
     * Reads a list of assertions out of the database.  Given one Constellation, it will read all assertions
     * associated with that Constellation and return them.
     *
     * If given a handle to the DBUser object, it will also pull back the full User information to include
     * in the assertion for the user that made the assertion.
     *
     * @param \snac\data\Constellation $constellation The bare-bones assertion object to look up
     * @param int $flags optional Flags to indicate which parts of the constellation to read
     * @param \snac\server\database\DBUser $uStore optional A handle to the DBUser object to get User information
     * @return \snac\data\Assertion|boolean The complete assertion or false if none exists
     */
    function listAssertions(&$constellation, $flags=0, $uStore=null) {
        if ($constellation === null) {
            return false;
        }

        $assertData = $this->sql->listAssertions($constellation->getID());

        if ($assertData == null) {
            return false;
        }

        $userCache = array();
        $assertReturn = array();

        foreach ($assertData as $assertion) {
            $fullAssert = new \snac\data\Assertion();
            $fullAssert->setID($assertion["id"]);
            $fullAssert->setType($assertion["type"]);
            $fullAssert->setText($assertion["assertion"]);
            $fullAssert->setTimestamp($assertion["timestamp"]);
            $user = new \snac\data\User();
            $user->setUserID($assertion["user_id"]);
            if ($uStore !== null) {
                if (!isset($userCache[$assertion["user_id"]])) {
                    $user = $uStore->readUser($user);
                    $userCache[$assertion["user_id"]] = $user;
                } else {
                    $user = $userCache[$assertion["user_id"]];
                }
            }
            $fullAssert->setUser($user);
            // fix up this: should only need to get the second one from the assertion
            //$fullAssert->addConstellation($constellation);
            if ($assertion["ic_id1"] != $constellation->getID())
                $fullAssert->addConstellation($this->readConstellation($assertion["ic_id1"], null, $flags));
            if ($assertion["ic_id2"] != $constellation->getID())
                $fullAssert->addConstellation($this->readConstellation($assertion["ic_id2"], null, $flags));
            array_push($assertReturn, $fullAssert);
        }

        return $assertReturn;
    }


    /**
     * Read Assertion
     *
     * Reads an assertion out of the database.  Given a bare-bones assertion with the two Constellations and a
     * type, it will read the full assertion out of the database.  If no assertion of that type exists between
     * the two Constellations, then it will return false.
     *
     * If given a handle to the DBUser object, it will also pull back the full User information to include
     * in the assertion for the user that made the assertion.
     *
     * @param \snac\data\Assertion $assertion The bare-bones assertion object to look up
     * @param \snac\server\database\DBUser $uStore optional A handle to the DBUser object to get User information
     * @return \snac\data\Assertion|boolean The complete assertion or false if none exists
     */
    function readAssertion(&$assertion, $uStore=null) {
        if ($assertion === null || $assertion->getType() === null || count($assertion->getConstellations()) != 2) {
            return false;
        }
        list($c1, $c2) = $assertion->getConstellations();
        $assertData = $this->sql->readAssertion($assertion->getType(), $c1->getID(), $c2->getID());

        if ($assertData == null) {
            return false;
        }

        $fullAssert = new \snac\data\Assertion();
        $fullAssert->setID($assertData["id"]);
        $fullAssert->setType($assertData["type"]);
        $fullAssert->setText($assertData["assertion"]);
        $fullAssert->setTimestamp($assertData["timestamp"]);
        $user = new \snac\data\User();
        $user->setUserID($assertData["user_id"]);
        if ($uStore !== null) {
            $user = $uStore->readUser($user);
        }
        $fullAssert->setUser($user);
        $fullAssert->addConstellation($this->readConstellation($assertData["ic_id1"], null, DBUtil::$READ_MICRO_SUMMARY));
        $fullAssert->addConstellation($this->readConstellation($assertData["ic_id2"], null, DBUtil::$READ_MICRO_SUMMARY));
        return $fullAssert;
    }

    /**
     * Add MaybeSame Link
     *
     * Adds a maybe_same link between the two constellations given as parameters.  Assumes that the maybesame table is
     * bi-directional and only inserts one direction in the table.
     *
     * @param \snac\data\Constellation $constellation1 The first constellation
     * @param \snac\data\Constellation $constellation2 The second constellation
     * @param \snac\data\User $user The user making the maybe-same assertion
     * @param string $assertion optional A note to include for the assertion
     * @return boolean true on success, false otherwise
     */
    public function addMaybeSameLink(&$constellation1, &$constellation2, &$user, $assertion = "") {
        if ($constellation1 === null || $constellation2 === null || $user == null)
            return false;

        if ($constellation1->getID() === null || $constellation2->getID() === null)
            return false;

        // If asserted to be not the same, then don't allow
        $assert = new \snac\data\Assertion();
        $assert->addConstellation($constellation1);
        $assert->addConstellation($constellation2);
        $assert->setType("not_same");
        $result = $this->readAssertion($assert);
        if ($result !== false)
            return false;

        // If already in the list of maybe sames, then silently allow (but don't duplicate)
        $current = $this->sql->listMaybeSameIDsFor($constellation1->getID());
        if (in_array($constellation2->getID(), $current)) {
            return true;
        }

        $this->sql->addMaybeSameLink($constellation1->getID(), $constellation2->getID(),
                                        $user->getUserID(), $assertion);

        return true;
    }

    /**
     * Remove MaybeSame Link
     *
     * Removes maybe_same links between the two constellations given as parameters.
     *
     * @param \snac\data\Constellation $constellation1 The first constellation
     * @param \snac\data\Constellation $constellation2 The second constellation
     * @return boolean true on success, false otherwise
     */
    public function removeMaybeSameLink(&$constellation1, &$constellation2) {
        if ($constellation1 === null || $constellation2 === null)
            return false;

        if ($constellation1->getID() === null || $constellation2->getID() === null)
            return false;

        $this->sql->removeMaybeSameLink($constellation1->getID(), $constellation2->getID());

        return true;
    }

    /**
     * Update MaybeSame Links
     *
     * Update the maybe_same table so that maybesame links to the oldConstellation will be automatically redirected
     * to point to the newConstellation.
     *
     * @param \snac\data\Constellation $oldConstellation The constellation to redirect
     * @param \snac\data\Constellation $newConstellation The constellation to replace oldConstellation
     * @return boolean true on success, false otherwise
     */
    public function updateMaybeSameLinks(&$oldConstellation, &$newConstellation) {
        if ($oldConstellation === null || $newConstellation === null)
            return false;

        if ($oldConstellation->getID() === null || $newConstellation->getID() === null)
            return false;

        $this->sql->updateMaybeSameLinks($oldConstellation->getID(), $newConstellation->getID());

        return true;
    }

    /**
     * Write a constellation to the database.
     *
     * Both insert and update are "write". Insert is "do not yet have a version number." I'm pretty sure we
     * mint a new constellation ID for the logical insert. Update is "have version number". We always get a
     * new version number for every write.
     *
     * The returned constellation is what was passed in, but with any null id and and null version values
     * filled with valid values. If an existing constellation (with all database fields) is modified only with
     * an additional, new inserted name is written to the db, that is what is returned: an empty constellation
     * with nothing but a name. This was decided on Mar 3 2016 after much discussion.  The web UI will send a
     * partial constellation with appropriate operation set. Only the modified parts of the constellation are
     * send from the web UI to the server.
     *
     * There is only one instance where we mint a new constellation id: Constellation insert. When doing
     * component insert for an existing constellation, all new components use the constellation ID, thus no
     * new ID is minted.
     *
     * We assume that something will happen so we always mint a new version number, as well as writing
     * $status and $note to the version_history.
     *
     * As of php 5 objects are passed by reference. In the case of objects, it is redundant for a function
     * prototype to say foo(&$cObj). It is necessary to clone() the object if you want to change it locally
     * and not have it changed everywhere.
     *
     * What won't happen here is two records edited simultaneously being saved. We assume that is
     * impossible. And if it were possible, both updates would (logically?) have the same status, and share
     * the same note. (Why is that logical that both status and note values would be the same?)
     *
     * Even on bulk ingest, version numbers are not reused for constellations ingested in the same
     * "transaction". A new version_history record is created for each write. It is (sort of) a
     * coincidence that status and note are the same in one or more version_history records.
     *
     * A single version_history record does (and must) apply to all new/modified components of a single
     * constellation.
     *
     * If $mainID is null, insertVersionHistory() is smart enough to mint a new one.
     *
     * @param \snac\data\User $user The User to perform the write
     *
     * @param \snac\data\Constellation $argObj A constellation object
     *
     * @param string $note Note from the person who edit this data. This is a version commit message. When
     * status is 'ingest cpf' the note is composed from <control> elements maintenanceStatus,
     * maintenanceAgency, and maintenanceEvents.
     *
     * @param string $statusArg optional Status value, most likely "ingest cpf" that means we are creating a
     * new record and need to capture maintenance info. The default is 'locked editing' which makes sense
     * since we can't write unless we are editing. A possible alternate default would be 'currently editing'.
     *
     * @return \snac\data\Constellation|boolean If successful return the original constellation object
     * modified to include id and version, or false if not successful.
     *
     */
    public function writeConstellation($user, $argObj, $note, $statusArg=null)
    {
        /*
         * We can initialize $status to either $defaultStatus or $statusArg. I'm not sure it makes much
         * difference. We do use $defaultStatus later to set the status after creating a version_history
         * record for 'ingest cpf'.
         */
        $defaultStatus = 'locked editing';
        $status = $statusArg;
        if ($user == null || $user->getUserID() == null) {
            $this->logDebug("dbutil user or userid is null");
            return false;
        }

        $cObj = clone($argObj);
        $mainID = null;
        $op = $cObj->getOperation();
        if ($op == \snac\data\AbstractData::$OPERATION_UPDATE)
        {
            /*
             * Update uses the existing constellation ID.
             */
            $mainID = $cObj->getID();
            if ($status === null)
                $status = $this->readConstellationStatus($mainID);
        }
        elseif ($op == \snac\data\AbstractData::$OPERATION_DELETE)
        {
            /*
             * Delete uses the existing constellation ID
             */
            $status = 'deleted';
            $mainID = $cObj->getID();
        }
        elseif ($op == \snac\data\AbstractData::$OPERATION_INSERT)
        {
            /*
             * Insert requires a new ID. Passing a null mainID (aka ic_id) to insertVersionHistory() will
             * cause a new mainID to be minted.
             *
             */
            $mainID = null;
        }
        elseif ($op == null)
        {
            $mainID = $cObj->getID();
            if ($mainID)
            {
                /*
                 * This must be an update. That is: an existing constellation with no change at the top, but some
                 * operation(s) inside. Since the constellation exists, we assume the ID is good, and there's no
                 * need to mint a new ID.
                 *
                 * Question: why isn't this simply part of the update branch above?
                 *
                 * A new constellation must have operation insert, and is handled above.
                 */
                if ($status === null)
                    $status = $this->readConstellationStatus($mainID);
            }
            else
            {
                /*
                 * I guess this is an insert. We don't have a mainID, so this must be a new constellation.
                 *
                 */
            }
        }
        else
        {
            $json = $cObj->toJSON();
            $opErrorMsg = sprintf("Error: Bad operation: $op\n%s", $json);
            $this->logDebug($opErrorMsg);
            throw new \snac\exceptions\SNACException($opErrorMsg);
        }

        /*
         * Validation. If we have a mainID then add the IDValidator. Always add the HasOperationValidator.
         * Make sure
         */
        $ve = new ValidationEngine();
        $hasOperationValidator = new HasOperationValidator();
        $ve->addValidator($hasOperationValidator);
        $ve->addValidator(new ResourceValidator());
        if ($mainID)
        {
            $idValidator = new IDValidator();
            $ve->addValidator($idValidator);
        }
        if (!$ve->validateConstellation($cObj))
        {
            // problem
            $this->logDebug(sprintf("Error: Validation failed: %s", $ve->getErrors()));
        }
        if (! $status)
        {
            $msg = sprintf("Error: writeConstellation() cannot determine version status.\n");
            $msg .= sprintf("operation: %s mainID: %s\n",
                            $op, $mainID);
            $this->logDebug($msg);
        }

        /*
         * On insert, the constellation may have a status property 'ingest cpf' which signals we are creating
         * a new record. We create a special ingest version where the note is the maintenance info as json. Do
         * not use var $vhInfo which will be initialized below. Do initialize or update $mainID.
         *
         * This only runs when $statusArg is 'ingest cpf' and the operation is insert.
         *
         * After writing a version_history record, change status to 'locked editing'.
         */
        if ($op == \snac\data\AbstractData::$OPERATION_INSERT && $statusArg == 'ingest cpf')
        {
            $maintNote = $this->maintenanceNote($cObj);
            $vhInfoIngest = $this->sql->insertVersionHistory($mainID, $user->getUserID(), null, $statusArg, $maintNote);
            $mainID = $vhInfoIngest['ic_id'];
            $status = $defaultStatus; // set status default (locked editing)
        }

        // If the status is null, we should set it to default before writing
        if ($status === null)
            $status = $defaultStatus;
        // Set the status inside the constellation
        $cObj->setStatus($status);

        // Right now, we're passing null as the role ID.  We may change this to a role from the user object
        $vhInfo = $this->sql->insertVersionHistory($mainID, $user->getUserID(), null, $status, $note);

        /*
         * $cObj is passed by reference, and changed in place.
         *
         * The only changes to $cObj are adding id and version as necessary, and setting operation to null.
         */
        $this->coreWrite($vhInfo, $cObj);
        return $cObj;
    }

    /**
     * Middle layer write constellation to db (new)
     *
     * We already have a version and ic_id, but must write a version_history record. We got the new version
     * from selectNewVersion() and the new ic_id from selectNewID().
     *
     * @param int[] $vhInfo A list with keys 'ic_id' and 'version'
     *
     * @param \snac\data\Constellation $cObj A constellation object. Remember that php objects are passed by
     * reference.
     *
     * No return value. $cObj is passed by reference, and is changed in place by the save functions, as
     * necessary to update/populate id and version.
     *
     */
    private function coreWrite($vhInfo, $cObj)
    {
        /*
         * Always update the constellation ID and version, even when not inserting into table nrd. The
         * constellation ID and version are more properly connected to table version_history, but due to
         * historical baggage we tend to conflate nrd and constellation.
         *
         * May 6 2016: Call the setters early, and then call the getters instead of simply using $vhInfo. It
         * doesn't make a functional difference, but it clarifies our intention.
         */
        $cObj->setID($vhInfo['ic_id']);
        $cObj->setVersion($vhInfo['version']);

        $this->saveMeta($vhInfo, $cObj, 'version_history', $vhInfo['ic_id']);
        $this->saveBiogHist($vhInfo, $cObj);
        $this->saveConstellationDate($vhInfo, $cObj);
        $this->saveSource($vhInfo, $cObj); // Source objects are only per constellation. Other uses of source are by foreign key.
        $this->saveConventionDeclaration($vhInfo, $cObj);
        $this->saveFunction($vhInfo, $cObj);
        $this->saveGender($vhInfo, $cObj);
        $this->saveGeneralContext($vhInfo, $cObj);
        $this->saveLegalStatus($vhInfo, $cObj);
        $this->saveLanguage($vhInfo, $cObj, 'version_history', $vhInfo['ic_id']);
        $this->saveMandate($vhInfo, $cObj);
        $this->saveName($vhInfo, $cObj);
        $this->saveNationality($vhInfo, $cObj);
        $this->saveNrd($vhInfo, $cObj);
        $this->saveOccupation($vhInfo, $cObj);
        $this->saveOtherRecordID($vhInfo, $cObj);
        $this->saveEntityID($vhInfo, $cObj);
        $this->savePlace($vhInfo, $cObj, 'version_history', $vhInfo['ic_id']);
        $this->saveStructureOrGenealogy($vhInfo, $cObj);
        $this->saveSubject($vhInfo, $cObj);
        $this->saveRelation($vhInfo, $cObj); // aka cpfRelation, constellationRelation, related_identity
        $this->saveResourceRelation($vhInfo, $cObj);
    }

    /**
     * Read a constellation from the database.
     *
     * Read constellation ID $mainID from the database.
     *
     * Use the optional flags to get only a partial constellation.  The flags are a bit mask, and can
     * be ORed together.  Certain shortcut flags are available, such as:
     *
     * ```
     * $FULL_CONSTELLATION = $READ_NRD | $READ_ALL_NAMES | $READ_BIOGHIST
     *                       | $READ_BIOGHIST | $READ_RELATIONS
     *                       | $READ_OTHER_EXCEPT_RELATIONS
     * $READ_SHORT_SUMMARY = $READ_NRD | $READ_PREFERRED_NAME | $READ_BIOGHIST
     * ```
     *
     * @param integer $mainID A constellation ID number
     *
     * @param integer $version optional An optional version number. When not supplied this function will look
     * up the most recent version, regardless of status.
     *
     * @param int $flags optional Flags to indicate which parts of the constellation to read
     *
     * @return \snac\data\Constellation or boolean If successful, return a constellation, else if not successful return false.
     *
     */
    public function readConstellation($mainID, $version=null, $flags=0)
    {
        if (! $mainID)
        {
            return false;
        }
        if (! $version)
        {
            $version = $this->sql->selectCurrentVersion($mainID);
        }
        if (! $version)
        {
            return false;
        }
        $vhInfo = array('version' => $version,
                        'ic_id' => $mainID);
        $cObj = $this->selectConstellation($vhInfo, $flags);
        if ($cObj)
        {
            /*
             * If you wanted to fill in Constellation->status aka setStatus() this would be the place to
             * readConstellationStatus() and setStatus(). Status is intentionally not populated because the
             * server may change it on the fly.
             */
            return $cObj;
        }
        return false;
    }

    /**
     * Generate a Maintenance Note
     *
     * Given a Constellation object, this method generates a note (for storing in a text field) that
     * contains the maintenance information from the constellation.
     *
     * @param \snac\data\Constellation $cObj A constellation object
     * @return string The JSON-encoded note containing maintenance data
     */
    private function maintenanceNote($cObj)
    {
        $saveArray = array("maintenanceStatus" => $cObj->getMaintenanceStatus() == null ? null : $cObj->getMaintenanceStatus()->toArray(),
                           "maintenanceAgency" => $cObj->getMaintenanceAgency(),
                           "maintenanceEvents" => array());
        foreach ($cObj->getMaintenanceEvents() as $i => $v)
            $saveArray["maintenanceEvents"][$i] = $v->toArray();

        $json = json_encode($saveArray, JSON_PRETTY_PRINT);
        return $json;
    }

    /**
     * Save place object
     *
     * Save a list of places to place_link, including meta data.
     *
     * The only way to know the related table is for it to be passed in via $relatedTable.
     *
     * @param integer[] $vhInfo Array with keys 'version', 'ic_id' for this constellation.
     *
     * @param \snac\data\AbstractData Object $id An object that might have a place, and that extends
     * AbstractData.
     *
     * @param string $relatedTable Name of the related table for this place.
     * @param integer $fkID Foreign key row id aka table.id from the related table.
     *
     */
    private function savePlace($vhInfo, $cObj, $relatedTable, $fkID)
    {
        if ($placeList = $cObj->getPlaces())
        {
            foreach($placeList as $gObj)
            {
                $pid = $gObj->getID();
                if ($this->prepOperation($vhInfo, $gObj))
                {
                    $pid = $this->sql->insertPlace($vhInfo,
                                                   $gObj->getID(),
                                                   $this->db->boolToPg($gObj->getConfirmed()),
                                                   $gObj->getOriginal(),
                                                   $this->thingID($gObj->getGeoTerm()),
                                                   $this->termID($gObj->getType()),
                                                   $this->termID($gObj->getRole()),
                                                   $gObj->getNote(),
                                                   $gObj->getScore(),
                                                   $relatedTable,
                                                   $fkID);
                    $gObj->setID($pid);
                    $gObj->setVersion($vhInfo['version']);
                }
                $this->saveMeta($vhInfo, $gObj, 'place_link', $pid);
                if ($dObj = $gObj->getDateList())
                {
                    /*
                     * The docs for getDateList() imply that in some circumstances it does not return a list,
                     * not even an empty list. We have to check.
                     */
                    if (is_array($dObj))
                    {
                        foreach ($dObj as $date)
                        {
                            $this->saveDate($vhInfo, $date, 'place_link', $pid);
                        }
                    }
                }
                /*
                 * Inline the code that would be saveAddress() because it is only used here.
                 */
                if ($addressList = $gObj->getAddress())
                {
                    foreach($addressList as $addr)
                    {
                        if ($this->prepOperation($vhInfo, $addr))
                        {
                            $rid = $this->sql->insertAddressLine($vhInfo,
                                                               $addr->getID(),
                                                               $pid,
                                                               $addr->getText(),
                                                               $this->termID($addr->getType()),
                                                               $addr->getOrder());
                            $addr->setID($rid);
                            $addr->setVersion($vhInfo['version']);
                        }
                    }
                }
            }
        }
    }

    /**
     * Save SNACControlMetadata to database
     *
     * Might have been called saveSCM().
     *
     * Save the metadata to table scm in the database. Saved record is related to table $fkTable, and record id $fkID.
     *
     * Citation is a Source object. Source objects are like dates: each one is specific to the
     * related record. Source is not a controlled vocabulary. Therefore, like date, Source has
     * an fk back to the original table.
     *
     * Note: this depends on an existing Source, DescriptiveRule, and Language, each in its
     * appropriate table in the database. Or if not existing they can be null.
     *
     * @param integer[] $vhInfo Array with keys 'version', 'ic_id' for this constellation.
     *
     * @param \snac\data\AbstractData $gObj The data object with SCMs
     *
     * @param string $fkTable Name of the table to which this meta data relates
     *
     * @param integer $fkID Record id aka table.id of the record to which this meta data relates.
     *
     */
    private function saveMeta($vhInfo, $gObj, $fkTable, $fkID)
    {
        if (! $metaObjList = $gObj->getSNACControlMetadata())
        {
            return;
        }
        foreach ($metaObjList as $metaObj)
        {
            $metaID = $metaObj->getID();
            if ($this->prepOperation($vhInfo, $metaObj))
            {
                $citationID = null;
                if ($metaObj->getCitation())
                {
                    $citationID = $metaObj->getCitation()->getID();
                }
                $metaID = $this->sql->insertMeta($vhInfo,
                                                 $metaObj->getID(),
                                                 $citationID,
                                                 $metaObj->getSubCitation(),
                                                 $metaObj->getSourceData(),
                                                 $this->termID($metaObj->getDescriptiveRule()),
                                                 $metaObj->getNote(),
                                                 $fkTable,
                                                 $fkID);
                $metaObj->setID($metaID);
                $metaObj->setVersion($vhInfo['version']);
            }
            $this->saveLanguage($vhInfo, $metaObj, 'scm', $metaID);
            /*
             * Citation has become a Source and has an ID to a Source table record. No need to save
             * separately.
             */
        }
    }

    /**
     * Count maybe-same constellations
     *
     * Gets a count of constellations that may be the same as the search
     *
     * @param  int  $icid  Identity Constellation ID for which to get maybe same
     * @return int Count of maybesame constellations
     */
    public function countMaybeSameConstellations($icid) {
        $response = array();

        $icids = $this->sql->listMaybeSameIDsFor($icid);

        if ($icids === false || $icids == null)
            return 0;

        return count($icids);
    }

    /**
     * List maybe-same constellations
     *
     * Gets a list of constellations that may be the same as the search
     *
     * @param  int  $icid  Identity Constellation ID for which to get maybe same
     * @param  integer $flags Read flags for the read call (default is FULL_CONSTELLATION)
     * @return \snac\data\Constellation[]         List of maybesame constellations
     */
    public function listMaybeSameConstellations($icid, $flags=0) {
        $response = array();

        $icids = $this->sql->listMaybeSameIDsFor($icid);

        foreach ($icids as $maybeSame) {
            array_push($response, $this->readPublishedConstellationByID($maybeSame, $flags));
        }

        return $response;
    }


    /**
     * List In Edges for Constellation
     *
     * Lists the Constellations with constellation relations pointing TO the given Constellation.
     *
     * @param  \snac\data\Constellation $constellation The Constellation to search
     * @return mixed[] Associative array of ["constellation"=> micro Constellation, "relation" => Relation ]
     */
    public function listConstellationInEdges(&$constellation) {
        $results = array();

        if ($constellation === null) {
            return $results;
        }

        // This constitutes some cheating:  We will ask for a list of [IC_ID,relation_id]s (regardless of version) that
        // point in to this constellation, then go through and check each one by hand to see if they
        // currently still point to this constellation.  This allows us to take advantage of the structure
        // of the database as well as its indices.
        $edgeList = $this->sql->selectUnversionedConstellationIDsForRelationTarget($constellation->getID());


        foreach ($edgeList as $inEdge) {
            $inC = $this->readPublishedConstellationByID($inEdge["ic_id"], DBUtil::$READ_MICRO_SUMMARY|DBUtil::$READ_RELATIONS);
            $inR = null;
            foreach ($inC->getRelations() as $rel) {
                if ($rel->getID() == $inEdge["id"] && $rel->getTargetConstellation() !== null
                        && $rel->getTargetConstellation() == $constellation->getID()) {
                    $inR = $rel;
                    break;
                }
            }

            if ($inR !== null) {
                $inC->emptyRelations();
                $inC->emptyResourceRelations();
                array_push($results, array("constellation" => $inC, "relation" => $inR));
            }
        }


        // Sort the in edges by preferred name
        usort($results,
                function ($a, $b) {
                    return $a['constellation']->getPreferredNameEntry()->getOriginal() <=> $b['constellation']->getPreferredNameEntry()->getOriginal();
                });

        return $results;
    }


    /**
     * Write constellation sources to the database
     *
     * Foreach over a list of all Source objects in a constellation and the sources to the db. Source objects
     * are written to table source, and their related language (if one exists) is written to table Language
     * with a reverse foreign key as usual. Source and language are related on source.id=language.fk_id.
     *
     * Constellation sources can each have an SCM.
     *
     * Any part of a constellation that needs source will link to the source by source->getID().
     *
     * 'type' is always simple, and Daniel says we can ignore it. It was used in EAC-CPF just to quiet
     * validation.
     *
     * @param integer[] $vhInfo list with keys version, ic_id.
     *
     * @param \snac\data\Constellation $cObj The constellation object
     */
    private function saveSource($vhInfo, $cObj)
    {
        // G for generic in $gObj
        foreach ($cObj->getSources() as $gObj)
        {
            $genericRecordID = $gObj->getID();
            if ($this->prepOperation($vhInfo, $gObj))
            {
                $genericRecordID = $this->sql->insertSource($vhInfo,
                                                            $gObj->getID(),
                                                            $gObj->getDisplayName(),
                                                            $gObj->getText(),
                                                            $gObj->getCitation(),
                                                            $gObj->getNote(),
                                                            $gObj->getURI());
                $gObj->setID($genericRecordID);
                $gObj->setVersion($vhInfo['version']);
            }
            $this->saveMeta($vhInfo, $gObj, 'source', $genericRecordID);
            $this->saveLanguage($vhInfo, $gObj, 'source', $genericRecordID);
        }
    }

    /**
     * Search Resources
     *
     * Searches the resources and returns an array of Resource objects.
     *
     * @param string $query search string
     * @param boolean $urlOnly optional Whether to only search on URL
     * @return \snac\data\Resource list of results
     */
    public function searchResources($query, $urlOnly = false) {

        $results = $this->sql->searchResources($query, $urlOnly);

        $return = array();
        foreach ($results as $result) {
            $resource = new \snac\data\Resource();
            $resource->setID($result['id']);
            $resource->setVersion($result['version']);
            $resource->setDocumentType($this->populateTerm($result['type']));
            $resource->setLink($result['href']);
            $resource->setSource($result['object_xml_wrap']);
            $resource->setTitle($result['title']);
            $resource->setExtent($result['extent']);
            $resource->setAbstract($result['abstract']);
            $resource->setDate($result['date']);
            $resource->setDisplayEntry($result['displayEntry']);
            $resource->setRepository($this->readPublishedConstellationByID($result['repo_ic_id'], DBUtil::$READ_REPOSITORY_SUMMARY));

            array_push($return, $resource);
        }

        return $return;

    }

    /**
     * Browse Name Index
     *
     * Browses the name index, returning the list around the search query, based on
     * the position (either before, after, surrounding the query.
     *
     * @param string $query The browsing search query term
     * @param string $position Where to put the closest match to the query: after, before, or middle
     * @param string $entityType optional The entity type to query (null returns all)
     * @param int $icid optional The icid to search for in case of paging through results
     * @return string[] List of results
     */
    public function browseNameIndex($query, $position, $entityType=null, $icid=0) {

        return $this->sql->browseNameIndex($query, $position, $entityType, $icid);
    }

    /**
     * Search Vocabulary
     *
     * Searches the vocabulary and returns an array of id, value pairs.
     *
     * @param string $type vocabulary type
     * @param string $query search string
     * @param int $entityTypeID optional The vocabulary.id of one of the 3 entity type records. Used for selecting
     * name component vocabulary sensitive to context of entity type.
     * @param int $count optional The number of search results to request
     * @return string[][] list of results
     */
    public function searchVocabulary($type, $query, $entityTypeID=null, $count=100) {

        if ($type == 'geo_place') {
            $results = $this->sql->searchPlaceVocabulary($query);
            $retVal = array();
            foreach ($results as $data) {
                $place = new \snac\data\GeoTerm();
                $place->setAdministrationCode($data["admin_code"]);
                $place->setCountryCode($data["country_code"]);
                $place->setID($data["id"]);
                $place->setLatitude($data["latitude"]);
                $place->setLongitude($data["longitude"]);
                $place->setName($data["name"]);
                $place->setURI($data["uri"]);

                array_push($retVal, $place);
            }
            return $retVal;
        }
        $results = $this->sql->searchVocabulary($type, $query, $entityTypeID, $count);
        $vocabList = array();
        foreach ($results as $result) {
            $term = new \snac\data\Term();
            if (isset($result["id"]))
                $term->setID($result["id"]);
            if (isset($result["uri"]))
                $term->setURI($result["uri"]);
            if (isset($result["value"]))
                $term->setTerm($result["value"]);
            if (isset($result["type"]))
                $term->setType($result["type"]);
            if (isset($result["description"]))
                $term->setDescription($result["description"]);
            array_push($vocabList, $term);
        }
        return $vocabList;
    }

    /**
     * Get a Place Vocabulary Term by URI
     *
     * Looks up the given URI and returns the associated geoplace Term.
     *
     * @param string $uri search uri
     * @return \snac\data\GeoTerm the corresponding geoterm, or null
     */
    public function getPlaceByURI($uri) {

        $data = $this->sql->getPlaceByURI($uri);

        if ($data == null || empty($data)) return null;

        $place = new \snac\data\GeoTerm();
        $place->setAdministrationCode($data["admin_code"]);
        $place->setCountryCode($data["country_code"]);
        $place->setID($data["id"]);
        $place->setLatitude($data["latitude"]);
        $place->setLongitude($data["longitude"]);
        $place->setName($data["name"]);
        $place->setURI($data["uri"]);

        return $place;
    }

    /**
     * Save the biogHist
     *
     * Constellation biogHist is currently a list, although the expectation is that it only has a single
     * element.
     *
     * biogHist language, and biogHist date(s?). This is a private function that exists to
     * keep the code organized. It is probably only called from saveConstellation().
     *
     * @param array[] $vhInfo Associative list with keys version, ic_id
     *
     * @param \snac\data\BiogHist A single BiogHist object.
     */
    private function saveBiogHist($vhInfo, $cObj)
    {
        $tableName = 'biog_hist';
        foreach ($cObj->getBiogHistList() as $biogHist)
        {
            $bid = $biogHist->getID();
            if ($this->prepOperation($vhInfo, $biogHist))
            {
                $bid = $this->sql->insertBiogHist($vhInfo,
                                                  $biogHist->getID(),
                                                  $biogHist->getText());
                $biogHist->setID($bid);
                $biogHist->setVersion($vhInfo['version']);
            }
            $this->saveMeta($vhInfo, $biogHist, $tableName, $bid);
            if ($lang = $biogHist->getLanguage())
            {
                $this->saveLanguage($vhInfo, $biogHist, $tableName, $bid);
            }
        }
    }

    /**
     * Save a name
     *
     * Once we have AbstractData->$operation implemented, make this method private, and fix DBUtilTest to use
     * setOperation() to update only the name of a constellation. In the meantime, saveName() needs to be public.
     *
     * In the declarative sense "name" is all name data, here a list of name objects, as well as related
     * contributor data, language data, date data.
     *
     * This exists primarily to make the code here in DBUtil more legible.
     *
     * Note about \snac\data\Language objects. This is the Language of the entry. Language object's
     * getLanguage() returns a Term object. Language getScript() returns a Term object for the script. The
     * database only uses the id of each Term.
     *
     * Constellation name entry data is already an array of name entry data.
     * getUseDates() returns SNACDate[] (An array of SNACDate objects.)
     *
     * When saving a name, the database assigns it a new id, and returns that id. We must be sure to use
     * $nameID for related dates, etc.
     *
     * @param integer[] $vhInfo associative list with keys 'version', 'ic_id'.
     *
     * @param \snac\data\NameEntry Name entry object
     *
     */
    public function saveName($vhInfo, $cObj)
    {
        foreach ($cObj->getNameEntries() as $ndata)
        {
            $nameID = $ndata->getID();
            if ($this->prepOperation($vhInfo, $ndata))
            {
                $nameID = $this->sql->insertName($vhInfo,
                                                 $ndata->getOriginal(),
                                                 $ndata->getPreferenceScore(),
                                                 $ndata->getID());
                $ndata->setID($nameID);
                $ndata->setVersion($vhInfo['version']);
            }
            $this->saveMeta($vhInfo, $ndata, 'name', $nameID);
            /*
             * Inline the code that would be saveComponent() because it is only used here.
             */
            if ($componentList = $ndata->getComponents())
            {
                foreach($componentList as $cp)
                {
                    if ($this->prepOperation($vhInfo, $cp))
                    {
                        $rid = $this->sql->insertComponent($vhInfo,
                                                           $cp->getID(),
                                                           $nameID,
                                                           $cp->getText(),
                                                           $this->termID($cp->getType()),
                                                           $cp->getOrder());
                        $cp->setID($rid);
                        $cp->setVersion($vhInfo['version']);
                    }
                }
            }
            if ($contribList = $ndata->getContributors())
            {
                /*
                 * $ndata->getID() is null for inserted name. $nameID is walways non-null.
                 *
                 * $nameID and $ndata->getID() will be the same for a name that is being updated. getID() will
                 * be null for inserted names since there's no id until after insert. $nameID will always be
                 * non-null.
                 *
                 * Both ids are the record id, not the constellation id.
                 *
                 */
                foreach($contribList as $cb)
                {
                    // Why initialize $rid? if(true) $rid will be set and used.
                    $rid = $cb->getID();
                    if ($this->prepOperation($vhInfo, $cb))
                    {
                        $rid = $this->sql->insertContributor($vhInfo,
                                                             $cb->getID(),
                                                             $nameID,
                                                             $cb->getName(),
                                                             $this->termID($cb->getType()),
                                                             $this->termID($cb->getRule()));
                        $cb->setID($rid);
                        $cb->setVersion($vhInfo['version']);
                    }
                }
            }
            $this->saveLanguage($vhInfo, $ndata, 'name', $nameID);
            $dateList = $ndata->getDateList();
            foreach ($ndata->getDateList() as $date)
            {
                $this->saveDate($vhInfo, $date, 'name', $nameID);
            }

        }
    }


    /**
     * Delete a single record of a single table.
     *
     * Public for testing until we implement "operation". When we implement operations via
     * AbstractData::setOperation() this will become private.
     *
     * Pass a single record object $cObj. The other code here just gets all the records (keeping their id
     * values) and throws them into an Constellation object. Delete is different and delete has single-record
     * granularity.
     *
     * By calling deleteOK() as we use the associative list $canDelete to associate each class with a table.
     *
     * Name is special because a constellation must have at least one name. Everything else can be zero per constellation.
     *
     * @param integer[] $vhInfo Associative list with keys 'ic_id', 'version'. These are the new version of the
     * delete, and the constellation ic_id.
     *
     * @param \snac\data\Constellation $cObj An object to be deleted. This is any non-Constellation
     * object. Constellation delete is special and handled elsewhere (or at least that is the plan.)
     *
     * @return string Non-null is success, null is failure. On succeess returns the deleted row id, which
     * should be the same as $id.
     *
     */
    private function setDeleted($vhInfo, $cObj)
    {
        /*
         * If this object is associated with a table that allows delete, then deleteOK() will return a
         * non-null $table, else it returns null and the if() will fail.
         */
        $table = null;
        if ($table = $this->deleteOK($cObj))
        {
            $snCount = $this->sql->siblingNameCount($cObj->getID());
            if (($table == 'name') && ($snCount <= 1))
            {
                $this->logDebug(sprintf("DBUtil.php Error: Cannot delete the only name for id: %s count: %s\n",
                                        $cObj->getID(),
                                        $this->sql->siblingNameCount($cObj->getID())));
                return false;
            }
            $this->sql->sqlSetDeleted($table, $cObj->getID(), $vhInfo['version']);
            $postNCount = $this->sql->siblingNameCount($cObj->getID());
            return true;
        }
        else
        {
            // Warn the user and write into the log.
            $this->logDebug(sprintf("DBUtil.php Error: Cannot set deleted on class: %s table: $table json: %s\n",
                                    get_class($cObj),
                                    $cObj->toJSON()));
            return false;
        }
    }

    /**
     * Undelete a constellation. (Broken)
     *
     * The code below fails to distinguish constellation from data, and instead does both things, which makes
     * no sense.
     *
     * This should do to separate things depending on what is being undeleted, but "what is being undeleted"
     * is not handled properly. Constellations are undeleted via writeConstellationStatus().
     *
     * Data is undeleted via sqlClearDeleted() however, we must not undelete data for a constellation that is
     * currently deleted.
     *
     * @param \snac\data\User $user The user performing the undelete
     *
     * @param integer $roleID The current integer role.id value of the user. Comes from role.id and table appuser_role_link.
     *
     * @param string $icstatus Status of this record. Pass a null if unchanged. Lower level code will preserved the existing setting.
     *
     * @param string $note A user-created note for what was done to the constellation. A check-in note.
     *
     * @param integer $ic_id The constellation id.
     *
     * @param string $table Name of the table we are deleting from.
     *
     * @param integer $id The record id of the record being deleted. Corresponds to table.id.
     *
     * @return string Non-null is success, null is failure. On succeess returns the deleted row id, which
     * should be the same as $id.
     *
     */
    public function clearDeleted($user, $roleID, $icstatus, $note, $ic_id, $table, $id)
    {
        if ($user == null || $user->getUserID() == null) {
            return null;
        }

        if (! isset($this->canDelete[$table]))
        {
            // Warn the user and write into the log.
            $this->logDebug(sprintf("Cannot clear deleted on table: $table"));
            return null;
        }
        $newVersion = $this->sql->updateVersionHistory($user->getUserID(), $roleID, $icstatus, $note, $ic_id);
        $this->sql->sqlClearDeleted($table, $id, $newVersion);
        return $newVersion;
    }

    /**
     * Store Report
     *
     * Stores the given report in the database.
     *
     * @param string $reportName The name of the report
     * @param string $report The full text of the report (JSON)
     * @param \snac\data\User $user The user who requested the report
     */
    public function storeReport($reportName, $report, $user) {
        $userid = $user->getUserID();
        $affiliationid = null;
        if ($user->getAffiliation())
            $affiliationid = $user->getAffiliation()->getID();

        $this->sql->insertReport($reportName, $report, $userid, $affiliationid);
    }

    /**
     * Read Report
     *
     * Reads a report from the database by the given name.  If given a timestamp,
     * this method will try to read a copy of the report for that timestamp. Else,
     * it will return the latest report by that name.
     *
     * @param string $reportName The name of the report
     * @param string $timestamp optional The timestamp of the report requsted.
     */
    public function readReport($reportName, $timestamp = null) {
        $reportData = $this->sql->selectReportByTime($reportName, $timestamp);

        return $reportData;
    }

    /**
     * Update the Name Index
     *
     * Checks to see if the ICID is in the name index.  If so, it will update the values there with the parameters.  Else,
     * it will insert the new ICID and related values into the name index.
     *
     * @param \snac\data\Constellation $constellation The Constellation to include in the name index
     *
     * @return string[]|boolean The updated name index values or false on failure
     */
    public function updateNameIndex(&$constellation) {
        return $this->sql->updateNameIndex($constellation->getPreferredNameEntry()->getOriginal(),
                                        $constellation->getID(),
                                        $constellation->getArk(),
                                        $constellation->getEntityType()->getTerm(),
                                        count($constellation->getRelations()),
                                        count($constellation->getResourceRelations()));
    }

    /**
     * Delete from Name Index
     *
     * Deletes the given ICID's values in the name index.  This would remove the name from the browsing index.
     *
     * @param \snac\data\Constellation $constellation The Constellation to delete from the name index
     * @return boolean True if successfully deleted, False if nothing to delete (failure)
     */
    public function deleteFromNameIndex(&$constellation) {
        return $this->sql->deleteFromNameIndex($constellation->getID());
    }
}<|MERGE_RESOLUTION|>--- conflicted
+++ resolved
@@ -2949,41 +2949,6 @@
      * @param  \snac\data\Resource $resource Resource object to save
      * @return \snac\data\Resource|boolean           The resource object saved with ID and version or false if not written
      */
-<<<<<<< HEAD
-    public function writeResource($resource)
-    {
-        $op = $resource->getOperation();
-        if ($op == \snac\data\AbstractData::$OPERATION_INSERT)
-        {
-            /*
-             * Right now, only do an insert. We need to add functionality to
-             * edit in the NEAR future
-             */
-            $rid = null;
-            $version = null;
-            $repoID = null;
-            if ($resource->getRepository() != null)
-                $repoID = $resource->getRepository()->getID();
-            list($rid, $version) = $this->sql->insertResource($rid,
-                                                      $version,
-                                                      $resource->getTitle(),
-                                                      $resource->getAbstract(),
-                                                      $resource->getExtent(),
-                                                      $repoID,
-                                                      $this->termID($resource->getDocumentType()), // xlink:role
-                                                      $this->termID($resource->getEntryType()), // relationEntry@localType
-                                                      $resource->getLink(), // xlink:href
-                                                      $resource->getSource()); // objectXMLWrap
-            $resource->setID($rid);
-            $resource->setVersion($version);
-            $this->saveOriginationNames($resource);
-            $this->saveResourceLanguages($resource);
-            // Return the full resource
-            return $this->populateResource($rid, $version);
-        }
-        return false;
-    }
-=======
      public function writeResource($user, $resource) {
 
          if ($user == null || $user->getUserID() == null)
@@ -3007,8 +2972,8 @@
                                                    $resource->getAbstract(),
                                                    $resource->getExtent(),
                                                    $repoID,
-                                                   $this->thingID($resource->getDocumentType()), // xlink:role
-                                                   $this->thingID($resource->getEntryType()), // relationEntry@localType
+                                                   $this->termID($resource->getDocumentType()), // xlink:role
+                                                   $this->termID($resource->getEntryType()), // relationEntry@localType
                                                    $resource->getLink(), // xlink:href
                                                    $resource->getSource(), // objectXMLWrap
                                                    $resource->getDate(),
@@ -3021,7 +2986,6 @@
          // Return the full current resource or false if not written
          return $this->readResource($rid) ?? false;
      }
->>>>>>> fb08b34c
 
     /**
      * Read Resource By Data
@@ -3072,32 +3036,19 @@
             $is_deleted = $lang->getOperation() == \snac\data\Language::$OPERATION_DELETE;
 
             if ($lang->getOperation() == \snac\data\Language::$OPERATION_INSERT ||
-<<<<<<< HEAD
-                $lang->getOperation() == \snac\data\Language::$OPERATION_UPDATE) {
-                    $rid = $this->sql->insertResourceLanguage($resource->getID(),
-                                                      $resource->getVersion(),
-                                                      $lang->getID(),
-                                                      $this->termID($lang->getLanguage()),
-                                                      $this->termID($lang->getScript()),
-                                                      $lang->getVocabularySource(),
-                                                      $lang->getNote());
-                    $lang->setID($rid);
-                    $lang->setVersion($resource->getVersion());
-=======
                 $lang->getOperation() == \snac\data\Language::$OPERATION_UPDATE ||
                 $lang->getOperation() == \snac\data\Language::$OPERATION_DELETE ) {
 
                 $rid = $this->sql->insertResourceLanguage($resource->getID(),
                                                   $resource->getVersion(),
                                                   $lang->getID(),
-                                                  $this->thingID($lang->getLanguage()),
-                                                  $this->thingID($lang->getScript()),
+                                                  $this->termID($lang->getLanguage()),
+                                                  $this->termID($lang->getScript()),
                                                   $lang->getVocabularySource(),
                                                   $lang->getNote(),
                                                   $is_deleted);
                 $lang->setID($rid);
                 $lang->setVersion($resource->getVersion());
->>>>>>> fb08b34c
             }
         }
     }
