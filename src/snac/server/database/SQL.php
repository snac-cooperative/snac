<?php

/**
 * EAC-CPF Parser File
 *
 * Contains the parser for EAC-CPF files into PHP Identity Constellation objects.
 *
 * License:
 *
 *
 * @author Tom Laudeman
 * @license http://opensource.org/licenses/BSD-3-Clause BSD 3-Clause
 * @copyright 2015 the Rector and Visitors of the University of Virginia, and
 *            the Regents of the University of California
 */

namespace snac\server\database;

/**
 * SQL Class
 *
 * Low level SQL methods. These methods include SQL queries. This is the only place in the code where SQL is
 * allowed (by convention, of course). Ideally, there minimal non-SQL php here. Interact with the database,
 * and nothing more. Send the data up to higher level classes for everything else.
 *
 * @author Tom Laudeman
 *
 */
class SQL
{

    /**
     * SQL db object.
     *
     * @var \snac\server\database\DatabaseConnector A working, initialized DatabaseConnector object.
     *
     */
    private $sdb = null;

    /**
     * Deleted status string
     *
     * Value of the string for deleted records. This is passed to the constructor because it seems likely to
     * change.
     *
     */  
    private $deleted = null;

    /**
     * @var \Monolog\Logger $logger the logger for this server
     */
    private $logger;


    /**
     * The constructor
     *
     * Makes the outside $db a local variable. I did this out of a general sense of avoiding
     * globals, but I'm unclear if this is really any better than using a globale $db variable. $db is
     * critical to the application, and is read-only after intialization. Breaking it or changing it in any
     * way will break everything, whether global or not. Passing it in here to get local scope doesn't meet
     * any clear need.
     *
     * The constructor does not enable logging for performance reasons. Use the function enableLogging() below
     * to enable it on an as-needed basis.
     *
     * @param \snac\server\database\DatabaseConnector $db A working, initialized DatabaseConnector object.
     *
     * @param string $deletedValue optional Optional param in case the value of status deleted ever changes
     * its string representation. In hindsight not necessary and just added complexity. Oh well.
     */
    public function __construct($db, $deletedValue='deleted')
    {
        $this->sdb = $db;
        $this->deleted = $deletedValue;
    }

    /**
     * Enable logging
     *
     * For various reasons, logging is not enabled by default. Call this to enabled it for objects of this class.
     *
     * Check that we don't have a logger before creating a new one. This can be called as often as one wants
     * with no problems.
     */ 
    public function enableLogging()
    {
        global $log;
        if (! $this->logger)
        {
            // create a log channel
            $this->logger = new \Monolog\Logger('SQL');
            $this->logger->pushHandler($log);
        }
    }

    /**
     * Wrap logging
     *
     * When logging is disabled, we don't want to call the logger because we don't want to generate errors. We
     * also don't want logs to just magically start up. Doing logging should be very intentional, especially
     * in a low level class like SQL. Call enableLogging() before calling logDebug().
     *
     * @param string $msg The logging messages
     *
     * @param string[] $debugArray An associative list of keys and values to send to the logger.
     */
    private function logDebug($msg, $debugArray)
    {
        if ($this->logger)
        {
            $this->logger->addDebug($msg, $debugArray);
        }
    }
      

    /**
     * Insert a new user aka appuser
     *
     * Insert a user into the db, returning the new record id. Field userid is not currently used.
     *
     * @param string $userName The username, unique, we initially are using email address
     * @param string $firstName The first name
     * @param string $lastName The last name
     * @param string $fullName The full name
     * @param string $avatar The avatar
     * @param string $avatarSmall The small avatar
     * @param string $avatarLarge The large avatar
     * @param string $email The email address, not unique
     * @param string $workEmail Work email address
     * @param string $workPhone Work phone number
     * @param integer $affiliationID Foreign key to ic_id of the SNAC constellation for affiliated institution
     * @param string $preferredRules Preferred descriptive name rules
     * @return integer Record row id, unique, from sequence id_seq.
     */ 
    public function insertUser($userName, 
                               $firstName, 
                               $lastName, 
                               $fullName, 
                               $avatar, 
                               $avatarSmall, 
                               $avatarLarge, 
                               $email,
                               $workEmail,
                               $workPhone,
                               $affiliationID,
                               $preferredRules)
    {
        $result = $this->sdb->query(
            'insert into appuser 
            (username, first, last, fullname, avatar, avatar_small, avatar_large, email, work_email, work_phone, affiliation, preferred_rules)
            values ($1, $2, $3, $4, $5, $6, $7, $8, $9, $10, $11, $12)
            returning id',
            array($userName, $firstName, $lastName, $fullName, $avatar, $avatarSmall, $avatarLarge, $email,
                  $workEmail, $workPhone, $affiliationID, $preferredRules));
        $row = $this->sdb->fetchrow($result);
        return $row['id'];
    }

    /**
     * Really delete a user
     *
     * Used for testing only. Normal users are inactivated.
     *
     * Delete the user, and delete user role links.
     *
     * @param integer $appUserID The user id to delete.
     */
    public function deleteUser($appUserID)
    {
        $this->sdb->query('delete from appuser where id=$1', array($appUserID));
        $this->sdb->query('delete from appuser_role_link where uid=$1', array($appUserID));
    }

    /**
     * Really delete a role
     *
     * Used for testing only, maybe. In any case, deleting a role should be rare. To make this a little safer
     * it only deletes if the role is not in use.
     *
     * @param integer $roleID An role id
     */
    public function deleteRole($roleID)
    {
        $result = $this->sdb->query(
            'delete from role where id=$1 and id not in (select distinct(rid) from appuser_role_link)',
            array($roleID));
    }


    /**
     * Update password for an existing user.
     *
     * We assume the user exists. This will silently fail for non-existing user, although the calling code
     * won't be able to get a $appUserID for a non-existent user, so that's not a problem.
     *
     * @param integer $appUserID The numeric user id
     *
     * @param string $passwd An encrypted password
     *
     */
    public function updatePassword($appUserID, $passwd)
    {
        $this->sdb->query(
            'update appuser set password=$1 where id=$2',
            array($passwd, $appUserID));
    }
    
    /**
     * Check if a password matches
     *
     * Select a record with matching appUserID and password. Essentially, if the password it not a match, it
     * will return a null.
     *
     * @param integer $appUserID The numeric user id
     *
     * @param string $passwd An encrypted password
     *
     * @return integer User id
     */
    public function selectMatchingPassword($appUserID, $passwd)
    {
        $result = $this->sdb->query(
            'select id from  appuser where password=$1 and id=$2',
            array($passwd, $appUserID));
        $row = $this->sdb->fetchrow($result);
        return $row['id'];
    }

    /**
     * Return the id of a session by token.
     *
     * If the session exists for this user, return the record.
     *
     * @param integer $userID A user id
     * 
     * @param string $accessToken A session token
     *
     * @return string[] The session record as a list with keys appuser_fk, access_token, expires.
     *
     */
    public function selectSession($userID, $accessToken)
    {
        $result = $this->sdb->query(
            'select * from session where appuser_fk=$1 and access_token=$2',
            array($userID, $accessToken));
        $row = $this->sdb->fetchrow($result);
        return $row;
    }


    /**
     * Update a session expiration timestamp
     *
     * @param string $accessToken A session token
     *
     * @param string $expires A session expiration timestamp
     *
     */
    public function updateSession($accessToken, $expires)
    {
        $this->sdb->query(
            'update session set expires=$1 where access_token=$2',
            array($expires, $accessToken));
    }

    /**
     * Update a session expiration timestamp
     *
     * @param int $userID The User's ID to update
     * @param string $accessToken A session token
     * @param string $extend An amount of time by which to extend the session
     * @return boolean true on success, false otherwise
     */
    public function updateByExtendingSession($userID, $accessToken, $extend)
    {
        $result = $this->sdb->query(
            'update session set expires=expires+$1 where access_token=$2 and appuser_fk=$3 returning appuser_fk',
            array($extend, $accessToken, $userID));
        $row = $this->sdb->fetchrow($result);
        if ($row && array_key_exists('appuser_fk', $row))
        {
            return true;
        }
        return false;
    }


    /**
     * Create a new session
     *
     * Create a new session for a user.
     *
     * @param integer $appUserID The user id
     * 
     * @param string $accessToken A session token
     *
     * @param string $expires A session expiration timestamp
     *
     */
    public function insertSession($appUserID, $accessToken, $expires)
    {
        $result = $this->sdb->query(
            'insert into session (appuser_fk, access_token, expires) values ($1, $2, $3) returning appuser_fk',
            array($appUserID, $accessToken, $expires));
        $row = $this->sdb->fetchrow($result);
        if ($row && array_key_exists('appuser_fk', $row))
        {
            return true;
        }
        return false;
    }

    
    /**
     * Check that a session is active
     *
     * I'm sure there are Postgres docs for extract(), epoch from, at time zone 'utc', but this is a nice example.
     * 
     * http://stackoverflow.com/questions/16609724/using-current-time-in-utc-as-default-value-in-postgresql
     *
     * @param integer $appUserID The user id
     * 
     * @param string $accessToken A session token
     *
     * @return boolean true for active, false for inactive or not found.
     */
    public function selectActive($appUserID, $accessToken)
    {
        $result = $this->sdb->query(
            "select count(*) from session where appuser_fk=$1 and access_token=$2 and expires >= extract(epoch from now() at time zone 'utc')",
            array($appUserID, $accessToken));
        $row = $this->sdb->fetchrow($result);
        if ($row['count'] == 1)
        {
            return true;
        }
        return false;
    }

    /**
     * Clear a session
     *
     * @param string $accessToken A session token
     */
    public function deleteSession($accessToken)
    {
        $result = $this->sdb->query(
            'delete from session where access_token=$1',
            array($accessToken));
    }

    /**
     * Clear all user sessions
     *
     * @param integer $appUserID The user id
     * 
     * @param string $accessToken A session token
     *
     * @return boolean true for active, false for inactive or not found.
     */
    public function deleteAllSession($appUserID)
    {
        $result = $this->sdb->query(
            'delete from session where appuser_fk=$1',
            array($appUserID));
    }



    /**
     * Insert a new user aka appuser
     *
     * Insert a user into the db, returning the new record id.
     *
     * By checking the returned id we at least know a record was updated in the database.
     *
     * @param integer $uid The row id aka user id aka numeric user id
     * @param string $firstName The first name
     * @param string $lastName The last name
     * @param string $fullName The full name
     * @param string $avatar The avatar
     * @param string $avatarSmall The small avatar
     * @param string $avatarLarge The large avatar
     * @param string $email The email address
     * @param string $userName The user name
     */ 
    public function updateUser($uid, $firstName, $lastName, $fullName, $avatar, $avatarSmall, $avatarLarge, $email, $userName,
                               $workEmail, $workPhone, $affiliationID, $preferredRules)
    {
        $result = $this->sdb->query(
            'update appuser set first=$2, last=$3, fullname=$4, avatar=$5, avatar_small=$6, 
            avatar_large=$7, email=$8, userName=$9, work_email=$10, work_phone=$11, affiliation=$12, preferred_rules=$13
            where appuser.id=$1 returning id',
            array($uid, $firstName, $lastName, $fullName, $avatar, $avatarSmall, $avatarLarge, $email, $userName,
                  $workEmail, $workPhone, $affiliationID, $preferredRules));
        $row = $this->sdb->fetchrow($result);
        if ($row && array_key_exists('id', $row))
        {
            return true;
        }
        return false;
    }

    /**
     * Get user id email
     *
     * Return the first user record based on email. Email is not unique, so there may be multiple users with
     * the same email address. This simply returns the first appuser record found. See the commentary with
     * function readUser() in DBUser.php
     *
     * Field password is not returned.
     * 
     * @param string $userName User name, a unique string, probably the user email
     * 
     * @return string[] A list with keys: id, active, username, email, first, last, fullname, avatar, avatar_small, avatar_large
     */ 
    public function selectUserByEmail($email)
    {
        $result = $this->sdb->query("select id from appuser where email=$1 limit 1",
                                    array($email));
        $row = $this->sdb->fetchrow($result);
        if ($row && array_key_exists('id', $row))
        {
            /*
             * Call selectUserByID() to avoid all copy/paste code. 
             */ 
            $rec = $this->selectUserByID($row['id']);
            return $rec;
        }
        return false;
    }


    /**
     * Get user id from user name
     *
     * Return user record based on username aka user name aka userName. Field password is not returned
     * 
     * @param string $userName User name, a unique string, probably the user email
     * 
     * @return string[] A list with keys: id, active, username, email, first, last, fullname, avatar, avatar_small, avatar_large
     */ 
    public function selectUserByUserName($userName)
    {
        $result = $this->sdb->query("select id from appuser where username=$1",
                                    array($userName));
        $row = $this->sdb->fetchrow($result);
        if ($row && array_key_exists('id', $row))
        {
            /*
             * Call selectUserByID() to avoid all copy/paste code. 
             */ 
            $rec = $this->selectUserByID($row['id']);
            return $rec;
        }
        return false;
    }

    /**
     * Select user record from database
     *
     * @param integer $uid User id, aka appuser.id aka row id.
     * 
     * @return string[] Array with keys: id, first, last, fullname, avatar, avatar_small, avatar_large, email, work_email,
     * work_phone, affiliation, preferred_rules
     */ 
    public function selectUserByID($uid)
    {
        $result = $this->sdb->query(
            "select id,active,username,email,first,last,
            fullname,avatar,avatar_small,avatar_large,work_email, work_phone, affiliation,preferred_rules
            from appuser where appuser.id=$1",
            array($uid));
        $row = $this->sdb->fetchrow($result);
        if ($row && array_key_exists('active', $row))
        {
            $row['active'] = $this->sdb->pgToBool($row['active']);
            return $row;
        }
        return false;
    }

    /**
     * Disable/enable user account
     *
     * Set active to true or false, depending on $value.
     *
     * @param integer $uid User id, aka appuser.id aka row id.
     *
     * @param string $value A Postgres compatible value, 't' or 'f'. Get this value by calling boolToPg() with
     * true or false in the calling code.
     * 
     */ 
    public function updateActive($uid, $value)
    {
        $this->sdb->query("update appuser set active=$2 where appuser.id=$1",
                          array($uid, $value));
    }

    /**
     * Add a role to a user
     *
     * Link a role to a user. 
     *
     * @param integer $uid User id, aka appuser.id aka row id.
     * @param integer $newRoleID A rold id
     */ 
    public function insertRoleLink($uid, $newRoleID)
    {
        $this->sdb->query("insert into appuser_role_link (uid, rid) values ($1, $2)",
                          array($uid, $newRoleID));
    }

    /**
     * Add a role by label
     *
     * Use "returning rid" to detect if the query succeeded. If it fails, no rid will be returned.
     *
     * This is a conditional insert, and it relies on the values coming from a select statement. The select
     * supplying the values has a combination of hard coded $1 and query derived values. Selects which supply
     * values may have a where clause and when there are no records supplied by the select, nothing is
     * inserted.
     *
     * The "id not in..." prevents adding the same role twice.
     * 
     * @param integer $uid User id, aka appuser.id aka row id.
     * @param string $roleLable A role label
     */ 
    public function insertRoleByLabel($uid, $roleLabel)
    {
        $qq =
            "insert into appuser_role_link (uid, rid) select $1, (select id from role where label=$2) 
            where 
            (select id from role where label=$2 and id not in (select rid from appuser_role_link)) is not null
            returning rid";

        $result = $this->sdb->query($qq, array($uid, $roleLabel));
        $row = $this->sdb->fetchrow($result);
        if ($row['rid'])
        {
            return true;
        }
        return false;
    }


    /**
     * Insert a new role.
     *
     * Insert a new role and return the role's id.
     *
     * @param string $label Role label
     *
     * @param string $description Role description
     *
     * @return integer Role id
     */
    public function insertRole($label, $description)
    {
        $result = $this->sdb->query("insert into role (label, description) values ($1, $2) returning id, label, description",
                          array($label, $description));
        $row = $this->sdb->fetchrow($result);
        return $row;
    }

    /**
     * Delete a role from a user
     *
     * Deleted a link role.
     *
     * @param integer $uid User id, aka appuser.id aka row id.
     * @param integer $roleID A rold id
     */ 
    public function deleteRoleLink($uid, $roleID)
    {
        $this->sdb->query("delete from appuser_role_link where uid=$1 and rid=$2",
                          array($uid, $roleID));
    }

    /**
     * Select all role records
     *
     * @return string[][] Return list of list with keys: id, label, description.
     */ 
    public function selectRole()
    {
        $result = $this->sdb->query("select * from role order by label asc",
                                    array());
        $all = array();
        while($row = $this->sdb->fetchrow($result))
        {
            array_push($all, $row);
        }
        return $all;
    }

    /**
     * Select user role records
     *
     * @param int $appUserID The numeric ID for the user for whom to list roles
     * @return string[][] Return list of list with keys: id, label, description.
     */ 
    public function selectUserRole($appUserID)
    {
        $result = $this->sdb->query("select role.* from role,appuser_role_link
                                    where appuser_role_link.uid=$1 and role.id=rid order by label asc",
                                    array($appUserID));
        $all = array();
        while($row = $this->sdb->fetchrow($result))
        {
            array_push($all, $row);
        }
        return $all;
    }




    /**
     * Current version by mainID
     *
     * The max, that is: current version for mainID regardless of status. This will return max for deleted as
     * well as all other status values. It is important that this return status on deleted records because
     * this function is crucial in getting the version number of records, deleted and otherwise. Ignores
     * status, and will return records which are deleted, or have any status.
     *
     * aka selectMaxVersion selectMostRecentVersion selectCurrentVersion
     *
     * @param integer $mainID The constellation ID
     * 
     * @return integer Version number from version_history.version 
     *
     */
    public function selectCurrentVersion($mainID)
    {
        $result = $this->sdb->query(
                                    'select max(version) as version 
                                    from version_history
                                    where version_history.id=$1',
                                    array($mainID));
        $row = $this->sdb->fetchrow($result);
        return $row['version'];
    }

    /**
     * Status by mainID and version number
     *
     * Get the version_history status.
     *
     * @param integer $mainID The constellation ID
     *
     * @param integer $version A specific version number. We assume that you have called some function to get
     * a specific version number. Null is not ok, and guesses are not ok. This will not select for <$version.
     *
     * @return string The status string of that version for the given mainID.
     */ 
    public function selectStatus($mainID, $version)
    {
        $result = $this->sdb->query(
                                    'select status from version_history where id=$1 and version=$2',
                                    array($mainID, $version));
        $row = $this->sdb->fetchrow($result);
        return $row['status'];
    }

    /**
     * Select by status and most recent, user only
     *
     * Get a list of mainID, version for all records when the most recent matches the given status and user.
     * This will only return most recent records, and only if the status and user match. A note about
     * checking for deleted: All status values are exclusive, so if a record's most recent status is 'locked
     * editing' then it cannot not possibly also be deleted. If you ask for 'locked editing' and that is most
     * recent, and for this user, then you will get that record.
     *
     * This will not return records which are not most recent. After that, any record must match status and user.
     *
     * @param integer $appUserID User numeric ID. The most recent record must match this user id, and must
     * match $status.
     *
     * @param string $status optional The status we want, defaults to 'locked editing'. Any status is
     * supported, but records are returned only if the most recent is this status, and matches $appUserID.
     *
     * @param integer $limit Limit to the number of records. Not optional here. Must be -1 for all, or a
     * number. The higher level calling code has a default from the config.
     *
     * @param integer $offset An offset to jump into the list of records in the database. Not optional
     * here. Must be -1 for all, or a number. The higher level calling code has a default from the config.
     *
     * @return string[] Associative list with keys 'version', 'ic_id'. Values are integers.
     */ 
    public function selectEditList($appUserID, $status = 'locked editing', $limit, $offset)
    {
        if ($status != 'locked editing' &&
            $status != 'currently editing')
        {
            return array();
        }
        $limitStr = '';
        $offsetStr = '';
        $limitStr = $this->doLOValue('limit', $limit);
        $offsetStr = $this->doLOValue('offset', $offset);

        $queryString = sprintf(
            'select aa.version, aa.id as ic_id
            from version_history as aa,
            (select max(bb.version) as version,bb.id from version_history as bb group by bb.id) as cc
            where
            aa.id=cc.id and
            aa.version=cc.version and
            aa.user_id=$1 and
            aa.status = $2 %s %s', $limitStr, $offsetStr);
        $result = $this->sdb->query($queryString,
                                    array($appUserID, $status));
        $all = array();
        while($row = $this->sdb->fetchrow($result))
        {
            $mainID = $row['ic_id'];
            $version = $row['version'];
            /*
             * I think the query above works, returning the max() only when that version also has the required
             * status. However, the check below will confirm that the returned version really is the max.
             */ 
            $maxVersion = $this->selectCurrentVersion($mainID);
            if ($maxVersion == $version)
            {
                array_push($all, $row);
            }
        }
        return $all;
    }

    /**
     * Handle the strings for limit and offset
     *
     * This the logical implementation details in building limit and offset SQL statements. The defaults are
     * at a higher level, so checking here is merely to catch errors. If -1, do all, that is no limit or
     * offset statement. If an integer, use that as the limit or offset. If null then use the default, but
     * null should never happen because the default in the calling code is an integer constant from the
     * config.
     *
     * Default in the calling code are: \snac\Config::$SQL_LIMIT, \snac\Config::$SQL_OFFSET.
     *
     * Always return the string padded with leading and trailing spaces. It is safer to have extra spaces.
     *
     * @param string $str Either 'limit' or 'offset'
     *
     * @param integer $value An integer or -1. We accept null, but only as an error which results in using the
     * constants.
     *
     * @return string An empty string, or a limit or offset SQL string. 
     */ 
    private function doLOValue($str, $value)
    {
        if ($value < 0 || ($str != 'limit' && $str != 'offset'))
        {
            /*
             * -1 or any negative value is "all". Negative values don't get beyond the first if statement.
             */
            return '';
        }
        elseif ($value == null || ! is_int($value))
        {
            /*
             * Null or weird stuff use the default. This seems the safe option.  This should never happen, but
             * if it does, we have backstopped the user doing something non-sensical.
             */ 
            if ($str == 'limit')
            {
                return " $str " . \snac\Config::$SQL_LIMIT . " ";
            }
            elseif ($str == 'offset')
            {
                return " $str " . \snac\Config::$SQL_OFFSET . " ";
            }
            else
            {
                /*
                 * If the $str is unknown, there's no limit or offset string we can create, so just return an
                 * empty string. The $str is checked in the first if statement, so we should never get down
                 * here, which makes this a belt and suspenders situation.
                 */ 
                return '';
            }
        }
        else
        {
            /*
             * Else we have a nice integer, so we use that.
             */ 
            return " $str $value ";
        }
    }

    /**
     * Select a list by status
     *
     * Select a list of mainID, version for a given status, and most recent. User is ignored therefore we get
     * records from any user. That is: not constrained by user. Optional args for limit and offset allow
     * returning partial lists.
     *
     * We are dynamically building the query string. Use sprintf() in order to get $limiStr and $offsetStr
     * into the query as necessary. Note the care we take in checking that $limit and $offset are
     * integers. Building query strings dynamically is one way that sql injection attacks sneak into code. We
     * are validating for ints and building the string only from trusted data.
     *
     * Use single quotes in $queryStr below. We don't want $1 to be interpolated. Testing php behavior reveals
     * that $1 never interpolates, but heaven only knows if that is in the php language spec. If you want, it
     * also seems fine to escape with \ when using double quotes.
     *
     * @param string $status optional Status defaults to 'published'.
     * 
     * @param integer $limit Limit to the number of records. Not optional here. Must be -1 for all, or a
     * number. The higher level calling code has a default from the config.
     *
     * @param integer $offset An offset to jump into the list of records in the database. Not optional
     * here. Must be -1 for all, or a number. The higher level calling code has a default from the config.
     *
     * @return string[] Associative list with keys 'version', 'ic_id'. Values are integers.
     */ 
    public function selectListByStatus($status = 'published', $limit, $offset)
    {
        $limitStr = '';
        $offsetStr = '';
        $limitStr = $this->doLOValue('limit', $limit);
        $offsetStr = $this->doLOValue('offset', $offset);
        $queryString = sprintf(
            'select aa.version, aa.id as ic_id
            from version_history as aa,
            (select max(bb.version) as version,bb.id from version_history as bb group by bb.id) as cc
            where
            aa.id=cc.id and
            aa.version=cc.version and
            aa.status = $1
            order by aa.version desc %s %s', $limitStr, $offsetStr);
        
        $result = $this->sdb->query($queryString,
                                    array($status));
        $all = array();
        while($row = $this->sdb->fetchrow($result))
        {
            $mainID = $row['ic_id'];
            $version = $row['version'];
            /*
             * I think the query above works, returning the max() only when that version also has the required
             * status. However, the check below will confirm that the returned version really is the max.
             */ 
            $maxVersion = $this->selectCurrentVersion($mainID);
            if ($maxVersion == $version)
            {
                array_push($all, $row);
            }
        }
        return $all;
    }
        

    /**
     * Mint a new record id.
     *
     * We always insert a new record, even on update. However, new objects do not have a
     * record id, so we create a table.id from the main sequence id_seq. This is just a centralized place to
     * do that.
     *
     * Also, when inserting a constellation we need a new id, and those ids are generated from the same
     * sequence, so this is used there as well.
     *
     * @return integer A table id from sequence id_seq.
     *
     */
    private function selectID()
    {
        $result = $this->sdb->query('select nextval(\'id_seq\') as id',array());
        $row = $this->sdb->fetchrow($result);
        return $row['id'];
    }

    /**
     * select mainID by arkID
     *
     * nrd.ic_id is the constellation id.
     *
     * Do not use nrd.id. The row identifier for nrd is nrd.ic_id. Do not join to table nrd. If you need to
     * join to the constellation use version_history.id. They are both the same, but nrd is a data table,
     * and version_history is the "root" of the constellation.
     *
     * Constellation->getID() gets the ic_id aka constellation id aka nrd.ic_id aka
     * version_history.id.
     *
     * non-constellation->getID() gets the row id. Non-constellation objects get the ic_id from the
     * constellation, and it is not stored in the php objects themselves. I mention this (again) because it
     * (again) caused confusion in the SQL below (now fixed).
     *
     * @param string $arkID The ARK id of a constellation
     *
     * @return integer The constellation ID aka mainID akd ic_id aka version_history.id.
     */
    public function selectMainID($arkID)
    {
        $result = $this->sdb->query(
            'select nrd.ic_id
            from version_history, nrd
            where
            nrd.ark_id=$1
            and version_history.id=nrd.ic_id',
            array($arkID));
        $row = $this->sdb->fetchrow($result);
        return $row['ic_id'];
    }


    /**
     * Select records from table source by foreign key
     *
     * Constrain sub query where fk_id, but group by id and return max(version) by id. Remember, our unique
     * key is always id,version. Joining the fk_id constrained subquery with the table on id and version gives
     * us all of the relevant id,version records, and nothing else.
     *
     * An old bug grouped the subquery in fk_id, and then joined on fk_id, which was wrong. It had the effect
     * of only returning record(s) for the overall max version, so the bug was only apparent when there were
     * at least 2 versions in group of records.
     *
     * @param integer $fkID A foreign key to record in another table.
     *
     * @param integer $version The constellation version. For edits this is max version of the
     * constellation. For published, this is the published constellation version.
     *
     * @return string[] A list of records (list of lists) with inner keys matching the database field names:
     * version, ic_id, id, text, note, uri, language_id.
     *
     */
    public function selectSource($fkID, $version)
    {
        $qq = 'select_source';
        $this->sdb->prepare($qq,
                            'select aa.version, aa.ic_id, aa.id, aa.text, aa.note, aa.uri, aa.language_id, aa.display_name
                            from source as aa,
                            (select id,max(version) as version from source where fk_id=$1 and version<=$2 group by id) as bb
                            where not is_deleted and aa.id=bb.id and aa.version=bb.version');
        $result = $this->sdb->execute($qq, array($fkID, $version));
        $all = array();
        while($row = $this->sdb->fetchrow($result))
        {
            array_push($all, $row);
        }
        $this->sdb->deallocate($qq);
        return $all;
    }

    /**
     * Select all source id only by constellation ID
     *
     * Select only source.id values for a given constellation ID. Use this to get constellation source id
     * values, which higher level code uses inside populateSourceConstellation(), and which calls
     * populateSourceByID(). If you want full source record data, then you should use selectSourceByID().
     *
     * @param integer $mainID A foreign key to record in another table.
     *
     * @param integer $version The constellation version. For edits this is max version of the
     * constellation. For published, this is the published constellation version.
     *
     * @return string[] A list of list (records) with key 'id'
     */
    public function selectSourceIDList($mainID, $version)
    {
        $qq = 'select_source_id_list';
        $this->sdb->prepare($qq,
                            'select aa.id
                            from source as aa,
                            (select id,max(version) as version from source where ic_id=$1 and version<=$2 group by id) as bb
                            where not is_deleted and aa.id=bb.id and aa.version=bb.version');
        $result = $this->sdb->execute($qq, array($mainID, $version));
        $all = array();
        while($row = $this->sdb->fetchrow($result))
        {
            array_push($all, $row);
        }
        $this->sdb->deallocate($qq);
        return $all;
    }


    /**
     * Select full source records from table source by source id
     *
     * Select source where the most recent version <= $version for source id $sourceID and not deleted.
     *
     * @param integer $sourceID A record ID here in the source table. Not a foreign key.
     *
     * @param integer $version The constellation version. For edits this is max version of the
     * constellation. For published, this is the published constellation version.
     *
     * @return string[] A single source record keys matching the database field names:
     * version, ic_id, id, text, note, uri, language_id.
     *
     */
    public function selectSourceByID($sourceID, $version)
    {
        $qq = 'select_source_by_id';
        $this->sdb->prepare($qq,
                            'select aa.version, aa.ic_id, aa.id, aa.text, aa.note, aa.uri, aa.language_id, aa.display_name
                            from source as aa,
                            (select id,max(version) as version from source where id=$1 and version<=$2 group by id) as bb
                            where not is_deleted and aa.id=bb.id and aa.version=bb.version');
        $result = $this->sdb->execute($qq, array($sourceID, $version));
        $all = array();
        while($row = $this->sdb->fetchrow($result))
        {
            array_push($all, $row);
        }
        $this->sdb->deallocate($qq);
        return $all;
    }


    /**
     * Insert a record into table source.
     *
     * Write a source objec to the database. These are per-constellation so they have ic_id and no foreign
     * keys. These are linked to other tables by putting a source.id foreign key in that related table. 
     * Language related is a Language object, and is saved in table language. It is related where
     * source.id=language.fk_id. There is no language_id in table source, and there should not be. However, a
     * lanugage may link to this source record via source.id. See DBUtil writeSource().
     * The "type" field was always "simple" and is no longer used.
     * 
     *
     * @param string[] $vhInfo associative list with keys: version, ic_id
     *
     * @param integer $id Record id
     *
     * @param string $displayName The name of the source to display in the UI
     *
     * @param string $text Text of this source.
     *
     * @param string $note Note about this source.
     *
     * @param string $uri URI of this source
     *
     * @return integer The id value of this record. Sources have a language, so we need to return the $id
     * because it is used by language as a foreign key.
     *
     */
    public function insertSource($vhInfo, $id, $displayName, $text, $note, $uri)
    {
        if (! $id)
        {
            $id = $this->selectID();
        }
        $qq = 'insert_source';
        $this->sdb->prepare($qq,
                            'insert into source
                            (version, ic_id, id, display_name, text, note, uri)
                            values
                            ($1, $2, $3, $4, $5, $6, $7)');
        $this->sdb->execute($qq,
                            array($vhInfo['version'],
                                  $vhInfo['ic_id'],
                                  $id,
                                  $displayName,
                                  $text,
                                  $note,
                                  $uri));
        $this->sdb->deallocate($qq);
        return $id;
    }


    /**
     * Insert a biogHist.
     *
     * If the $id arg is null, get a new id. Always return $id.
     *
     * @param string[] $vhInfo associative list with keys: version, ic_id
     *
     * @param int $id Record id.
     *
     * @param string $text Text of the biogHist.
     *
     */
    public function insertBiogHist($vhInfo, $id, $text)
    {
        if (! $id)
        {
            $id = $this->selectID();
        }
        $qq = 'insert_bioghist';
        $this->sdb->prepare($qq,
                            'insert into biog_hist
                            (version, ic_id, id, text)
                            values
                            ($1, $2, $3, $4)');
        $this->sdb->execute($qq,
                            array($vhInfo['version'],
                                  $vhInfo['ic_id'],
                                  $id,
                                  $text));
        $this->sdb->deallocate($qq);
        return $id;
    }


    /**
     * Insert a constellation occupation. If the $id arg is null, get a new id. Always return $id.
     *
     * @param string[] $vhInfo associative list with keys: version, ic_id
     *
     * @param int $id Record id occupation.id
     *
     * @param int $termID Vocabulary term foreign key id. Managed via Term objects in the calling code.
     *
     * @param string $vocabularySource Not currently saved. As far as we know, these are specific to
     * AnF. These probably should be somehow cross-walked to the SNAC vocabularies.
     *
     * @param string $note A note about the occupation.
     *
     */
    public function insertOccupation($vhInfo, $id, $termID, $vocabularySource, $note)
    {
        if (! $id)
        {
            $id = $this->selectID();
        }
        $qq = 'insert_occupation';
        $this->sdb->prepare($qq,
                            'insert into occupation
                            (version, ic_id, id, occupation_id, vocabulary_source, note)
                            values
                            ($1, $2, $3, $4, $5, $6)');
        $result = $this->sdb->execute($qq,
                                      array($vhInfo['version'],
                                            $vhInfo['ic_id'],
                                            $id,
                                            $termID,
                                            $vocabularySource,
                                            $note));
        $this->sdb->deallocate($qq);
        return $id;
    }



    /**
     * Select the id and role for a given appuser.
     *
     * Maybe this should be called selectAppUserInfo() in keeping
     * with naming conventions for the other methods. Also the return values are in a flat array, and might
     * better be return in an assoc list where the keys are based on our usual conventions.
     *
     * @param string $userid A string value of the users id which is appuser.userid. Once again, the 'id' part
     * is misleading because this is a string identifier. We really need to go through everything and only use
     * 'id' where numeric ids are used. This param and field would better be called username.
     *
     * @return integer[] A flat list of the appuser.id and related role.id, both are numeric.
     *
     */ 
    public function selectAppUserInfo($userString)
    {
        $qq = 'get_app_user_info';
        $this->sdb->prepare($qq, 
                            'select appuser.id as id,role.id as role from appuser, appuser_role_link, role
                            where
                            appuser.userid=$1
                            and appuser.id=appuser_role_link.uid
                            and role.id = appuser_role_link.rid
                            and appuser_role_link.is_primary=true');

        /*
         * $result behaves a bit like a cursor. Php docs say the data is in memory, and that a cursor is not
         * used.
         */
        $result = $this->sdb->execute($qq, array($userString));
        $row = $this->sdb->fetchrow($result);
        $this->sdb->deallocate($qq);
        return array($row['id'], $row['role']);
    }

    /**
     * Insert a version_history record.
     *
     * This always increments the version_history.version which is the version number. An old comment said: "That
     * needs to not be incremented in some cases." That is certainly not possible now. Our rule is: always
     * increment version on any database operation.
     *
     * The $mainID aka ic_id may not be minted. If we have an existing $mainID we do not create a new
     * one. This would be the case for update and delete.
     *
     * @param integer $mainID Constellation id
     *
     * @param integer $userid Foreign key to appuser.id, the current user's appuser id value.
     *
     * @param integer $role Foreign key to role.id, the role id value of the current user.
     *
     * @param string $status Status value from the enum icstatus. Using an enum from the db is a bit obscure
     * to all the php code, so maybe best to move icstatus to some util class and have a method to handle
     * these. Or a method that knows about the db class, but can hide the details from the application
     * code. Something.
     *
     * @param string $note A string the user enters to identify what changed in this version.
     *
     * @return string[] $vhInfo An assoc list with keys 'version', 'ic_id'.
     */
    public function insertVersionHistory($mainID, $userid, $role, $status, $note)
    {
        if (! $mainID)
        {
            $mainID = $this->selectID();
        }
        $qq = 'insert_version_history';
        // We need version_history.id and version_history.id returned.
        $this->sdb->prepare($qq, 
                            'insert into version_history 
                            (id, user_id, role_id, status, is_current, note)
                            values
                            ($1, $2, $3, $4, $5, $6)
                            returning version');

        $result = $this->sdb->execute($qq, array($mainID, $userid, $role, $status, true, $note));
        $row = $this->sdb->fetchrow($result);
        $vhInfo['version'] = $row['version'];
        $vhInfo['ic_id'] = $mainID;
        $this->sdb->deallocate($qq);
        return $vhInfo;
    }


    /**
     * New insert into version_history
     *
     * We already know the version_history.version, and ic_id, so we are not relying on the default
     * values. This all happens because we are using the same ic_id across an entire constellation. And we
     * might be using the same version across many Constellations and other inserts all in this current
     * session.
     *
     * @param string[] $vhInfo associative list with keys: version, ic_id
     *
     * @param integer $appUserID User id
     *
     * @param integer $roleID Role id
     *
     * @param string $status Constellation status
     *
     * @param string $note Note for this version
     *
     * @return string[] $vhInfo associative list with keys: version, ic_id
     *
     */
    public function insertIntoVH($vhInfo, $appUserID, $roleID, $status, $note)
    {
        $qq = 'insert_into_version_history';
        $this->sdb->prepare($qq, 
                            'insert into version_history 
                            (version, id, user_id, role_id, status, is_current, note)
                            values 
                            ($1, $2, $3, $4, $5, $6, $7)
                            returning version, id as ic_id;');

        $result = $this->sdb->execute($qq,
                                      array($vhInfo['version'], $vhInfo['ic_id'], $appUserID, $roleID, $status, true, $note));
        $vhInfo = $this->sdb->fetchrow($result);
        $this->sdb->deallocate($qq);
        return $vhInfo;
    }

    /**
     * Update a version_history record
     *
     * Get a new version but keeping the existing ic_id. This also uses DatabaseConnector->query() in an
     * attempt to be more efficient, or perhaps just less verbose.
     *
     * @param integer $userid Foreign key to appuser.id, the current user's appuser id value.
     *
     * @param integer $role Foreign key to role.id, the role id value of the current user.
     *
     * @param string $status Status value from the enum icstatus. Using an enum from the db is a bit obscure
     * to all the php code, so maybe best to move icstatus to some util class and have a method to handle
     * these. Or a method that knows about the db class, but can hide the details from the application
     * code. Something.
     *
     * @param string $note A string the user enters to identify what changed in this version.
     *
     * @param integer $ic_id Constellation id
     *
     * @return string[] $vhInfo An assoc list with keys 'version', 'ic_id'. 
     */
    public function updateVersionHistory($appUserID, $roleID, $status, $note, $ic_id)
    {
        /*
         * Note: query() as opposed to prepare() and execute()
         * query() has two args:
         * 1) a string (sql query)
         * 2) an array of the vars that match the query placeholders
         *
         */
        $result = $this->sdb->query('insert into version_history
                                    (id, user_id, role_id, status, is_current, note)
                                    values
                                    ($1, $2, $3, $4, $5, $6)
                                    returning version',
                                    array($ic_id, $appUserID, $roleID, $status, true, $note));
        $row = $this->sdb->fetchrow($result);
        return $row['version'];
    }


    /**
     * Insert date
     *
     * SNACDate.php has fromDateOriginal and toDateOriginal, but the CPF lacks date components, and the
     * database "original" is only the single original string.
     *
     * @param string[] $vhInfo associative list with keys: version, ic_id
     * @param integer $id Record id. If null a new one will be minted.
     * @param integer $isRange Boolean if this is a date range
     * @param string $fromDate The from date
     * @param string $fromType, Type of from date, fk to vocabulary.id
     * @param integer $fromBC Boolean if this is a BC date
     * @param string $fromNotBefore Not before this date
     * @param string $fromNotAfter Not after this date
     * @param string $fromOriginal What we got from the CPF
     * @param string $toDate The to date
     * @param integer $toType Type of the date, fk to vocabulary.id
     * @param integer $toBC Boolean, true if BC
     * @param string $toNotBefore Not before this date
     * @param string $toNotAfter Not after this date
     * @param string $toOriginal What we got from the CPF
     * @param string $descriptiveNote Descriptive note
     * @param string $fk_table The name of the table to which this date and $fk_id apply.
     * @param integer $fk_id The id of the record to which this date applies.
     *
     * @return integer date_range record id, in case some other code is interested in what record id was
     * inserted.
     *
     */
    public function insertDate($vhInfo,
                               $id,
                               $isRange,
                               $fromDate,
                               $fromType, // fk to vocabulary
                               $fromBC,
                               $fromNotBefore,
                               $fromNotAfter,
                               $fromOriginal,
                               $toDate,
                               $toType, // fk to vocabulary
                               $toBC,
                               $toNotBefore,
                               $toNotAfter,
                               $toOriginal,
                               $descriptiveNote,
                               $fk_table,
                               $fk_id)
    {
        if (! $id)
            {
                $id = $this->selectID();
            }
        $qq = 'insert_date';
        $this->sdb->prepare($qq,
                            'insert into date_range
                            (version, ic_id, id, is_range, 
                            from_date, from_type, from_bc, from_not_before, from_not_after, from_original,
                            to_date, to_type, to_bc, to_not_before, to_not_after, to_original, descriptive_note, fk_table, fk_id)
                            values
                            ($1, $2, $3, $4, $5, $6, $7, $8, $9, $10, $11, $12, $13, $14, $15, $16, $17, $18, $19)');
        
        $result = $this->sdb->execute($qq,
                                      array($vhInfo['version'], 
                                            $vhInfo['ic_id'],
                                            $id,
                                            $isRange,
                                            $fromDate,
                                            $fromType,
                                            $fromBC,
                                            $fromNotBefore,
                                            $fromNotAfter,
                                            $fromOriginal,
                                            $toDate,
                                            $toType,
                                            $toBC,
                                            $toNotBefore, 
                                            $toNotAfter,
                                            $toOriginal,
                                            $descriptiveNote,
                                            $fk_table,
                                            $fk_id));

        $row = $this->sdb->fetchrow($result);
        $this->sdb->deallocate($qq);
        return $id;
    }


    /**
     * Select list of dates
     *
     * Note: This always gets the max version (most recent) for a given fk_id. Published records (older than
     * an edit) will show the edit (more recent) date, which is a known bug, and on the todo list for a fix.
     *
     * Select a date knowing a date id values. selectDate() relies on the date.id being in the original table,
     * thus $did is a foreign key of the record to which this date applies. selectDate() does not know or care
     * what the other record is.
     *
     * Constrain sub query where fk_id, but group by id and return max(version) by id. Remember, our unique
     * key is always id,version. Joining the fk_id constrained subquery with the table on id and version gives
     * us all of the relevant id,version records, and nothing else.
     *
     * An old bug grouped the subquery in fk_id, and then joined on fk_id, which was wrong. It had the effect
     * of only returning record(s) for the overall max version, so the bug was only apparent when there were
     * at least 2 versions in group of records.
     *
     * (What "other" date select? This old comment is unclear.) The other date select function would be by
     * original.id=date.fk_id. Maybe we only need by date.fk_id.
     *
     * @param integer $did A foreign key to record in another table.
     *
     * @param integer $version The constellation version. For edits this is max version of the
     * constellation. For published, this is the published constellation version.
     *
     * @param string $fkTable Name of the related table.
     *
     * @return string[] A list of date_range fields/value as list keys matching the database field names.
     */
    public function selectDate($did, $version, $fkTable)
    {
        $qq = 'select_date';

        $query = 'select 
        aa.id, aa.version, aa.ic_id, aa.is_range, aa.descriptive_note,
        aa.from_date, aa.from_bc, aa.from_not_before, aa.from_not_after, aa.from_original,
        aa.to_date, aa.to_bc, aa.to_not_before, aa.to_not_after, aa.to_original, aa.fk_table, aa.fk_id,
        aa.from_type,aa.to_type
        from date_range as aa,
        (select id,max(version) as version from date_range where fk_id=$1 and fk_table=$3 and version<=$2 group by id) as bb
        where not is_deleted and aa.id=bb.id and aa.version=bb.version';

        $this->sdb->prepare($qq, $query);

        $result = $this->sdb->execute($qq, array($did, $version, $fkTable));
        $all = array();
        while($row = $this->sdb->fetchrow($result))
        {
            array_push($all, $row);
        }
        $this->sdb->deallocate($qq);
        return $all;
    }

    /**
     * Select list of place_link
     *
     * Note: This always gets the max version (most recent) for a given fk_id. Published records (older than
     * an edit) will show the edit (more recent) date, which is a known bug, and on the todo list for a fix.
     *
     * Select a place. This relies on table.id==fk_id where $tid is a foreign key of the record to which this
     * place applies. We do not know or care what the other record is, and that works because all the ids come
     * from a single SQL sequence and therefore are unique.
     *
     * Constrain sub query where fk_id, but group by id and return max(version) by id. Remember, our unique
     * key is always id,version. Joining the fk_id constrained subquery with the table on id and version gives
     * us all of the relevant id,version records, and nothing else.
     *
     * An old bug grouped the subquery in fk_id, and then joined on fk_id, which was wrong. It had the effect
     * of only returning record(s) for the overall max version, so the bug was only apparent when there were
     * at least 2 versions in group of records.
     *
     * @param integer $tid A foreign key to record in the other table.
     *
     * @param integer $version The constellation version. For edits this is max version of the
     * constellation. For published, this is the published constellation version.
     *
     * @param string $fkTable Name of the related table, matches $tid aka fk_id aka fkID. 
     *
     * @return string[] A list of fields/value as list keys matching the database field names: id,
     * version, ic_id, confirmed, geo_place_id, fk_table, fk_id, from_type, to_type
     */
    public function selectPlace($tid, $version, $fkTable)
    {
        $qq = 'select_place';
        $this->sdb->prepare($qq, 
                         'select 
                         aa.id, aa.version, aa.ic_id, aa.confirmed, aa.original, 
                         aa.geo_place_id, aa.type, aa.role, aa.note, aa.score, aa.fk_table, aa.fk_id
                         from place_link as aa,
                         (select id,max(version) as version from place_link where fk_id=$1 and fk_table=$3 and version<=$2 group by id) as bb
                         where not is_deleted and aa.id=bb.id and aa.version=bb.version');

        $result = $this->sdb->execute($qq, array($tid, $version, $fkTable));
        $all = array();
        while($row = $this->sdb->fetchrow($result))
        {
            array_push($all, $row);
        }
        $this->sdb->deallocate($qq);
        return $all;
    }


    /**
     * Insert into place_link.
     *
     * @param string[] $vhInfo associative list with keys: version, ic_id
     * 
     * @param integer $id The id
     *
     * @param string $confirmed Boolean confirmed by human
     *
     * @param string $original The original string
     *
     * @param string $geo_place_id The geo_place_id
     *
     * @param integer $typeID Vocabulary ID of the place@localType
     *
     * @param integer $roleID Vocabulary ID of the role
     *
     * @param string $note A note
     *
     * @param float $score The geoname matching score
     *
     * @param string $fk_id The fk_id of the related table.
     *
     * @param string $fk_table The fk_table name
     *
     * @return integer $id The id of what we (might) have inserted.
     *
     */
    public function insertPlace($vhInfo, 
                                $id,
                                $confirmed,
                                $original,
                                $geo_place_id,
                                $typeID,
                                $roleID,
                                $note,
                                $score,
                                $fk_table,
                                $fk_id)
    {
        if (! $id)
        {
            $id = $this->selectID();
        }
        $qq = 'insert_place';
        $this->sdb->prepare($qq,
                            'insert into place_link
                            (version, ic_id, id, confirmed, original, geo_place_id, type, role, note, score,  fk_id, fk_table)
                            values 
                            ($1, $2, $3, $4, $5, $6, $7, $8, $9, $10, $11, $12)');

        $result = $this->sdb->execute($qq,
                                      array($vhInfo['version'],
                                            $vhInfo['ic_id'],
                                            $id,
                                            $confirmed,
                                            $original,
                                            $geo_place_id,
                                            $typeID,
                                            $roleID,
                                            $note,
                                            $score,
                                            $fk_id,
                                            $fk_table));
        $this->sdb->deallocate($qq);
        return $id;
    }


    /**
     * Select a snac control meta data record
     *
     * Note: This always gets the max version (most recent) for a given fk_id. Published records (older than
     * an edit) will show the edit (more recent) record, which is a known bug, and on the todo list for a fix.
     *
     * Old comment: Select a meta data record. We expect only one record, and will only return one (or zero).
     *
     * May 6 2016: Reading the code, we will return zero or many records. I'm pretty sure that anything which
     * can have an SCM can have multiple SCM records related to it.
     *
     * The query relies on table.id==fk_id where $tid is a foreign key of the record to which this applies. We
     * do not know or care what the other record is.
     *
     * Constrain sub query where fk_id, but group by id and return max(version) by id. Remember, our unique
     * key is always id,version. Joining the fk_id constrained subquery with the table on id and version gives
     * us all of the relevant id,version records, and nothing else.
     *
     * An old bug grouped the subquery in fk_id, and then joined on fk_id, which was wrong. It had the effect
     * of only returning record(s) for the overall max version, so the bug was only apparent when there were
     * at least 2 versions in group of records.
     *
     * @param integer $tid A foreign key to record in another table.
     *
     * @param integer $version The constellation version. For edits this is max version of the
     * constellation. For published, this is the published constellation version.
     *
     * @param string $fkTable Related table name.
     * 
     * @return string[][] A list of lists of fields/value as list keys matching the database field names: id,
     * version, ic_id, citation_id, sub_citation, source_data, rule_id, language_id, note. I don't think
     * calling code has any use for fk_id, so we don't return it.
     */
    public function selectMeta($tid, $version, $fkTable)
    {
        $qq = 'select_meta';
        $this->sdb->prepare($qq, 
                            'select 
                            aa.id, aa.version, aa.ic_id, aa.citation_id, aa.sub_citation, aa.source_data, 
                            aa.rule_id, aa.note
                            from scm as aa,
                            (select id,max(version) as version from scm where fk_id=$1 and fk_table=$3 and version<=$2 group by id) as bb
                            where not is_deleted and aa.id=bb.id and aa.version=bb.version');

        $result = $this->sdb->execute($qq, array($tid, $version, $fkTable));
        $all = array();
        while($row = $this->sdb->fetchrow($result))
        {
            array_push($all, $row);
        }
        $this->sdb->deallocate($qq);
        return $all;
    }

    /**
     * Insert meta record
     *
     * Inset meta related to the $fk_id. Table scm, php object SNACControlMetadata.
     *
     * Note: we do not use citation_id because citations are source, and source is not a controlled
     * vocabulary. Source is like date. Each source is indivualized for the record it relates to. To get the
     * citation, conceptual select from source where scm.id==source.fk_id.
     *
     * Note: We do not save language_id because languages are objects, not a single vocabulary term like
     * $ruleID. The language is related back to this table where scm.id=language.fk_id and
     * scm.version=language.version. (Or something like that with version. It might be complicated.)
     *
     * @param string[] $vhInfo associative list with keys: version, ic_id
     *
     * @param integer $id Record id of this table.
     *
     * @param integer $citationID Foreign key to table source.id
     *
     * @param string $subCitation A sub citation
     *
     * @param string $sourceData The text of the source
     *
     * @param integer $ruleID fk to vocaulary.id
     *
     * @param string $note A note about this meta data
     *
     * @param string $fkTable name of the related table
     *
     * @param integer $fkID fk to the relate table
     *
     * @return integer Return the record id
     */
    public function insertMeta($vhInfo, $id, $citationID, $subCitation, $sourceData,
                               $ruleID, $note, $fkTable, $fkID)
    {
        if (! $id)
        {
            $id = $this->selectID();
        }
        $qq = 'insert_meta';
        $this->sdb->prepare($qq,
                            'insert into scm
                            (version, ic_id, id, citation_id, sub_citation, source_data,
                            rule_id, note, fk_id, fk_table)
                            values ($1, $2, $3, $4, $5, $6, $7, $8, $9, $10)');
        $result = $this->sdb->execute($qq,
                                      array($vhInfo['version'],
                                            $vhInfo['ic_id'],
                                            $id,
                                            $citationID,
                                            $subCitation,
                                            $sourceData,
                                            $ruleID,
                                            $note,
                                            $fkID,
                                            $fkTable));
        $row = $this->sdb->fetchrow($result);
        $this->sdb->deallocate($qq);
        return $id;
    }

    /**
     * Get a geo_place record
     *
     * Also known as GeoTerm
     *
     * @param integer $gid A geo_place.id value.
     *
     * @return string[] A list of fields/value as list keys matching the database field names: id, uri,
     * latitude, longitude, admin_code, country_code, name.
     */
    public function selectGeoTerm($gid)
    {
        $qq = 'select_geo_place';
        $this->sdb->prepare($qq, 'select * from geo_place where id=$1');
        $result = $this->sdb->execute($qq, array($gid));
        $row = $this->sdb->fetchrow($result);
        $this->sdb->deallocate($qq);
        return $row;
    }

    /**
     * Insert geo_place
     *
     * Also known as GeoTerm
     * 
     * @param integer $id The id. If null, the system will assign a new id.
     *
     * @param string $version The version.
     *
     * @param string $uri The uri.
     *
     * @param string $name The name.
     *
     * @param string $latitude  The latitude maybe a string in php, but really a number(10,7)
     *
     * @param string $longitude  The longitude maybe a string in php, but really a number(10,7)
     *
     * @param string $admin_code  The admin_code 
     *
     * @param string $country_code  The country_code 
     *
     * @return integer $id Existing or new record id 
     */
    public function insertGeo($id, $version, $uri, $name, $latitude, $longitude, $admin_code, $country_code)
    {
        if (! $id)
        {
            $id = $this->selectID();
        }
        $qq = 'insert_geo_place';
        $this->sdb->prepare($qq,
                            'insert into geo_place
                            (id, version, uri, name, latitude, longitude, admin_code, country_code)
                            values
                            ($1, $2, $3, $4, $5, $6, $7, $8)');
        $result = $this->sdb->execute($qq,
                                      array($id,
                                            $version,
                                            $uri,
                                            $name,
                                            $latitude,
                                            $longitude,
                                            $admin_code,
                                            $country_code));
        $this->sdb->deallocate($qq);
        return $id;
    }


    /**
     * Insert nrd record
     *
     * Insert the non-repeating parts (non repeading data) of the constellation. No need to return a value as
     * the nrd row key is ic_id,version which corresponds to the row key in all other tables being
     * id,version. Table nrd is the 1:1 table for the constellation. The peculiar thing about nrd is that
     * there is no corresponding php object. The Constellation has entityTyp and ARK, but the Constellation is
     * not an "nrd object".
     *
     * We happen to know that nrd.id currently the constellation ic_id. We are also sure that you do not want
     * to use this field for anything. We are writing a value into it for the sake of consistency.
     *
     * @param string[] $vhInfo associative list with keys: version, ic_id
     *
     * @param string $ark_id ARK string. There was a reason why I added _id to distinguish this from something
     * else with the naked name "ark".
     *
     * @param integer $entity_type A foreign key into table vocabulary, handled by Term related functions here and in
     * DBUtils.
     *
     * @param integer $tableID Value for nrd.id. 
     *
     */
    public function insertNrd($vhInfo, $ark_id, $entity_type, $tableID)
    {
        $qq = 'insert_nrd';
        $this->sdb->prepare($qq,
                            'insert into nrd
                            (version, ic_id, ark_id, entity_type, id)
                            values
                            ($1, $2, $3, $4, $5)');
        $execList = array($vhInfo['version'], $vhInfo['ic_id'], $ark_id, $entity_type, $tableID);
        $result = $this->sdb->execute($qq, $execList);
        $this->sdb->deallocate($qq);
    }

    /**
     * Insert otherID record
     *
     * Insert an ID from records that were merged into this constellation. For the sake of convention, we put
     * the SQL columns in the same order as the function args.
     *
     * @param string[] $vhInfo associative list with keys: version, ic_id
     *
     * @param int $id The id of this record, otherid.id
     *
     * @param string $text The text of the SameAs object.
     *
     * @param integer $typeID Vocabulary id foreign key for the type of this otherID. Probably the ids for
     * MergedRecord, viafID. From the SameAs object.
     *
     * @param string $uri The URI of the other record, probably the SNAC ARK as a URI/URL. From the SameAs
     * object.
     *
     */
    public function insertOtherID($vhInfo, $id, $text, $typeID, $uri)
    {
        if (! $id)
        {
            $id = $this->selectID();
        }
        $qq = 'insert_other_id';
        $this->sdb->prepare($qq,
                            'insert into otherid
                            (version, ic_id, id, text, type, uri)
                            values
                            ($1, $2, $3, $4, $5, $6)');

        $result = $this->sdb->execute($qq,
                                      array($vhInfo['version'],
                                            $vhInfo['ic_id'],
                                            $id,
                                            $text,
                                            $typeID,
                                            $uri));
        $this->sdb->deallocate($qq);
        return $id;
    }

    /**
     * Insert (or update) a name
     *
     * Language and contributors are related table on name.id, and the calling code is smart enough to call
     * those insert functions for this name's language and contributors. Our concern here is tightly focused
     * on writing to table name. Nothing else.
     *
     * @param string[] $vhInfo associative list with keys: version, ic_id
     *
     * @param string $original The original name string
     *
     * @param float $preference_score The preference score for ranking this as the preferred name. This
     * concept may not work in a culturally diverse environment
     *
     * @param integer $nameID A table id. If null we assume this is a new record an mint a new record version
     * from selectID().
     *
     */
    public function insertName($vhInfo,
                               $original,
                               $preferenceScore,
                               $nameID)
    {
        if (! $nameID)
        {
            $nameID = $this->selectID();
        }
        $qq_1 = 'insert_name';
        $this->sdb->prepare($qq_1,
                            'insert into name
                            (version, ic_id, original, preference_score, id)
                            values
                            ($1, $2, $3, $4, $5)');
        $result = $this->sdb->execute($qq_1,
                                      array($vhInfo['version'],
                                            $vhInfo['ic_id'],
                                            $original,
                                            $preferenceScore,
                                            $nameID));
        $this->sdb->deallocate($qq_1);
        return $nameID;
    }

    /**
     * Insert a contributor record
     *
     * Related to name where contributor.name_id=name.id. This is a one-sided fk relationship also used for
     * date and language.
     *
     * Old: Contributor has issues. See comments in schema.sql. This will work for now.  Need to fix insert
     * name_contributor to keep the existing id values. Also, do not update if not changed. Implies a
     * name_contributor object with a $operation like everything else.
     *
     * @param string[] $vhInfo associative list with keys: version, ic_id
     *
     * @param integer $id Record id if this contributor. If null one will be minted. The id (existing or new) is always returned.
     *
     * @param integer $nameID Record id of related name
     *
     * @param string $name Name of the contributor
     *
     * @param integer $typeID Vocabulary fk id of the type of this contributor.
     * @param integer $ruleID Vocabulary fk id of the rule of this contributor.
     * 
     * @return integer $id Return the existing id, or the newly minted id. 
     */
    public function insertContributor($vhInfo, $id, $nameID, $name, $typeID, $ruleID)
    {
        if ($nameID == null)
        {
            /*
             * This did happen, but once we have good tests it should never happen again. Perhaps better to
             * add a "not null" to the db schema.
             */ 
            printf("SQL.php Fatal: \$nameID must not be null\n");
            exit();
        }
        if (! $id)
        {
            $id = $this->selectID();
        }
        $qq_2 = 'insert_contributor';
        $this->sdb->prepare($qq_2,
                            'insert into name_contributor
<<<<<<< HEAD
                            (version, main_id, id, name_id, short_name, name_type, rule)
=======
                            (version, ic_id, id, name_id, short_name, name_type)
>>>>>>> 2f09e244
                            values
                            ($1, $2, $3, $4, $5, $6, $7)');
        $this->sdb->execute($qq_2,
                            array($vhInfo['version'],
                                  $vhInfo['ic_id'],
                                  $id,
                                  $nameID,
                                  $name,
                                  $typeID,
                                  $ruleID));
        $this->sdb->deallocate($qq_2);
        return $id;
    }

    /**
     * Insert a function record
     *
     * The SQL returns the inserted id which is used when inserting a date into table date_range. Function
     * uses the same vocabulary terms as occupation.
     *
     * If the $id arg is null, get a new id. Always return $id.
     *
     * @param string[] $vhInfo associative list with keys: version, ic_id
     *
     * @param integer $id Record id
     *
     * @param integer $type Function type controlled vocab term id
     *
     * @param string $vocabularySource The vocabulary source
     *
     * @param string $note Note for this function
     *
     * @param integer $term Function term controlled vocab id
     * 
     * @return integer id of this function
     *
     */
    public function insertFunction($vhInfo, $id, $type, $vocabularySource, $note, $term)
    {
        if (! $id)
        {
            $id = $this->selectID();
        }
        $qq = 'insert_function';
        $this->sdb->prepare($qq,
                            'insert into function
                            (version, ic_id, id, function_type, vocabulary_source, note, function_id)
                            values
                            ($1, $2, $3, $4, $5, $6, $7)');
        $eArgs = array($vhInfo['version'],
                       $vhInfo['ic_id'],
                       $id,
                       $type,
                       $vocabularySource,
                       $note,
                       $term);
        $result = $this->sdb->execute($qq, $eArgs);
        $this->sdb->deallocate($qq);
        return $id;
    }

    /**
     * Insert a Language link record
     *
     * @param string[] $vhInfo associative list with keys: version, ic_id
     *
     * @param integer $id Record id of this languae link
     *
     * @param integer $languageID Language controlled vocab id
     *
     * @param integer $scriptID Scrip controlled vocab id
     *
     * @param string $vocabularySource Vocabulary source of this language link
     *
     * @param string $note A note
     *
     * @param string $fkTable Related table name
     *
     * @param integer $fkID Related table record id, foreign key
     *
     * @return integer $id The record id of this record.
     */
    public function insertLanguage($vhInfo, $id, $languageID, $scriptID, $vocabularySource, $note, $fkTable, $fkID)
    {
        if (! $id)
        {
            $id = $this->selectID();
        }
        $qq = 'insert_language';
        $this->sdb->prepare($qq,
                            'insert into language
                            (version, ic_id, id, language_id, script_id, vocabulary_source, note, fk_table, fk_id)
                            values
                            ($1, $2, $3, $4, $5, $6, $7, $8, $9)');
        $eArgs = array($vhInfo['version'],
                       $vhInfo['ic_id'],
                       $id,
                       $languageID,
                       $scriptID,
                       $vocabularySource,
                       $note,
                       $fkTable,
                       $fkID);
        $result = $this->sdb->execute($qq, $eArgs);
        $this->sdb->deallocate($qq);
        return $id;
    }

    /**
     * Select for Language object.
     *
     * This is not language controlled vocabulary. That is in the vocabulary table. This table links vocab id
     * (language, script) to another table. Language objects are denormalized views of link and vocab tables.
     *
     * Note: This always gets the most recent <= $version for a given subquery id.
     *
     * Select fields for a language object knowing a fkID value of the related table. This relies on the
     * language.fk_id==orig_table.id. $fkID is a foreign key of the record to which this language
     * applies. This (mostly) does not know or care what the other record is. Note that for the
     * "foreign-key-across-all-tables" to work, all the tables must use the same sequence (that is: id_seq).
     *
     * Constrain sub query where fk_id, but group by id and return max(version) by id. Remember, our unique
     * key is always id,version. Joining the fk_id constrained subquery with the table on id and version gives
     * us all of the relevant id,version records, and nothing else.
     *
     * An old bug grouped the subquery in fk_id, and then joined on fk_id, which was wrong. It had the effect
     * of only returning record(s) for the overall max version, so the bug was only apparent when there were
     * at least 2 versions in group of records.
     *
     * @param integer $fkID A foreign key to record in another table.
     *
     * @param integer $version The constellation version. For edits this is max version of the
     * constellation. For published, this is the published constellation version.
     *
     * @param string $fkTable Name of the related table.
     *
     * @return string[] A list of location fields as list with keys matching the database field names.
     */
    public function selectLanguage($fkID, $version, $fkTable)
    {
        $qq = 'select_language';

        $query = 'select aa.version, aa.ic_id, aa.id, aa.language_id, aa.script_id, aa.vocabulary_source, aa.note
        from language as aa,
        (select id,max(version) as version from language where fk_id=$1 and fk_table=$3 and version<=$2 group by id) as bb
        where not is_deleted and aa.id=bb.id and aa.version=bb.version';
        
        $this->sdb->prepare($qq, $query);
        $result = $this->sdb->execute($qq, array($fkID, $version, $fkTable));
        $all = array();
        while($row = $this->sdb->fetchrow($result))
        {
            array_push($all, $row);
        }
        $this->sdb->deallocate($qq);
        return $all;
    }

    /**
     * Insert into table subject.
     * Data is currently only a string from the Constellation. If $id is null, get
     * a new record id. Always return $id.
     *
     * @param string[] $vhInfo associative list with keys: version, ic_id
     *
     * @param integer $id Record id
     *
     * @param integer $termID Vocabulary foreign key for the term.
     *
     * @return no return value.
     *
     */
    public function insertSubject($vhInfo, $id, $termID)
    {
        if (! $id)
        {
            $id = $this->selectID();
        }
        $qq = 'insert_subject';
        $this->sdb->prepare($qq,
                            'insert into subject
                            (version, ic_id, id, term_id)
                            values
                            ($1, $2, $3, $4)');

        $result = $this->sdb->execute($qq,
                                      array($vhInfo['version'],
                                            $vhInfo['ic_id'],
                                            $id,
                                            $termID));
        $this->sdb->deallocate($qq);
        return $id;
    }

    /**
     * Insert into table nationality.
     *
     * Data is currently only a string from the Constellation. If $id is null, get
     * a new record id. Always return $id.
     *
     * @param string[] $vhInfo associative list with keys: version, ic_id
     *
     * @param integer $id Record id
     *
     * @param integer $termID Vocabulary foreign key for the term.
     *
     * @return no return value.
     *
     */
    public function insertNationality($vhInfo, $id, $termID)
    {
        if (! $id)
        {
            $id = $this->selectID();
        }
        $qq = 'insert_nationality';
        $this->sdb->prepare($qq,
                            'insert into nationality
                            (version, ic_id, id, term_id)
                            values
                            ($1, $2, $3, $4)');

        $result = $this->sdb->execute($qq,
                                      array($vhInfo['version'],
                                            $vhInfo['ic_id'],
                                            $id,
                                            $termID));
        $this->sdb->deallocate($qq);
        return $id;
    }

    /**
     * Insert into table gender.
     *
     * Data is currently only a string from the Constellation. If $id is null, get
     * a new record id. Always return $id.
     *
     * @param string[] $vhInfo associative list with keys: version, ic_id
     *
     * @param integer $id Record id
     *
     * @param integer $termID Vocabulary foreign key for the term.
     *
     * @return no return value.
     *
     */
    public function insertGender($vhInfo, $id, $termID)
    {
        if (! $id)
        {
            $id = $this->selectID();
        }
        $qq = 'insert_gender';
        $this->sdb->prepare($qq,
                            'insert into gender
                            (version, ic_id, id, term_id)
                            values
                            ($1, $2, $3, $4)');

        $result = $this->sdb->execute($qq,
                                      array($vhInfo['version'],
                                            $vhInfo['ic_id'],
                                            $id,
                                            $termID));
        $this->sdb->deallocate($qq);
        return $id;
    }

    /**
     * Select text records. Several tables have identical structure so don't copy/paste, just call
     * this. DBUtils has code to turn the return values into objects in a Constellation object.
     *
     * Solve the multi-version problem by joining to a subquery.
     *
     * @param string[] $vhInfo associative list with keys: version, ic_id.
     *
     * @param string $table The table this text is related to.
     *
     * @return string[][] Return list of an associative list with keys: id, version, ic_id,
     * text. There may be multiple rows returned.
     * 
     */
    protected function selectTextCore($vhInfo, $table)
    {
        $approved_table = array('convention_declaration' => 1,
                                'structure_genealogy' => 1,
                                'general_context' => 1,
                                'mandate' => 1);
        if (! isset($approved_table[$table]))
        {
            /*
             * Trying something not approved is fatal.
             */
            die("Tried to select on non-approved table: $table\n");
        }
        $qq = "select_$table";
        /*
         * String interpolation would require escaping $1 and $2 so just use sprintf() which always works.
         */
        $this->sdb->prepare($qq,
                            sprintf(
                                'select
                                aa.id, aa.version, aa.ic_id, aa.text
                                from %s aa,
                                (select id, max(version) as version from %s where version<=$1 and ic_id=$2 group by id) as bb
                                where not aa.is_deleted and
                                aa.id=bb.id
                                and aa.version=bb.version', $table, $table));
        $result = $this->sdb->execute($qq,
                                      array($vhInfo['version'],
                                            $vhInfo['ic_id']));
        $all = array();
        while($row = $this->sdb->fetchrow($result))
        {
            array_push($all, $row);
        }
        $this->sdb->deallocate($qq);
        return $all;
    }

    /**
     * Insert text records.
     *
     * Generic core function supports insert into identically structured tables. Several tables have identical
     * structure so don't copy/paste, just call this. DBUtils has code to turn the return values into objects
     * in a Constellation object.
     *
     * Solve the multi-version problem by joining to a subquery.
     *
     * @param string[] $vhInfo associative list with keys: version, ic_id
     *
     * @param integer $id Record id
     *
     * @param string $text Text value we're saving
     *
     * @param string $table One of the approved tables to which this data is being written. These tables are
     * identical except for the name, so this core code saves duplication. See also selectTextCore().
     *
     * @return string[][] Return list of an associative list with keys: id, version, ic_id,
     * term_id. There may be multiple rows returned.
     *
     */
    protected function insertTextCore($vhInfo, $id, $text, $table)
    {
        $approved_table = array('convention_declaration' => 1,
                                'structure_genealogy' => 1,
                                'general_context' => 1,
                                'mandate' => 1);
        if (! isset($approved_table[$table]))
        {
            /*
             * Trying something not approved is fatal.  Add an exception for this.
             */
            die("Tried to insert on non-approved table: $table\n");
        }
        if (! $id)
        {
            $id = $this->selectID();
        }
        $qq = "select_$table";
        $this->sdb->prepare($qq,
                            sprintf(
                                'insert into %s
                                (version, ic_id, id, text)
                                values
                                ($1, $2, $3, $4)', $table));
        $result = $this->sdb->execute($qq,
                                      array($vhInfo['version'],
                                            $vhInfo['ic_id'],
                                            $id,
                                            $text));
        $this->sdb->deallocate($qq);
        return $id;
    }

    /**
     * Insert into table convention_declaration.
     *
     * Data is currently only a string from the Constellation. If
     * $id is null, get a new record id. Always return $id.
     *
     * @param string[] $vhInfo associative list with keys: version, ic_id
     *
     * @param integer $id Record id
     *
     * @param string $text Text value we're saving.
     *
     * @return no return value.
     *
     */
    public function insertConventionDeclaration($vhInfo, $id, $text)
    {
        return $this->insertTextCore($vhInfo, $id, $text, 'convention_declaration');
    }

    /**
     * Insert into table mandate.
     *
     * Data is currently only a string from the Constellation. If
     * $id is null, get a new record id. Always return $id.
     *
     * @param string[] $vhInfo associative list with keys: version, ic_id
     *
     * @param integer $id Record id
     *
     * @param string $text Text value we're saving.
     *
     * @return no return value.
     *
     */
    public function insertMandate($vhInfo, $id, $text)
    {
        return $this->insertTextCore($vhInfo, $id, $text, 'mandate');
    }

    /**
     * Insert into table structure_genealogy.
     *
     * Data is currently only a string from the Constellation. If $id
     * is null, get a new record id. Always return $id.
     *
     * @param string[] $vhInfo associative list with keys: version, ic_id
     *
     * @param integer $id Record id
     *
     * @param string $text Text value we're saving.
     *
     * @return no return value.
     *
     */
    public function insertStructureOrGenealogy($vhInfo, $id, $text)
    {
        return $this->insertTextCore($vhInfo, $id, $text, 'structure_genealogy');
    }

    /**
     * Insert into table structure_genealogy.
     *
     * Data is currently only a string from the Constellation. If $id
     * is null, get a new record id. Always return $id.
     *
     * @param string[] $vhInfo associative list with keys: version, ic_id
     *
     * @param integer $id Record id
     *
     * @param string $text Text value we're saving.
     *
     * @return no return value.
     *
     */
    public function insertGeneralContext($vhInfo, $id, $text)
    {
        return $this->insertTextCore($vhInfo, $id, $text, 'general_context');
    }

    /**
     *
     * Select StructureOrGenealogy records. DBUtils has code to turn the return values into objects in a Constellation object.
     *
     * Solve the multi-version problem by joining to a subquery.
     *
     * @param string[] $vhInfo associative list with keys: version, ic_id
     *
     * @return string[][] Return list of an associative list with keys: id, version, ic_id,
     * text. There may be multiple rows returned.
     * 
     */
    public function selectStructureOrGenealogy($vhInfo)
    {
        return $this->selectTextCore($vhInfo, 'structure_genealogy');
    }
    /**
     * Select mandate records. DBUtils has code to turn the return values into objects in a Constellation object.
     *
     * Solve the multi-version problem by joining to a subquery.
     *
     * @param string[] $vhInfo associative list with keys: version, ic_id
     *
     * @return string[][] Return list of an associative list with keys: id, version, ic_id,
     * text. There may be multiple rows returned.
     * 
     */
    public function selectMandate($vhInfo)
    {
        return $this->selectTextCore($vhInfo, 'mandate');
    }

    /**
     * Select GeneralContext records.
     *
     * DBUtils has code to turn the return values into objects in a
     * Constellation object.
     *
     * @param string[] $vhInfo associative list with keys: version, ic_id
     *
     * @return string[][] Return list of an associative list with keys: id, version, ic_id,
     * text. There may be multiple rows returned.
     * 
     */
    public function selectGeneralContext($vhInfo)
    {
        return $this->selectTextCore($vhInfo, 'general_context');
    }

    /**
     * Select conventionDeclaration records.
     *
     * DBUtils has code to turn the return values into objects in a
     * Constellation object.
     *
     * @param string[] $vhInfo associative list with keys: version, ic_id
     *
     * @return string[][] Return list of an associative list with keys: id, version, ic_id,
     * text. There may be multiple rows returned.
     * 
     */
    public function selectConventionDeclaration($vhInfo)
    {
        return $this->selectTextCore($vhInfo, 'convention_declaration');
    }

    /**
     * Insert a related identity
     *
     * related identity is also known as table related_identity, aka constellation relation, aka cpf relation,
     * aka ConstellationRelation object. We first insert into related_identity saving the inserted record id.
     *
     * @param string[] $vhInfo associative list with keys: version, ic_id
     *
     * @param integer $targetID The constellation id of the related entity (aka the relation)
     *
     * @param string $targetArkID The ARK of the related entity
     *
     * @param string $targetEntityType The entity type of the target relation (aka the other entity aka the related entity)
     *
     * @param integer $type A foreign key id of entityType, traditionally the xlink:arcrole of the relation
     * (aka relation type, a controlled vocabulary)
     *
     * @param integer $relationType A foreign key id. The CPF relation type of this relationship, originally
     * only used by AnF cpfRelation@cpfRelationType. Probably xlink:arcrole should be used instead of
     * this. The two seem related and/or redundant.
     *
     * @param string $content Content of this relation
     *
     * @param string $note A note, perhaps a descriptive note about the relationship
     *
     * @param integer $id The record (related_identity.id) id
     *
     * @return integer the record (related_identity.id) id
     *
     */
    public function insertRelation($vhInfo,
                                   $targetID,
                                   $targetArkID,
                                   $targetEntityTypeID,
                                   $type,
                                   $relationType,
                                   $content,
                                   $note,
                                   $id)
    {
        if (! $id)
        {
            // If this is a new record, get a record id, else use the previously assigned id
            $id = $this->selectID();
        }
        $qq = 'insert_relation'; // aka insert_related_identity
        $this->sdb->prepare($qq,
                            'insert into related_identity
                            (version, ic_id, related_id, related_ark, role, arcrole,
                            relation_type, relation_entry, descriptive_note, id)
                            values
                            ($1, $2, $3, $4, $5, $6, $7, $8, $9, $10)');

        // Combine vhInfo and the remaining args into a big array for execute().
        $execList = array($vhInfo['version'],
                          $vhInfo['ic_id'],
                          $targetID,
                          $targetArkID,
                          $targetEntityTypeID,
                          $type,
                          $relationType,
                          $content,
                          $note,
                          $id);
        $result = $this->sdb->execute($qq, $execList);
        $row = $this->sdb->fetchrow($result);

        $this->sdb->deallocate($qq);
        
        return $id;
    }

    /**
     * Insert into table related_resource
     *
     * Use data from php ResourceRelation object. It is assumed that the calling code in DBUtils knows the php
     * to sql fields. Note keys in $argList have a fixed order.
     *
     * @param string[] $vhInfo associative list with keys: version, ic_id
     *
     * @param integer $relationEntryType Vocab id value of the relation entry type, aka documentType aka xlink:role
     * @param integer $entryType Vocab id value of entry type aka relationEntry@localType
     * @param string $href A URI  aka xlink:href
     * @param integer $arcRole Vocabulary id value of the arc role aka xlink:arcrole
     * @param string $relationEntry Often the name of the relation aka relationEntry
     * @param string $objectXMLWrap Optional extra data, often an XML fragment aka objectXMLWrap
     * @param string $note A note aka descriptiveNote
     * @param integer $id The database record id
     *
     * @return integer $id The record id, which might be new if this is the first insert for this resource relation.
     *
     */
    public function insertResourceRelation($vhInfo,
                                           $relationEntryType, // aka documentType aka xlink:role
                                           $entryType, // relationEntry@localType
                                           $href,  // xlink:href
                                           $arcRole,  // xlink:arcrole
                                           $relationEntry, // relationEntry
                                           $objectXMLWrap, // objectXMLWrap
                                           $note, // descriptiveNote
                                           $id)
    {
        if (! $id)
        {
            $id = $this->selectID();
        }
        $qq = 'insert_resource_relation';
        $this->sdb->prepare($qq,
                            'insert into related_resource
                            (version, ic_id, id, role, relation_entry_type, href, arcrole, relation_entry,
                            object_xml_wrap, descriptive_note)
                            values
                            ($1, $2, $3, $4, $5, $6, $7, $8, $9, $10)');
        /*
         * Combine vhInfo and the remaining args into a big array for execute().
         */
        $execList = array($vhInfo['version'], // 1
                          $vhInfo['ic_id'], // 2
                          $id, // 3
                          $relationEntryType, // 4
                          $entryType, // 5
                          $href, // 6
                          $arcRole, // 7
                          $relationEntry, // 8
                          $objectXMLWrap, // 9
                          $note); // 10
        $this->sdb->execute($qq, $execList);
        $this->sdb->deallocate($qq);
        return $id;
    }

    /**
     * Get a single vocabulary record
     *
     * @param integer $termID The record id of a vocabulary term
     *
     * @return string[] A list with keys: id, type, value, uri, description
     *
     */
    public function selectTerm($termID)
    {
        $qq = 'sc';
        $this->sdb->prepare($qq,
                            'select
                            id, type, value, uri, description
                            from vocabulary where $1=id');
        $result = $this->sdb->execute($qq, array($termID));
        $row = $this->sdb->fetchrow($result);
        $this->sdb->deallocate($qq);
        return $row;
    }


    /**
     *
     * Select from table nrd
     *
     * Table nrd has 1:1 fields for the constellation. We keep 1:1 fields here, although table version_history
     * is the center of everything. A class DBUtils method also called selectConstellation() knows all the SQL
     * methods to call to get the full constellation.
     *
     * It is intentional that the fields are not retrieved in any particular order because the row will be
     * saved as an associative list. That allows us to write the sql query in a more legible format.
     *
     * @param string[] $vhInfo associative list with keys: version, ic_id
     *
     * @return string[] An associative list with keys: version, ic_id, ark_id, entity_type.
     */
    public function selectNrd($vhInfo)
    {
        $qq = 'sc';
        $this->sdb->prepare($qq,
                            'select
                            aa.version,aa.ic_id,aa.ark_id,aa.entity_type
                            from nrd as aa,
                            (select ic_id, max(version) as version from nrd where version<=$1 and ic_id=$2 group by ic_id) as bb
                            where not aa.is_deleted and
                            aa.ic_id=bb.ic_id
                            and aa.version=bb.version');
        /*
         * Always use key names explicitly when going from associative context to flat indexed list context.
         */
        $result = $this->sdb->execute($qq,
                                      array($vhInfo['version'],
                                            $vhInfo['ic_id']));
        $row = $this->sdb->fetchrow($result);
        $this->sdb->deallocate($qq);
        return $row;
    }


    /**
     * Select biogHist
     *
     * This table has biogHist records (possibly multiple per constellation), and serves as a record for the
     * biogHist to relate to language via foreign key biog_hist.id. Note that language (like date) relies on
     * the fk from the original table to reside in the language table. Calling code will use a second function
     * to retrieve the langauge of each biogHist, that is: the language related to the biogHist.
     *
     * Note: Even though there is only one biogHist in a given language, eventually there may be multiple
     * translations, each in a different language. We just return all biogHist records that we find and let
     * the calling code figure it out. As of Jan 28 2016, Constellation.php defines private var $biogHists as
     * \snac\data\BiogHist[]. The Constellation is already supporting a list of biogHist.
     *
     * @param string[] $vhInfo associative list with keys: version, ic_id
     *
     * @return string[] A list of associative list with keys: version, ic_id, id, text.
     *
     */
    public function selectBiogHist($vhInfo)
    {
        $qq = 'sbh';
        $this->sdb->prepare($qq,
                            'select
                            aa.version, aa.ic_id, aa.id, aa.text
                            from biog_hist as aa,
                            (select ic_id, max(version) as version from biog_hist where version<=$1 and ic_id=$2 group by ic_id) as bb
                            where not aa.is_deleted and
                            aa.ic_id=bb.ic_id
                            and aa.version=bb.version');
        /*
         * Always use key names explicitly when going from associative context to flat indexed list context.
         */
        $result = $this->sdb->execute($qq,
                                      array($vhInfo['version'],
                                            $vhInfo['ic_id']));
        $rowList = array();
        while($row = $this->sdb->fetchrow($result))
        {
            array_push($rowList, $row);
        }
        $this->sdb->deallocate($qq);
        return $rowList;
    }


    /**
     * Helper for selectOtherID()
     *
     * Mar 1 2016: The comment below is incomplete because we have lots of cases where there could be multiple
     * versions. All queries deal with multiple version by using a subquery. This function is probably
     * redundant.
     *
     * Select flat list of distinct id values meeting the version and ic_id constraint. Specifically a
     * helper function for selectOtherID(). This deals with the possibility that a given otherid.id may
     * have several versions while other otherid.id values are different (and single) versions.
     *
     *
     * @param string[] $vhInfo associative list with keys: version, ic_id
     *
     * @return integer[] Return a list of record id values meeting the version and ic_id constriants.
     *
     */
    public function matchORID($vhInfo)
    {

        $qq = 'morid';
        $this->sdb->prepare($qq,
                            'select
                            distinct(id)
                            from otherid
                            where
                            version=(select max(version) from otherid where version<=$1 and ic_id=$2)
                            and ic_id=$2');
        /*
         * Always use key names explicitly when going from associative context to flat indexed list context.
         */
        $result = $this->sdb->execute($qq,
                                      array($vhInfo['version'],
                                            $vhInfo['ic_id']));
        $all = array();
        while($row = $this->sdb->fetchrow($result))
        {
            array_push($all, $row['id']);
        }
        $this->sdb->deallocate($qq);
        return $all;
    }


    /**
     * select other IDs
     *
     * These were originally ID values of merged records. DBUtils has code that adds an otherRecordID to a
     * Constellation object.
     *
     * Mar 25 2016: The fix described below only worked in certain cases. It is unclear why the subquery was
     * not just turned into a join like all the other tables. Fixed and this query works in at least one case
     * where the original failed. It failed when the versions were not in order.
     *
     * I just noticed that otherid doesn't have is_deleted. There is a historical reason for that, but I
     * suspect history needs to be updated. Unless there is some really good reason otherid will never be
     * deleted. Or even edited? 
     * 
     * Mar 1 2016: Legacy code here did not used to have the subquery constraining the version. As a result,
     * that old code used matchORID() above and a foreach loop as well as a constraint in the query here. That
     * was all fairly odd, but worked. This code now follows our idiom for ic_id and version constraint via
     * a subquery. As far as I can tell from the full CPF test, this works. I have diff'd the parse and
     * database versions, and the otherRecordID JSON looks correct.
     * 
     * select
     * id, version, ic_id, text, uri, type
     * from otherid
     * where
     * version=(select max(version) from otherid where version<=$1)
     * and ic_id=$2 order by id
     *
     * @param string[] $vhInfo associative list with keys: version, ic_id
     *
     * @return string[] Return an associative ist of otherid rows with keys: id, version, ic_id, text, uri,
     * type, link_type. otherid.type is an integer fk id from vocabulary, not that we need to concern
     * ourselves with that here.
     *
     */
    public function selectOtherID($vhInfo)
    {
        $qq = 'sorid';
        $this->sdb->prepare($qq,
                            'select
                            aa.id, aa.version, aa.ic_id, aa.text, aa.uri, aa.type
                            from otherid as aa,
                            (select id,max(version) as version from otherid where version<=$1 and ic_id=$2 group by id) as bb
                            where
                            aa.id = bb.id and 
                            aa.version = bb.version order by id asc');

        $all = array();
        $result = $this->sdb->execute($qq, array($vhInfo['version'], $vhInfo['ic_id']));
        while($row = $this->sdb->fetchrow($result))
        {
            array_push($all, $row);
        }

        $this->sdb->deallocate($qq);
        return $all;
    }


    /**
     * Select subjects.
     *
     * DBUtils has code to turn the return values into subjects in a Constellation object.
     *
     * Solve the multi-version problem by joining to a subquery.
     *
     * @param string[] $vhInfo associative list with keys: version, ic_id
     *
     * @return string[][] Return list of an associative list with keys: id, version, ic_id,
     * term_id.
     *
     * There may be multiple rows returned, which is perhaps sort of obvious because the return value is a
     * list of list.
     *
     */
    public function selectSubject($vhInfo)
    {
        $qq = 'ssubj';
        $this->sdb->prepare($qq,
                            'select
                            aa.id, aa.version, aa.ic_id, aa.term_id
                            from subject aa,
                            (select id, max(version) as version from subject where version<=$1 and ic_id=$2 group by id) as bb
                            where not aa.is_deleted and
                            aa.id=bb.id
                            and aa.version=bb.version');
        /*
         * Always use key names explicitly when going from associative context to flat indexed list context.
         */
        $result = $this->sdb->execute($qq,
                                      array($vhInfo['version'],
                                            $vhInfo['ic_id']));
        $all = array();
        while($row = $this->sdb->fetchrow($result))
        {
            array_push($all, $row);
        }
        $this->sdb->deallocate($qq);
        return $all;
    }

    /**
     * Insert legalStatus.
     *
     * @param string[] $vhInfo associative list with keys: version, ic_id
     *
     * @param integer $termID Vocabulary foreign key for the term.
     *
     * @param integer $id Record id from this object and table.
     *
     * @return no return value.
     *
     */
    public function insertLegalStatus($vhInfo, $id, $termID)
    {
        if (! $id)
        {
            $id = $this->selectID();
        }
        $qq = 'insert_subject';
        $this->sdb->prepare($qq,
                            'insert into legal_status
                            (version, ic_id, id, term_id)
                            values
                            ($1, $2, $3, $4)');

        $result = $this->sdb->execute($qq,
                                      array($vhInfo['version'],
                                            $vhInfo['ic_id'],
                                            $id,
                                            $termID));
        $this->sdb->deallocate($qq);
        return $id;
    }


    /**
     * Select legalStatus.
     *
     * Like subject, these are directly linked to Constellation only, and not to any other tables. Therefore
     * we only need version and ic_id.
     *
     * DBUtils has code to turn the returned values into legalStatus in a Constellation object.
     *
     * Solve the multi-version problem by joining to a subquery.
     *
     * @param string[] $vhInfo associative list with keys: version, ic_id
     *
     * @return string[][] Return list of an associative list with keys: id, version, ic_id,
     * term_id. There may be multiple records returned.
     *
     */
    public function selectLegalStatus($vhInfo)
    {
        $qq = 'ssubj';
        $this->sdb->prepare($qq,
                            'select
                            aa.id, aa.version, aa.ic_id, aa.term_id
                            from legal_status aa,
                            (select id, max(version) as version from legal_status where version<=$1 and ic_id=$2 group by id) as bb
                            where not aa.is_deleted and
                            aa.id=bb.id
                            and aa.version=bb.version');
        /*
         * Always use key names explicitly when going from associative context to flat indexed list context.
         */
        $result = $this->sdb->execute($qq,
                                      array($vhInfo['version'],
                                            $vhInfo['ic_id']));
        $all = array();
        while($row = $this->sdb->fetchrow($result))
        {
            array_push($all, $row);
        }
        $this->sdb->deallocate($qq);
        return $all;
    }

    /**
     *
     * Select gender records.
     *
     * DBUtils has code to turn the return values into objects in a Constellation object.
     *
     * Solve the multi-version problem by joining to a subquery.
     *
     * @param string[] $vhInfo associative list with keys: version, ic_id
     *
     * @return string[][] Return list of an associative list with keys: id, version, ic_id,
     * term_id. There may be multiple rows returned.
     */
    public function selectGender($vhInfo)
    {
        $qq = 'select_gender';
        $this->sdb->prepare($qq,
                            'select
                            aa.id, aa.version, aa.ic_id, aa.term_id
                            from gender aa,
                            (select id, max(version) as version from gender where version<=$1 and ic_id=$2 group by id) as bb
                            where not aa.is_deleted and
                            aa.id=bb.id
                            and aa.version=bb.version');
        $result = $this->sdb->execute($qq,
                                      array($vhInfo['version'],
                                            $vhInfo['ic_id']));
        $all = array();
        while($row = $this->sdb->fetchrow($result))
        {
            array_push($all, $row);
        }
        $this->sdb->deallocate($qq);
        return $all;
    }

    /**
     *
     * Select nationality records.
     *
     * DBUtils has code to turn the return values into objects in a Constellation object.
     *
     * Solve the multi-version problem by joining to a subquery.
     *
     * @param string[] $vhInfo associative list with keys: version, ic_id
     *
     * @return string[][] Return list of an associative list with keys: id, version, ic_id,
     * term_id. There may be multiple rows returned.
     */
    public function selectNationality($vhInfo)
    {
        $qq = 'select_gender';
        $this->sdb->prepare($qq,
                            'select
                            aa.id, aa.version, aa.ic_id, aa.term_id
                            from nationality aa,
                            (select id, max(version) as version from nationality where version<=$1 and ic_id=$2 group by id) as bb
                            where not aa.is_deleted and
                            aa.id=bb.id
                            and aa.version=bb.version');
        $result = $this->sdb->execute($qq,
                                      array($vhInfo['version'],
                                            $vhInfo['ic_id']));
        $all = array();
        while($row = $this->sdb->fetchrow($result))
        {
            array_push($all, $row);
        }
        $this->sdb->deallocate($qq);
        return $all;
    }


    /**
     *
     * Select occupation
     *
     * Return a list of lists. Code in DBUtils foreach's over the outer list, turning each inner list into an
     * Occupation object.
     *
     * Nov 24 2015 New convention: the table we're working on is 'aa', and the subquery is 'bb'. This makes
     * the query more of a standard template.  Assuming this works and is a good idea, we should port this to
     * all the other select queries.
     *
     * @param string[] $vhInfo associative list with keys: version, ic_id
     *
     * @return string[][] Return a list of lists. Inner list has keys: id, version, ic_id, note, vocabulary_source, occupation_id, date
     *
     */
    public function selectOccupation($vhInfo)
    {
        $qq = 'socc';
        $this->sdb->prepare($qq,
                            'select
                            aa.id, aa.version, aa.ic_id, aa.note, aa.vocabulary_source, aa.occupation_id
                            from occupation as aa,
                            (select id, max(version) as version from occupation where version<=$1 and ic_id=$2 group by id) as bb
                            where not aa.is_deleted and
                            aa.id=bb.id
                            and aa.version=bb.version');
        /*
         * Always use key names explicitly when going from associative context to flat indexed list context.
         */
        $result = $this->sdb->execute($qq,
                                      array($vhInfo['version'],
                                            $vhInfo['ic_id']));
        $all = array();
        while($row = $this->sdb->fetchrow($result))
        {
            /* 
             * $rid = $row['id'];
             * $dateList = $this->selectDate($rid, $vhInfo['version']);
             * $row['date'] = array();
             * if (count($dateList)>=1)
             * {
             *     $row['date'] = $dateList[0];
             * }
             * if (count($dateList)>1)
             * {
             *     // TODO Throw an exception or write a log message. Or maybe this will never, ever happen. John
             *     // Prine says: "Stop wishing for bad luck and knocking on wood"
             * }
             */
            array_push($all, $row);
        }
        $this->sdb->deallocate($qq);
        return $all;
    }

    /**
     * Select a related identity
     *
     * Related identity aka cpf relation. Code in DBUtils turns the returned array into a
     * ConstellationRelation object.
     *
     * @param string[] $vhInfo associative list with keys: version, ic_id
     *
     * @return string[][] Return a list of lists. There may be multiple relations. Each relation has keys: id,
     * version, ic_id, related_id, related_ark, relation_entry, descriptive_node, relation_type, role,
     * arcrole, date. 
     *
     */

    public function selectRelation($vhInfo)
    {
        $qq = 'selectrelatedidentity';
        $this->sdb->prepare($qq,
                            'select
                            aa.id, aa.version, aa.ic_id, aa.related_id, aa.related_ark,
                            aa.relation_entry, aa.descriptive_note, aa.relation_type,
                            aa.role,
                            aa.arcrole
                            from related_identity as aa,
                            (select id, max(version) as version from related_identity where version<=$1 and ic_id=$2 group by id) as bb
                            where not aa.is_deleted and
                            aa.id=bb.id
                            and aa.version=bb.version');

        $result = $this->sdb->execute($qq,
                                      array($vhInfo['version'],
                                            $vhInfo['ic_id']));
        $all = array();
        while ($row = $this->sdb->fetchrow($result))
        {
            /* 
             * $relationId = $row['id'];
             * $dateList = $this->selectDate($relationId, $vhInfo['version']);
             * $row['date'] = array();
             * if (count($dateList)>=1)
             * {
             *     $row['date'] = $dateList[0];
             * }
             * if (count($dateList)>1)
             * {
             *     //TODO Throw warning or log
             * }
             */
            array_push($all, $row);
        }
        $this->sdb->deallocate($qq);
        return $all;
    }

    /**
     * select related archival resource records
     *
     * Where $vhInfo 'version' and 'ic_id'. Code in DBUtils knows how to turn the return value into a pgp
     * ResourceRelation object.
     *
     * @param string[] $vhInfo associative list with keys: version, ic_id
     *
     * @return string[][] Return a list of lists. Inner list keys: id, version, ic_id, relation_entry_type,
     * href, relation_entry, object_xml_wrap, descriptive_note, role, arcrole
     *
     */
    public function selectResourceRelation($vhInfo)
    {
        $qq = 'select_related_resource';
        $this->sdb->prepare($qq,
                            'select
                            aa.id, aa.version, aa.ic_id,
                            aa.relation_entry_type, aa.href, aa.relation_entry, aa.object_xml_wrap, aa.descriptive_note,
                            aa.role,
                            aa.arcrole
                            from related_resource as aa,
                            (select id, max(version) as version from related_resource where version<=$1 and ic_id=$2 group by id) as bb
                            where not aa.is_deleted and
                            aa.id=bb.id
                            and aa.version=bb.version');

        $result = $this->sdb->execute($qq,
                                      array($vhInfo['version'],
                                            $vhInfo['ic_id']));
        $all = array();
        while ($row = $this->sdb->fetchrow($result))
        {
            array_push($all, $row);
        }
        $this->sdb->deallocate($qq);
        return $all;
    }

    /**
     * Select all function records
     *
     * Constrain on version and ic_id. Code in DBUtils turns the return value into a SNACFunction object.
     *
     * @param string[] $vhInfo associative list with keys: version, ic_id
     *
     * @return string[][] Return a list of list. The inner list has keys: id, version, ic_id, function_type,
     * note, date. 
     *
     */
    public function selectFunction($vhInfo)
    {
        $qq = 'select_function';
        $this->sdb->prepare($qq,
                            'select
                            aa.id, aa.version, aa.ic_id, aa.function_type, aa.vocabulary_source, aa.note,
                            aa.function_id
                            from function as aa,
                            (select id, max(version) as version from function where version<=$1 and ic_id=$2 group by id) as bb
                            where not aa.is_deleted and
                            aa.id=bb.id
                            and aa.version=bb.version');

        $result = $this->sdb->execute($qq,
                                      array($vhInfo['version'],
                                            $vhInfo['ic_id']));
        $all = array();
        while ($row = $this->sdb->fetchrow($result))
        {
            /* 
             * $dateList = $this->selectDate($row['id'], $vhInfo['version']);
             * $row['date'] = array();
             * if (count($dateList)>=1)
             * {
             *     $row['date'] = $dateList[0];
             * }
             * if (count($dateList)>1)
             * {
             *     // TODO: Throw a warning or log
             * }
             */
            array_push($all, $row);
        }
        $this->sdb->deallocate($qq);
        return $all;
    }


     /**
      * Select all names
      *
      * Constrain on version and ic_id. Code in DBUtils turns each returned list into a NameEntry
      * object. Order the returned records by preference_score descending so that preferred names are at the
      * beginning of the returned list. For ties, we also order by id, just so we'll be consistent. The
      * consistency may help testing more than UI related issues (where names should consistently appear in
      * the same order each time the record is viewed.)
      *
      * Language is a related table where language.fk_id=name.id. Contributor is a related table where
      * contributor.name_id=name.id. See selectLanguage(), selectContributor() both called in DBUtil.
      *
      * This code only knows about selecting from table name. DBUtil knows that to build a constellation it is
      * necessary to also get information related to name.
      *
      * @param string[] $vhInfo with keys version, ic_id.
      *
      * @return string[][] Return a list of lists. The inner list has keys: id, version, ic_id, original,
      * preference_score.
      */
    public function selectName($vhInfo)
    {
        $qq_1 = 'selname';
        $this->sdb->prepare($qq_1,
                            'select
                            aa.is_deleted,aa.id,aa.version, aa.ic_id, aa.original, aa.preference_score
                            from name as aa,
                            (select id,max(version) as version from name where version<=$1 and ic_id=$2 group by id) as bb
                            where
                            aa.id = bb.id and not aa.is_deleted and 
                            aa.version = bb.version order by preference_score desc,id asc');
        
        $name_result = $this->sdb->execute($qq_1,
                                           array($vhInfo['version'],
                                                 $vhInfo['ic_id']));
        $all = array();
        while($name_row = $this->sdb->fetchrow($name_result))
        {
            /* 
             * printf("\nsn: id: %s version: %s ic_id: %s original: %s is_deleted: %s\n",
             *        $name_row['id'],
             *        $name_row['version'],
             *        $name_row['ic_id'],
             *        $name_row['original'],
             *        $name_row['is_deleted']);
             */
            array_push($all, $name_row);
        }
        $this->sdb->deallocate($qq_1);
        return $all;
    }

    // Contributor has issues. See comments in schema.sql. This will work for now.
    // Get each name, and for each name get each contributor.

    /**
     * Select contributor of a specific name, where name_contributor.name_id=name.id.
     *
     * The new query is based on selectDate.
     *
     * This is the old query. Unclear what the intent was, but it looks like it would heap all the
     * contributors together, as opposed to per-name contributors which is what I recollect that we want.
     *
     * 'select
     * aa.id,aa.version, aa.ic_id, aa.name_id, aa.short_name,aa.name_type
     * from  name_contributor as aa,
     * (select id, max(version) as version from name_contributor where version<=$1 and ic_id=$2 group by id) as bb
     * where not aa.is_deleted and
     * aa.id=bb.id
     * and aa.version=bb.version
     * and aa.name_id=$3');
     *
     * @param integer $nameID The foreign key record id from name.id
     *
     * @param integer $version The version number.
     *
     * @return string[] List of list, one inner list per contributor keys: id, version, ic_id, type, name, name_id
     */
    public function selectContributor($nameID, $version)
    {
        $qq_2 = 'selcontributor';
        $this->sdb->prepare($qq_2,
                            'select
<<<<<<< HEAD
                            aa.id, aa.version, aa.main_id, aa.short_name, aa.name_type, aa.rule, aa.name_id
=======
                            aa.id, aa.version, aa.ic_id, aa.short_name, aa.name_type, aa.name_id
>>>>>>> 2f09e244
                            from name_contributor as aa,
                            (select name_id,max(version) as version from name_contributor where name_id=$1 and version<=$2 group by name_id) as bb
                            where not is_deleted and aa.name_id=bb.name_id and aa.version=bb.version');
        $contributor_result = $this->sdb->execute($qq_2, array($nameID, $version));
        $all = array();
        while($contributor_row = $this->sdb->fetchrow($contributor_result))
        {
            array_push($all, $contributor_row);
        }
        $this->sdb->deallocate($qq_2);
        return $all;
    }


    /**
     * Return a test constellation
     *
     * This is used for testing. Not really random. Get a record that has a date_range record. The query
     * doesn't need to say date_range.fk_id since fk_is is unique to date_range, but it makes the join
     * criteria somewhat more obvious.
     *
     * Note: Must select max(version_history.version) The max() version is the Constellation version.
     *
     * Mar 4 2016: Changed "nrd.id=date_range.fk_id" to "nrd.ic_id=date_range.fk_id" because getID of
     * nrd is ic_id not id as with other tables and other objects. We changed this a while back, but
     * (oddly?) this didn't break until today.
     *
     * May 6 2016: In fact, even using table nrd here is questionable. "the constellation" is
     * version_history. It works to use nrd.ic_id because this is the same value as version_history.id,
     * but intellectually this is inaccurate.
     * 
     * @return string[] Return a flat array. This seems like a function that should return an associative
     * list. Currently, is only called in one place.
     */
    public function randomConstellationID()
    {
        $qq = 'rcid';
        $this->sdb->prepare($qq,
                            'select max(version_history.version) as version, version_history.id as ic_id
                            from nrd,date_range, version_history
                            where
                            nrd.ic_id=date_range.fk_id and
                            nrd.ic_id=version_history.id
                            and not date_range.is_deleted 
                            and version_history.status <> $1
                            group by version_history.id
                            order by version_history.id
                            limit 1');

        $result = $this->sdb->execute($qq, array($this->deleted));
        $row = $this->sdb->fetchrow($result);
        $this->sdb->deallocate($qq);
        return array($row['version'], $row['ic_id']);
    }


    /**
     * Most recent version by status
     *
     * Helper function to return the most recent status version for a given ic_id. If the status is anything
     * except deleted, then the version number must be greater than any existing deleted version. If the
     * deleted version is greater, then whatever status we were asked for was deleted.
     *
     * This can deal with situations where a record was deleted, then undeleted, but never published after
     * undelete. There is no current published for that record.
     *
     * v1:published
     * v2:deleted
     * v3:undelete 
     * v4:locked editing
     *
     * @param integer $mainID id value matching version_history.id.
     *
     * @param string $status Constellation status we need
     *
     * @return integer Version number from version_history.version, as is our convention.
     *
     */
    public function selectCurrentVersionByStatus($mainID, $status)
    {
        $deletedVersion = null;
        if ($status != $this->deleted)
        {
            /*
             * We need to know the version of a deleted constellation. If the most recent version is deleted,
             * we return false.
             *
             * In other words, we only return a version number if the most recent version is not deleted. The
             * tricky bit is that we are constrained by status, so we might not have been asked to return the
             * most recent version (absolute) but the most recent version with a given status. This is what
             * happens when we are asked for the most recent published version, and the absolute most recent
             * is locked editing.
             *
             * This is fine, and exactly what we planned for. A search of published sees the most recent
             * published, if the constellation has not been deleted more recently.
             *
             * This points up a wrinkle in our current implementation where all versions are in the same
             * table. We have to check for more recent deleted (and eventually embargo) because there are
             * multiple copies of the records. While copying data to edit and publish tables seems clumsy, it
             * may be a simpler and more efficient implementation than we are current using.
             */ 
            $deletedVersion = $this->selectCurrentVersionByStatus($mainID, $this->deleted);
        }
        $result = $this->sdb->query(
            'select max(version) as version
            from version_history
            where 
            version_history.id=$1 and status=$2',
            array($mainID, $status));

        $row = $this->sdb->fetchrow($result);
        $version = $row['version'];

        if ($version && (! $deletedVersion || $version > $deletedVersion))
        {
            return $version;
        }
        return false;
    }


    /**
     * Return the lowest ic_id
     *
     * Return the lowest ic_id for a multi-name constellation with 2 or more non-deleted names. Returns a
     * version and ic_id for the constelletion to which this name belongs.
     *
     * This is a helper/convenience function for testing purposes only.
     *
     * Note: When getting a version number, we must always look for max(version_history.version) as version to be
     * sure we have "the" constellation version number.
     *
     * Subquery zz returns count of names that are not deleted, grouped by ic_id (akd main_id, aka
     * constellation id). Join that to version history, and constrain for zz.count>1 and you have multi-name
     * constellations, then limit to 1 result.
     *
     * @return integer[] Returns a vhInfo associateve list of integers with key names 'version' and
     * 'ic_id'. The ic_id is from table 'name' for the multi-alt string name. That ic_id is a
     * constellation id, so we call selectCurrentVersion() to get the current version for that
     * constellation. This allows us to return a conventional vhInfo associative list which is conventient
     * return value. (Convenient, in that we do extra work so the calling code is simpler.)
     */
    public function sqlMultiNameConstellationID()
    {
        $qq = 'mncid';
        $this->sdb->prepare($qq,
                            'select max(vh.version) as version, vh.id as ic_id
                            from version_history as vh,
                            (select count(distinct(aa.id)),aa.ic_id from name as aa
                            where aa.id not in (select id from name where is_deleted) group by ic_id order by ic_id) as zz
                            where
                            vh.id=zz.ic_id and
                            vh.status <> $1 and 
                            zz.count>1 group by vh.id limit 1');

        $result = $this->sdb->execute($qq, array($this->deleted));
        $row = $this->sdb->fetchrow($result);

        $version = $this->selectCurrentVersion($row['ic_id']);

        $this->sdb->deallocate($qq);
        return array('version' => $version,
                     'ic_id' => $row['ic_id']);
    }


    /**
     * Count vocabulary rows
     *
     * Small utility function to count rows in table vocabulary. Currently only used in DBUtilTest.php
     *
     * @return int Count of number of rows in table vocabulary.
     */
    public function countVocabulary()
    {
        /*
         * Note: query() as opposed to prepare() and execute()
         * query() has two args:
         * 1) a string (sql query)
         * 2) an array of the vars that match the query placeholders, empty here because there are no placeholders.
         */
        $result = $this->sdb->query('select count(*) as count from vocabulary',
                                    array());
        $row = $this->sdb->fetchrow($result);
        return $row['count'];
    }

    /**
     * Get a set of 100 records
     *
     * Only return data (version, ic_id) that might be necessary for display
     * in the dashboard. Version and ic_id are sufficient to call selectConstellation(). The name is added
     * on the off chance that this could be used in some UI that needed a name displayed for the
     * constellation.
     *
     * Note: query() as opposed to prepare() and execute()
     *
     * @return string[] A list of 100 lists. Inner list keys are: 'version', 'ic_id', 'formatted_name'. At
     * this time 'formatted_name' is from table name.original
     */
    public function selectDemoRecs()
    {
        $sql =
            'select max(version) as version, id as ic_id
            from version_history
            where version_history.status <> $1
            group by id order by id limit 100';

        $result = $this->sdb->query($sql, array($this->deleted));
        $all = array();
        while($row = $this->sdb->fetchrow($result))
        {
            $nRow = $this->selectName(array('version' => $row['version'],
                                            'ic_id' => $row['ic_id']));
            if (count($nRow) == 0)
            {
                // Yikes, cannot have a constellation with zero names.
                printf("\nError: SQL.php No names for version: %s ic_id: %s\n", $row['version'], $row['ic_id']);
            }

            /*
             * For now just use the first name returned, whatever that is. selectNameEntry() sorts by
             * preference_score, but that score might not be accurate for all contexts.
             */
            $row['formatted_name'] = $nRow[0]['original'];
            array_push($all, $row);
        }
        return $all;
    }

    /**
     * Update a record in table $table to have is_deleted set to true, for the most recent version. "Most
     * recent" is the version prior to $newVersion, because $newVersion has not yet been saved in the
     * database. The query retains the usual subquery $version<=$1 even though in this case we have a new
     * version so < would also work.
     *
     * Note that $table is a direct string interpolation. It is vital to avoiding sql injection attacks that
     * calling code only allow valid table names. There are limits to what placeholders can do, and
     * placeholders are limited to being column values.
     *
     * Note that the method below makes no assumptions about field order. Even associative list key order is
     * not assumed to be unchanging.
     *
     * Don't constrain the query to not aa.is_deleted. First, it won't matter to delete the record
     * again. Second, all the other code checks is_deleted, so the other code won't even show the user a
     * record that has already been marked as deleted. Therefore (in theory) here we will never be asked to
     * delete an is_deleted record.
     *
     * The unique primary key for a table is id,version. Field ic_id is the relational grouping field,
     * and used by higher level code to build the constellation, but by and large ic_id is not used for
     * record updates, so the code below makes no explicit mention of ic_id.
     *
     * @param string $table A valid table name, created from internal data only, since there is a risk here of
     * SQL injection attack.
     *
     * @param integer $id The id (table.id) of the record we are deleting. This field is not unique, so we
     * must constrain by id,version as is conventional practice.
     *
     * @param integer $newVersion The max version of the record to delete. We delete the record with the matching
     * table.id and the version <= to $newVersion as is conventional practice.
     *
     */
    public function sqlSetDeleted($table, $id, $newVersion)
    {
        $this->sqlCoreDeleted($table, $id, $newVersion, 'set');
    }

    /**
     * Update a record in table $table to have is_deleted set to true, for the most recent version. "Most
     * recent" is the version prior to $newVersion, because $newVersion has not yet been saved in the
     * database. The query retains the usual subquery $version<=$1 even though in this case we have a new
     * version so < would also work.
     *
     * Note that $table is a direct string interpolation. It is vital to avoiding sql injection attacks that
     * calling code only allow valid table names. There are limits to what placeholders can do, and
     * placeholders are limited to being column values.
     *
     * Note that the method below makes no assumptions about field order. Even associative list key order is
     * not assumed to be unchanging.
     *
     * Don't constrain the query to not aa.is_deleted. First, it won't matter to delete the record
     * again. Second, all the other code checks is_deleted, so the other code won't even show the user a
     * record that has already been marked as deleted. Therefore (in theory) here we will never be asked to
     * delete an is_deleted record.
     *
     * The unique primary key for a table is id,version. Field ic_id is the relational grouping field,
     * and used by higher level code to build the constellation, but by and large ic_id is not used for
     * record updates, so the code below makes no explicit mention of ic_id.
     *
     * @param string $table A valid table name, created from internal data only, since there is a risk here of
     * SQL injection attack.
     *
     * @param integer $id The id (table.id) of the record we are deleting. This field is not unique, so we
     * must constrain by id,version as is conventional practice.
     *
     * @param integer $newVersion The max version of the record to delete. We delete the record with the matching
     * table.id and the version <= to $newVersion as is conventional practice.
     *
     */
    public function sqlClearDeleted($table, $id, $newVersion)
    {
        $this->sqlCoreDeleted($table, $id, $newVersion, 'clear');
    }

    /**
     * Core function for delete
     *
     * Do the real work for set/clear is_deleted. The only difference between setting and clearing is the
     * value put into is_deleted, so it makes sense to have one function doing both.
     *
     * @param string $table A valid table name, created from internal data only, since there is a risk here of
     * SQL injection attack.
     *
     * @param integer $id The id (table.id) of the record we are deleting. This field is not unique, so we
     * must constrain by id,version as is conventional practice.
     *
     * @param integer $newVersion The max version of the record to delete. We delete the record with the matching
     * table.id and the version <= to $newVersion as is conventional practice.
     *
     * @param string $operation Either 'set', or 'clear'. Set changes is_delete to 't'. Clear changes is_deleted to 'f'.
     *
     */
    public function sqlCoreDeleted($table, $id, $newVersion, $operation)
    {
        // printf("\ntable: $table id: $id newVersion: $newVersion\n");
        $selectSQL =
                   "select aa.* from $table as aa,
                   (select id, max(version) as version from $table where version<=$1 and id=$2 group by id) as bb
                   where aa.version=bb.version and aa.id=bb.id";

        $result = $this->sdb->query($selectSQL, array($newVersion, $id));
        $xx = 0;
        $row = $this->sdb->fetchrow($result);
        if ($secondRow = $this->sdb->fetchrow($result))
        {
            /* This is a crude way to test for multiple rows.
             * 
             * This happened when some inserts during testing went wrong. Might be something to test for,
             * and/or add a primary key constraint. There can be only one ic_id for a given id.
             */  
            printf("Error: sqlSetDeleted() selects multiple rows: %s for table: $table id: $id newVersion: $newVersion \n",
                   count($row));
            return;
        }

        if (count($row) == 0)
        {
            /*
             * This should never happen. Calling code has already checked for one of these records, and
             * wouldn't be calling us if there wasn't something to operate on. Still, when called with wrong
             * arguments (an upstream bug), this has happened.
             */
            printf("Error: sqlSetDeleted() fails to select a row for table: $table id: $id newVersion: $newVersion\n");
            return;
        }
        // Default to clearing, that is un-delete.
        $row['is_deleted'] = 'f';
        if ($operation == 'set')
        {
            $row['is_deleted'] = 't';
        }
        $row['version'] = $newVersion;

        /*
         * Dynamically build an insert statement "column string" and matching "place holder string". We could
         * assume the order or columns and keys would be invariant, as is defined in SQL and php. However, it
         * is not too outlandish to think that something will break one of those two foundational language
         * definitions.
         *
         * Use the "tween idiom" to handle the comma separators. By prefixing the tween, we don't need to
         * clean trailing tween/separator from the strings after the loop. The tween string starts empty, and
         * is set at the end of the loop. The tween is always set at the end of the loop, which is a trifle
         * brute force, but se assume that setting the tween is less CPU than checking to see if the tween is
         * empty. In other words, there is no point in optimizing the loop below.
         */

        $columnString = '';
        $placeHolderString = '';
        $xx = 1;     // Counting numbers start at 1, and place holders start with $1 (indexes start at zero)
        $tween = ''; // Tweens always start empty.
        foreach ($row as $key => $value)
        {
            $columnString .="$tween$key";
            $placeHolderString .= "$tween\$$xx";
            $xx++;
            $tween = ", ";
        }
        $updateSQL = "insert into $table ($columnString) values ($placeHolderString) returning id";
        // printf("del SQL: $updateSQL array: %s\n", var_export($row, 1));
        $newResult = $this->sdb->query($updateSQL, array_values($row));
    }

    /**
     * Count sibling name records
     *
     * Counts only the most recent.
     *
     * @param integer $recID The record id
     *
     * @return integer The count of sibling records matching $recID
     */
    public function siblingNameCount($recID)
    {
        /*
         * Get the ic_id for $recID
         */ 
        $result = $this->sdb->query(
            "select aa.ic_id from name as aa,
            (select id, ic_id, max(version) as version from name group by id,ic_id) as bb
            where aa.id=bb.id and not aa.is_deleted and aa.version=bb.version and aa.ic_id=bb.ic_id and aa.id=$1",
            array($recID));

        $row = $this->sdb->fetchrow($result);
        $mainID = $row['ic_id'];

        /*
         * Use the ic_id to find not is_deleted sibling names.
         */ 
        $result = $this->sdb->query(
            "select count(*) as count from name as aa,
            (select id, max(version) as version from name where ic_id=$1 group by id) as bb
            where aa.id=bb.id and not aa.is_deleted and aa.version=bb.version",
            array($mainID));

        $row = $this->sdb->fetchrow($result);
        if ($row and isset($row['count']))
        {
            return $row['count'];
        }
        else
        {
            return 0;
        }
    }

    
    /**
     * Count names, current version, not deleted, for a single constellation.
     *
     * This is used to check if we are allowed to delete a name, because we must not delete the only name for
     * a constellation.
     *
     * Note that Postgres names the column from the count() function 'count', so we do not need to alias the
     * column. I used the explicit alias just to make intent clear.
     *
     * @param $mainID Integer constellation id usually from version_history.id.
     *
     * @return interger Number of names meeting the criteria. Zero if no names or if the query fails.
     *
     */
    public function parentCountNames($mainID)
    {
        $selectSQL =
            "select count(*) as count from name as aa,
            (select id, ic_id, max(version) as version from name group by id,ic_id) as bb
            where aa.id=bb.id and not aa.is_deleted and aa.version=bb.version and aa.ic_id=bb.ic_id and aa.ic_id=$1";

        $result = $this->sdb->query($selectSQL, array($mainID));
        $row = $this->sdb->fetchrow($result);
        if ($row and isset($row['count']))
        {
            return $row['count'];
        }
        else
        {
            return 0;
        }
    }

    /**
     * Get Place By URI
     *
     * This method searches the database for a place URI and returns the entry
     *
     * @param string $term The "type" term for what type of vocabulary to search
     * @param string $query The string to search through the vocabulary
     */
    public function getPlaceByURI($uri) 
    {
        $result = $this->sdb->query('select *
                                    from geo_place
                                    where uri = $1 limit 1;',
                                    array($uri));

        while($row = $this->sdb->fetchrow($result))
        {
            return $row;
        }
        return null;

    }

    /**
     * Search Place Vocabulary
     *
     * This method allows searching the geo_place table for a given type and value
     *
     * @param string $query The string to search through the vocabulary
     */
    public function searchPlaceVocabulary($query)
    {
        $result = $this->sdb->query('select *
                                    from geo_place
                                    where name ilike $1 order by name asc limit 100;',
                array("%".$query."%"));
        $all = array();
        while($row = $this->sdb->fetchrow($result))
        {
            array_push($all, $row);
        }
        return $all;
    
    }
    
    /**
     * Search Vocabulary
     *
     * This method allows searching the vocabulary table for a given type and value
     *
     * Any term which is a key in $useStartsWith will use a "starts with" type of ilike match. That is, the
     * $query must be at the beginning of the search. The default is for $query to occur anywhere.
     *
     * Add new terms as keys in $useStartsWith as necessary. The choice of value 1 is not arbitrary, and works
     * well in most situations where a hash aka associative list is being used in a control statement.
     *
     * @param string $term The "type" term for what type of vocabulary to search
     * @param string $query The string to search through the vocabulary
     * @return string[][] Returns a list of lists with keys id, value.
     */
    public function searchVocabulary($term, $query)
    {
        $useStartsWith = array('script_code' => 1,
                               'language_code' => 1,
                               'gender' => 1,
                               'nationality' => 1);
        $likeStr = "%$query%";
        if (isset($useStartsWith[$term]))
        {
            $likeStr = "$query%";
        }

        /* 
         * $this->enableLogging();
         * $this->logDebug("sql.php term: $term likeStr: $likeStr", array());
         */
        
        $result = $this->sdb->query('select id,value
                                    from vocabulary
                                    where type=$1 and value ilike $2 order by value asc limit 100',
                                    array($term, $likeStr));
        $all = array();
        while($row = $this->sdb->fetchrow($result))
        {
            array_push($all, $row);
        }
        return $all;
    }

    /**
     * Select all vocabulary from the database.
     *
     * This returns the vocabulary in a
     * 2D array, with keys:
     *  * id
     *  * type
     *  * value
     *
     * @return string[][] Multi-dimensional array of vocabulary terms
     */
    public function selectAllVocabulary() {
        $selectSQL = "select id, type, value, uri, description from vocabulary;";
        $result = $this->sdb->query($selectSQL, array());
        $allVocab = array();
        while ($row = $this->sdb->fetchrow($result)) {
            array_push($allVocab, $row);
        }
        return $allVocab;
    }

}<|MERGE_RESOLUTION|>--- conflicted
+++ resolved
@@ -1912,11 +1912,7 @@
         $qq_2 = 'insert_contributor';
         $this->sdb->prepare($qq_2,
                             'insert into name_contributor
-<<<<<<< HEAD
-                            (version, main_id, id, name_id, short_name, name_type, rule)
-=======
-                            (version, ic_id, id, name_id, short_name, name_type)
->>>>>>> 2f09e244
+                            (version, ic_id, id, name_id, short_name, name_type, rule)
                             values
                             ($1, $2, $3, $4, $5, $6, $7)');
         $this->sdb->execute($qq_2,
@@ -3249,11 +3245,7 @@
         $qq_2 = 'selcontributor';
         $this->sdb->prepare($qq_2,
                             'select
-<<<<<<< HEAD
-                            aa.id, aa.version, aa.main_id, aa.short_name, aa.name_type, aa.rule, aa.name_id
-=======
-                            aa.id, aa.version, aa.ic_id, aa.short_name, aa.name_type, aa.name_id
->>>>>>> 2f09e244
+                            aa.id, aa.version, aa.ic_id, aa.short_name, aa.name_type, aa.rule, aa.name_id
                             from name_contributor as aa,
                             (select name_id,max(version) as version from name_contributor where name_id=$1 and version<=$2 group by name_id) as bb
                             where not is_deleted and aa.name_id=bb.name_id and aa.version=bb.version');
