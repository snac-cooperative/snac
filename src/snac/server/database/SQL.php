--- conflicted
+++ resolved
@@ -6445,7 +6445,6 @@
     }
 
 
-<<<<<<< HEAD
     // Concepts
 
     /**
@@ -6795,7 +6794,6 @@
     }
 
 
-=======
     /**
      * Get Institutional Reporting Data
      *
@@ -6889,5 +6887,4 @@
 
         return $return;
     }
->>>>>>> 50c9cd0f
 }