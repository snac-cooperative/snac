--- conflicted
+++ resolved
@@ -703,8 +703,6 @@
         return $response;
     }
 
-<<<<<<< HEAD
-=======
     public function deleteMessage(&$input) {
         if (!isset($input["messageid"])) {
             throw new \snac\exceptions\SNACInputException("No message ID given to delete");
@@ -738,7 +736,6 @@
 
     }
 
->>>>>>> 262b2d26
     public function readMessage(&$input) {
         if (!isset($input["messageid"])) {
             throw new \snac\exceptions\SNACInputException("No message ID given to read");
@@ -784,12 +781,9 @@
         // Send the message
         $this->uStore->writeMessage($message);
 
-<<<<<<< HEAD
         // Email the message, if needed
         $this->mailer->sendUserMessage($message);
 
-=======
->>>>>>> 262b2d26
         $response["result"] = "success";
         return $response;
     }
@@ -823,10 +817,7 @@
 
         // Send the message
         $this->uStore->writeMessage($message);
-<<<<<<< HEAD
         $this->mailer->sendUserMessage($message);
-=======
->>>>>>> 262b2d26
 
         $response["result"] = "success";
         return $response;
