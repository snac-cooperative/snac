--- conflicted
+++ resolved
@@ -233,7 +233,6 @@
                     "notice" => "Not Using ElasticSearch"
         );
     }
-<<<<<<< HEAD
 
     /**
      * Search SNAC Main Index with Resource Degree
@@ -310,6 +309,4 @@
                     "notice" => "Not Using ElasticSearch"
         );
     }
-=======
->>>>>>> a36734a8
 }