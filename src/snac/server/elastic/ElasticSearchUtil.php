--- conflicted
+++ resolved
@@ -658,11 +658,7 @@
                     ],
                     "activity"=> [
                         "terms"=> [
-<<<<<<< HEAD
-                            "field" => "function",
-=======
-                            "field" => "activity.untokenized",
->>>>>>> 21ff75c9
+                            "field" => "activity",
                             "size" => 10
                         ]
                     ]
