--- conflicted
+++ resolved
@@ -300,28 +300,19 @@
                 break;
 
             case "constellation_diff_merge":
-<<<<<<< HEAD
                 if (!$executor->hasPermission("Merge")) {
-=======
-                if (!$executor->hasPermission("Publish")) {
->>>>>>> f0c56742
                     throw new \snac\exceptions\SNACPermissionException("User not authorized to merge constellations.");
                 }
                 $this->response = $executor->diffConstellations($this->input, true);
                 break;
 
             case "constellation_merge":
-<<<<<<< HEAD
                 if (!$executor->hasPermission("Merge")) {
-=======
-                if (!$executor->hasPermission("Publish")) {
->>>>>>> f0c56742
                     throw new \snac\exceptions\SNACPermissionException("User not authorized to merge constellations.");
                 }
                 $this->response = $executor->mergeConstellations($this->input);
                 break;
 
-<<<<<<< HEAD
             case "constellation_auto_merge":
                 if (!$executor->hasPermission("Merge")) {
                     throw new \snac\exceptions\SNACPermissionException("User not authorized to merge constellations.");
@@ -329,8 +320,6 @@
                 $this->response = $executor->autoMergeConstellations($this->input);
                 break;
 
-=======
->>>>>>> f0c56742
             case "read":
                 $this->response = $executor->readConstellation($this->input);
                 break;
