--- conflicted
+++ resolved
@@ -163,13 +163,10 @@
             case "send_message":
                 $this->response = $executor->sendMessage($this->input);
                 break;
-<<<<<<< HEAD
-=======
             
             case "delete_message":
                 $this->response = $executor->deleteMessage($this->input);
                 break;
->>>>>>> 262b2d26
 
             case "send_feedback":
                 $this->response = $executor->sendFeedback($this->input);
