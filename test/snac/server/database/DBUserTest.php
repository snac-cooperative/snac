<?php
/**
 * Database User Test File
 *
 *
 * License:
 *
 * @author Tom Laudeman
 * @license http://opensource.org/licenses/BSD-3-Clause BSD 3-Clause
 * @copyright 2015 the Rector and Visitors of the University of Virginia, and
 *            the Regents of the University of California
 */

/**
 * Database User test suite
 * 
 * @author Tom Laudeman
 *
 */
class DBUserTest extends PHPUnit_Framework_TestCase 
{
    /**
     * @var \Monolog\Logger $logger the logger for this server
     *
     * See enableLogging() in this file.
     */
    private $logger = null;

    /**
     * Enable logging
     *
     * Call this to enabled loggin for objects of this class. For various reasons, logging is not enabled by default.
     *
     * Check that we don't have a logger before creating a new one. This can be called as often as one wants
     * with no problems.
     */
    private function enableLogging()
    {
        global $log;
        if (! $this->logger)
        {
            // create a log channel
            $this->logger = new \Monolog\Logger('DBUtil');
            $this->logger->pushHandler($log);
        }
    }

    /**
     * Wrap logging
     *
     * When logging is disabled, we don't want to call the logger because we don't want to generate errors. We
     * also don't want logs to just magically start up. Doing logging should be very intentional, especially
     * in a low level class like SQL. Call enableLogging() before calling logDebug().
     *
     * @param string $msg The logging messages
     *
     * @param string[] $debugArray An associative list of keys and values to send to the logger.
     */
    private function logDebug($msg, $debugArray=array())
    {
        if ($this->logger)
        {
            $this->logger->addDebug($msg, $debugArray);
        }
    }

    /**
     * DBUser object for this class
     * @var $dbu \snac\server\database\DBUser object
     */ 
    private $dbu = null;

    /**
     * Database Utility object
     *
     * We need to be able to read a constellation, so we need a DBUtil object.
     *
     * @var snac\server\database\DBUtil object.
     */
    private $dbutil;

    /**
     * Constructor
     *
     * Note about how things are different here in testing world vs normal execution:
     * 
     * Any vars that aren't set up in the constructor won't be initialized, even though the other functions
     * appear to run in order. Initializing instance vars anywhere except the constructor does not initialize
     * for the whole class. phpunit behaves as though the class where being instantiated from scratch for each
     * test.
     *
     * In cases where tests need to happen in order, all the ordered tests are most easily done inside one
     * test, with multiple assertions.
     */ 
    public function __construct() 
    {
        $this->dbu = new snac\server\database\DBUser();
        $this->dbutil = new \snac\server\database\DBUtil();

        // Prototypeing..
        // $this->traverseHead();
        // exit();
    }

    
    /**
     * {@inheritDoc}
     * @see PHPUnit_Framework_TestCase::setUp()
     *
     * This is run before each test, not just once before all tests.
     */
    public function setUp() 
    {
        /*
         * In retrospect, leaving old users in the db after testing is a bad idea. If you need to do
         * diagnostics on the db, comment out some user cleaning code elsewhere. That is: after writing the
         * user cleanup code.
         *
         * Start by deleting the test account, if it exists. We leave the old user after a test for debugging
         * purposes.
         *
         * We do not want to leave the 'demo' role, but failures errors can cause that. So also delete the demo role, if it exists.
         */ 
        $userList = $this->dbu->listAllUsers();
        foreach($userList as $oldUser)
        {
            if ($oldUser->getUserName() == "mst3k@example.com")
            {
                /* 
                 * $testUser = new \snac\data\User();
                 * $testUser->setUserName("mst3k@example.com");
                 * $this->user = $this->dbu->readUser($testUser);
                 */
                $appUserID = $oldUser->getUserID();
                $oldRoleList = $this->dbu->listUserRoles($oldUser);
                foreach($oldRoleList as $role)
                {
                    $this->dbu->removeUserRole($oldUser, $role);
                }
                $this->dbu->clearAllSessions($oldUser);
                $this->dbu->eraseUser($oldUser);
            }
        }
    }

    /**
     * Test fundamentals of Roles and Privileges
     *
     */
    public function testRolePrivilege()
    {
        $priv = new \snac\data\Privilege('demo1 priv' . time(), 'This is a demo test privilege');
        /*
         * $priv has the id added, in place.
         */ 
        $this->dbu->writePrivilege($priv);

        /*
         * Check that the priv we just wrote really made it to the database.
         */ 
        $privList = $this->dbu->privilegeList();
        $foundPriv = false;
        foreach($privList as $tPriv)
        {
            if ($tPriv->getID() == $priv->getID())
            {
                $foundPriv = true;
            }
        }
        $this->assertTrue($foundPriv);

        /*
         * Create a new role, add a priv to it before writing to the db, then write to the db.
         * An alternate way of adding a priv to a role would is to call addPrivilegeToRole()
         */ 
        $role = new \snac\data\Role();
        $role->setLabel('demo2 role' . time());
        $role->setDescription('This is a demo test role');
        $role->addPrivilege($priv);
        $this->dbu->writeRole($role);

        /*
         * Check that the priv we added to the role is still there. Read all the roles from the db, and check
         * that our role exists then check that is has the expected priv.
         */ 
        $allRole = $this->dbu->roleList();
        $roleHasPriv = false;
        foreach($allRole as $tRole)
        {
            if ($tRole->getID() == $role->getID())
            {
                foreach($tRole->getPrivilegeList() as $tPriv)
                {
                    if ($tPriv->getID() == $priv->getID())
                    {
                        $roleHasPriv = true;
                    }
                }
            }
        }
        $this->assertTrue($roleHasPriv);

        
        /*
         * Save the role count, erase the demo role, check the post erase count.  Must delete the role before
         * deleting any privileges used by it. The low level SQL code checks that a privilege is not used by
         * any role before deleting the privilege.
         */  
        $preDeleteRoleCount = count($allRole);
        $this->dbu->eraseRole($role);
        $postDeleteRoleCount = count($allRole = $this->dbu->roleList());
        $this->assertEquals($preDeleteRoleCount, ($postDeleteRoleCount+1));

        /*
         * Save the priv count, erase the demo priv, check the count afterwards.
         */ 
        $preDeletePrivilegeCount = count($privList);
        $this->dbu->erasePrivilege($priv);
        $postDeletePrivilegeCount = count($this->dbu->privilegeList());
        $this->assertEquals($preDeletePrivilegeCount, ($postDeletePrivilegeCount+1));
    }

    public function testBasic()
    {
        /*
         * Create a new user.
         */ 
        $userObj = new \snac\data\User();
        $userObj->setFirstName("Malf");
        $userObj->setLastName("Torrent");
        $userObj->setFullName("Malf S Torrent");
        $userObj->setAvatar("http://example.com/avatar");
        $userObj->setAvatarSmall("http://example.com/avatar_small");
        $userObj->setAvatarLarge("http://example.com/avatar_large");
        $userObj->setEmail("mst3k@example.com");

        /*
         * Hard code the ARK for UVa. This means that the UVa constellation must be in the database.
         * When second param is true, we get a summary constellation.
         */ 
        $inst = $this->dbutil->readPublishedConstellationByArk('http://n2t.net/ark:/99166/w6xq0t7h', true);
        $userObj->setAffiliation($inst);

        $newUser = $this->dbu->createUser($userObj);

        $this->assertNotNull($newUser);

        /*
         * Update the user in order to exercise updateUser()
         */
        $newUser->setFirstName('Malvie');
        $this->dbu->saveUser($newUser);
        $newUser = $this->dbu->readUser($newUser);
        $this->assertEquals('Malvie', $newUser->getFirstName());

        /*
         * Try adding a password. Yes, I know this password is not hashed.
         */ 
        $this->dbu->writePassword($newUser, 'foobarbaz');
        $this->assertTrue($this->dbu->checkPassword($newUser, 'foobarbaz'));

        /*
         * Add an existing role to our new user. Really, the db should be initialized with a 'researcher' or
         * 'contributor' role.
         */ 
        $roleObjList = $this->dbu->roleList();
        $testUserRole = null;
        foreach($roleObjList as $roleObj)
        {
            if ($roleObj->getLabel() == 'system')
            {
                $this->dbu->addUserRole($newUser, $roleObj);
                $testUserRole = $roleObj;
                break;
            }
        }

        /*
         * Create two demo privs, write to db, add the first demo privilege to our test role so we can be sure it has
         * at least one privilege. Later all the second priv via the alternative method.
         */ 
        $privZero = new \snac\data\Privilege();
        $privZero->setLabel('demo3 priv' . time());
        $privZero->setDescription('This is a demo test privilege');
        $this->dbu->writePrivilege($privZero);
        /*
         * Sleep a couple of seconds so that the time is different.
         */ 
        sleep(2);
        $privOne = new \snac\data\Privilege();
        $privOne->setLabel('demo4 priv' . time());
        $privOne->setDescription('This is a demo test privilege');
        $this->dbu->writePrivilege($privOne);
        $pList = $this->dbu->privilegeList();
        $testUserRole->addPrivilege($privZero);
        $this->dbu->writeRole($testUserRole);
        /*
         * Change the role. Unfortunatly, the user object we have is now stale, so read it back from the db.
         */  
        $this->dbu->addPrivilegeToRole($testUserRole,$privOne); // just to exercise the code
        $newUser = $this->dbu->readUser($newUser);

        $userAsJson = $newUser->toJSON();
<<<<<<< HEAD
        $cfile = fopen('user_object_json.txt', 'w');
        fwrite($cfile, $userAsJson);
        fclose($cfile);
=======

        /* 
         * $cfile = fopen('user_object_json.txt', 'w');
         * fwrite($cfile, $userAsJson);
         * fclose($cfile);
         */
>>>>>>> d9f60a47

        $this->enableLogging();
        $this->logDebug(sprintf("user as json\n%s", $userAsJson));

        $userList = $this->dbu->listAllUsers();
        $roleList = $this->dbu->listUserRoles($newUser);
        $roleCopy = $this->dbu->populateRole($testUserRole->getID());
        $privList = $this->dbu->privilegeList();
        $this->dbu->removePrivilegeFromRole($testUserRole, $privOne);

        $this->assertTrue($this->dbu->hasRole($newUser, $testUserRole));
        $this->assertTrue($this->dbu->hasPrivilegeByLabel($newUser, $privZero->getLabel()));
        $this->assertTrue($this->dbu->hasPrivilege($newUser, $privZero));
        
        /*
         * Remove the demo privs. Don't delete the test role which is an existing role 'system'.
         */  
        $this->dbu->removePrivilegeFromRole($testUserRole, $privZero);
        $this->dbu->removePrivilegeFromRole($testUserRole, $privOne);
        $this->dbu->erasePrivilege($privZero);
        $this->dbu->erasePrivilege($privOne);

        /*
         * We might add a default role (not necessarily 'Public HRT'), so even during testing we cannot assume
         * that role[0] is 'system'.
         */ 
        $roleList = $this->dbu->listUserRoles($newUser);
        /* 
         * $foundSystem = false;
         * $systemRole = null;
         * foreach($roleList as $role)
         * {
         *     if ($role->getLabel() == 'system')
         *     {
         *         $foundSystem = true;
         *         $systemRole = $role;
         *     }
         * }
         */
        $systemRole = $this->dbu->checkRoleByLabel($newUser, 'system');
        // false == null, so we only need to check for != null.
        $this->assertTrue($systemRole != null);

        /*
         * Write out the user object as for review.
         */ 
        /* 
         * $cfile = fopen('user_object_json.txt', 'w');
         * fwrite($cfile, $newUser->toJSON());
         * fclose($cfile);
         */

        /*
         * Remove the role 'system' from our user, and count. User might always have a default role which we
         * should not remove.
         *
         * Rather than rely on an index, the code above saves the system role in a variable, and we use that
         * variable here.
         */ 
        // $this->dbu->removeUserRole($newUser, $roleList[0]);
        $this->dbu->removeUserRole($newUser, $systemRole);
        $roleList = $this->dbu->listUserRoles($newUser);
        $this->assertEquals(count($roleList), 0);

        /*
         * Create a new role, add it, check that our user has the role. Normally, roles probably aren't
         * deleted, but we want to delete the temp role as part of cleaning up.
         */ 
        $roleLabel = 'demo5' . time();
        $demoRole = new \snac\data\Role();
        $demoRole->setLabel($roleLabel);
        $demoRole->setDescription('Demo role created during testing');
        $this->dbu->writeRole($demoRole);
        $this->dbu->addUserRole($newUser, $demoRole);
        $roleList = $this->dbu->listUserRoles($newUser);
        $preCleaningRoleList = $this->dbu->roleList();

        // false == null so we only check for != null
        $this->assertTrue($this->dbu->checkRoleByLabel($newUser, $roleLabel) != null);

        /* 
         * Clean up, some. Remove the role from our user, delete the role. The make sure our user is back to
         * the same number of roles as before.
         */
        $this->dbu->removeUserRole($newUser, $demoRole);
        $this->dbu->eraseRoleByID($demoRole->getID());
        $postCleaningRoleList = $this->dbu->roleList();
        $this->assertEquals(count($preCleaningRoleList), count($postCleaningRoleList)+1);

        /*
         * Uncomment the lines below to check the user-does-not-exist case. Later, make this a real test.
         */ 
        /* 
         * printf("\ndbusertest deleting appuserid: %s\n", $newUser->getUserID());
         * $this->dbu->eraseUser($newUser);
         */


        /*
         * This is clearly a lame session, which is the point of the test.  If the user is not cleaned up, the
         * old test session will linger. So, before testing session code remove any copies of session 'foo'.
         */
         $newUser->setToken(array('access_token' => 'foo',
                                  'expires' => 12345));
         $this->dbu->removeSession($newUser);
         if (! $this->dbu->sessionExists($newUser))
         {
             $this->dbu->addSession($newUser);
         }
         
         /*
          * The expire time is in the past, so this session is not active.
          */
         $this->assertFalse($this->dbu->sessionActive($newUser));
         
         /*
          * Extend the session into the future
          */ 
         $this->dbu->sessionExtend($newUser, time() + (60*60) + 10);
         $this->assertTrue($this->dbu->sessionActive($newUser));

        /*
         * When things are normally successful, we will clean up.  Or not. If we don't clean up, then we can
         * use psql to look at the database.
         */ 
        // $this->dbu->eraseUser($newUser);

    }

    public function testAutoUser()
    {
        /*
         * Create a new user object
         */ 
        $userObj = new \snac\data\User();
        $userObj->setFirstName("Malf");
        $userObj->setLastName("Torrent");
        $userObj->setFullName("Malf S Torrent");
        $userObj->setAvatar("http://example.com/avatar");
        $userObj->setAvatarSmall("http://example.com/avatar_small");
        $userObj->setAvatarLarge("http://example.com/avatar_large");
        $userObj->setEmail("mst3k@example.com");
        
        /*
         * User does not exist in db.
         *
         * This is a more or less valid session, with an expires 1 hour in the future.
         */ 
        $userObj->setToken(array('access_token' => 'foo',
                                 'expires' => time() + (60*60)));
        $csaReturn = $this->dbu->createUser($userObj);
        $this->dbu->removeSession($csaReturn);
         if (! $this->dbu->sessionExists($csaReturn))
         {
             $this->dbu->addSession($csaReturn);
         }
        $this->assertEquals($csaReturn->getToken()['access_token'], 'foo');
        $this->assertTrue($this->dbu->sessionActive($csaReturn));

        /*
         * We don't have default role, but if we did this would verify that we got the default role of Public
         * HRT.
         *
         * false == null so we only check for != null
         * We don't current have a role for public hrt.
         * $this->assertTrue($this->dbu->checkRoleByLabel($csaReturn, 'Public HRT') != null);
         */

        $goodUserID = $csaReturn->getUserID();
        /*
         * Test userExists() with the ficticious user id.
         */
        $csaReturn->setUserID('123456');
        $this->assertFalse($this->dbu->userExists($csaReturn));

        /*
         * When things are normally successful, we might want to clean up.  Or not. If we don't clean up, then
         * we can use psql to look at the database.
         */ 
        // $this->dbu->eraseUser($newUser);

    }

    public function testInstitution()
    {
<<<<<<< HEAD
        $testObj = new \snac\data\SNACInstitution();
        /*
         * Yes, it is a ficticious ic_id, but in the testing world, the ic_id isn't related to anything.
         * The first write tests insert, and the second tests update.
         */
        $initialList = $this->dbu->institutionList();

        $testObj->setConstellationID(1234); 
        $firstObj = $this->dbu->writeInstitution($testObj);

        $firstICID = $firstObj->getConstellationID();
        $firstObj->setConstellationID(4567);
        $secondObj = $this->dbu->writeInstitution($firstObj);

        $iList = $this->dbu->institutionList();
=======
        $firstObj = new \snac\data\Constellation();
        /*
         * Yes, it is a ficticious ic_id, but in the testing world, the ic_id isn't related to anything.
         * The first write tests insert, and the second tests update.
         *
         * Since we are using ic_id in table snac_institution, is it theoretically possible that 1234 and 4567
         * are valid ic_id values. Not likely, but possible. We could use 1 and 2 which are so small that they
         * will never be constellation IDs in the real world.
         *
         * The field typt is int, so we can use negative numbers for testing.
         */
        $initialList = $this->dbu->institutionList();

        $firstObj->setID(1234); 
        $this->dbu->writeInstitution($firstObj);

        $firstICID = $firstObj->getID();
        $secondObj = new \snac\data\Constellation();
        $secondObj->setID(4567);
        $this->dbu->writeInstitution($secondObj);

        $iList = $this->dbu->institutionList();
        $this->dbu->eraseInstitution($firstObj);
>>>>>>> d9f60a47
        $this->dbu->eraseInstitution($secondObj);
        $postList = $this->dbu->institutionList();
        /*
         * Do all the assertions at the end. Failed assertions halt execution, so any error prevents the test
         * from cleaning up. Of course, some kinds of frank bugs will prevent cleaning up as well.
         */ 
        $this->assertNotNull($firstObj->getID());
        $this->assertEquals($firstICID, 1234);
<<<<<<< HEAD
        $this->assertEquals($secondObj->getConstellationID(), 4567);
        $this->assertEquals(count($initialList), count($iList)-1);
=======
        $this->assertEquals($secondObj->getID(), 4567);
        $this->assertEquals(count($initialList), count($iList)-2);
>>>>>>> d9f60a47
        $this->assertEquals(count($initialList), count($postList));
    }
    
}<|MERGE_RESOLUTION|>--- conflicted
+++ resolved
@@ -301,18 +301,12 @@
         $newUser = $this->dbu->readUser($newUser);
 
         $userAsJson = $newUser->toJSON();
-<<<<<<< HEAD
-        $cfile = fopen('user_object_json.txt', 'w');
-        fwrite($cfile, $userAsJson);
-        fclose($cfile);
-=======
 
         /* 
          * $cfile = fopen('user_object_json.txt', 'w');
          * fwrite($cfile, $userAsJson);
          * fclose($cfile);
          */
->>>>>>> d9f60a47
 
         $this->enableLogging();
         $this->logDebug(sprintf("user as json\n%s", $userAsJson));
@@ -498,23 +492,6 @@
 
     public function testInstitution()
     {
-<<<<<<< HEAD
-        $testObj = new \snac\data\SNACInstitution();
-        /*
-         * Yes, it is a ficticious ic_id, but in the testing world, the ic_id isn't related to anything.
-         * The first write tests insert, and the second tests update.
-         */
-        $initialList = $this->dbu->institutionList();
-
-        $testObj->setConstellationID(1234); 
-        $firstObj = $this->dbu->writeInstitution($testObj);
-
-        $firstICID = $firstObj->getConstellationID();
-        $firstObj->setConstellationID(4567);
-        $secondObj = $this->dbu->writeInstitution($firstObj);
-
-        $iList = $this->dbu->institutionList();
-=======
         $firstObj = new \snac\data\Constellation();
         /*
          * Yes, it is a ficticious ic_id, but in the testing world, the ic_id isn't related to anything.
@@ -538,7 +515,6 @@
 
         $iList = $this->dbu->institutionList();
         $this->dbu->eraseInstitution($firstObj);
->>>>>>> d9f60a47
         $this->dbu->eraseInstitution($secondObj);
         $postList = $this->dbu->institutionList();
         /*
@@ -547,13 +523,8 @@
          */ 
         $this->assertNotNull($firstObj->getID());
         $this->assertEquals($firstICID, 1234);
-<<<<<<< HEAD
-        $this->assertEquals($secondObj->getConstellationID(), 4567);
-        $this->assertEquals(count($initialList), count($iList)-1);
-=======
         $this->assertEquals($secondObj->getID(), 4567);
         $this->assertEquals(count($initialList), count($iList)-2);
->>>>>>> d9f60a47
         $this->assertEquals(count($initialList), count($postList));
     }
     
