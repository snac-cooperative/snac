<?php
/**
 * Database Utility Test File
 *
 *
 * License:
 *
 * @author Tom Laudeman
 * @license http://opensource.org/licenses/BSD-3-Clause BSD 3-Clause
 * @copyright 2015 the Rector and Visitors of the University of Virginia, and
 *            the Regents of the University of California
 */

/**
 * Database Utils test suite
 * 
 * @author Tom Laudeman
 *
 */
class DBUtilTest extends PHPUnit_Framework_TestCase {
    
    /**
     * DBUtil object for this class
     * @var $dbu \snac\server\database\DBUtil object
     */ 
    private $dbu = null;
    
    private $user = null;

    /**
     * Constructor
     *
     * Note about how things are different here in testing world vs normal execution:
     * 
     * Any vars that aren't set up in the constructor won't be initialized, even though the other functions
     * appear to run in order. Initializing instance vars anywhere except the constructor does not initialize
     * for the whole class. phpunit behaves as though the class where being instantiated from scratch for each
     * test.
     *
     * In cases where tests need to happen in order, all the ordered tests are most easily done inside one
     * test, with multiple assertions.
     */ 
    public function __construct() 
    {
        $this->dbu = new \snac\server\database\DBUtil();
        $dbuser = new \snac\server\database\DBUser();
        /*
         * Apr 12 2016 Use the username, not email. Username is unique, email is not. For now, username is
         * defaulted to be email address, and we create the system account with username testing@localhost.
         */ 
        $testUser = new \snac\data\User();
        $testUser->setUserName("testing@localhost");
        $this->user = $dbuser->readUser($testUser);
        //$dbuser = new \snac\server\database\DBUser();
        

    }

   
    /**
     * {@inheritDoc}
     * @see PHPUnit_Framework_TestCase::setUp()
     *
     * This is run before each test, not just once before all tests.
     */
    public function setUp() 
    {
        // Consider creating a single parser instance here, and reusing it throughout.
    }

    /**
     * Check multiple related
     *
     * Check multiple versions for multiple records of related second order data: source, date, place
     * (place_link), meta (scm), language.
     *
     * Verify that multiples of each are written to the db and read back from the db when some of the multis
     * have different version numbers.
     */ 
    public function testMultiSecondOrderData()
    {
        $eParser = new \snac\util\EACCPFParser();
        $eParser->setConstellationOperation(\snac\data\AbstractData::$OPERATION_INSERT);
        $cObj = $eParser->parseFile("test/snac/server/database/test_record.xml");

        $retObj = $this->dbu->writeConstellation($this->user, $cObj,
                                                 'testing multi exist date');
        $newRetObj = $this->dbu->readConstellation($retObj->getID(), $retObj->getVersion());

        $firstSourceCount = count($newRetObj->getSources());
        $firstPlaceCount = count($newRetObj->getPlaces());
        $firstSCMCount = count($newRetObj->getPlaces()[0]->getSNACControlMetadata());
        $placeID = $newRetObj->getPlaces()[0]->getID();
        $firstLangCount = count($newRetObj->getLanguagesUsed());
        $firstDateCount = count($newRetObj->getDateList());

        $this->assertTrue(count($cObj->getDateList()) > 1);
        $this->assertEquals(count($cObj->getDateList()), count($newRetObj->getDateList()));

        $dateObj = new \snac\data\SNACDate();
        $dateObj->setRange(true);
        $dateObj->setFromDate('1940',
                              '1940',
                              null);
        // $dateObj->setFromBC(false);
        // $dateObj->setFromDateRange($singleDate['from_not_before'], $singleDate['from_not_after']);
        $dateObj->setToDate('1960',
                            '1960',
                            null);
        // $dateObj->setToBC($this->db->pgToBool($singleDate['to_bc']));
        // $dateObj->setToDateRange($singleDate['to_not_before'], $singleDate['to_not_after']);
        // $dateObj->setNote($singleDate['descriptive_note']);
        // $dateObj->setDBInfo($singleDate['version'], $singleDate['id']);
        $dateObj->setOperation(\snac\data\AbstractData::$OPERATION_INSERT);
        
        $newRetObj->addDate($dateObj);

        $newSource = new \snac\data\Source();
        $newSource->setNote("new added source");
        $newSource->setURI("http://example.com/newsource");
        $newSource->setOperation(\snac\data\AbstractData::$OPERATION_INSERT);
        $newRetObj->addSource($newSource);

        // place
        $newPlace = new \snac\data\Place();
        $newPlace->setOriginal("Foo City");
        $newPlace->setNote("Test place");
        $newPlace->setOperation(\snac\data\AbstractData::$OPERATION_INSERT);
        $newRetObj->addPlace($newPlace);
        
        // scm
        $newSCM = new \snac\data\SNACControlMetadata();
        $newSCM->setSourceData("third paragraph page 25");
        $newSCM->setNote("test scm");
        $newSCM->setOperation(\snac\data\AbstractData::$OPERATION_INSERT);
        foreach($newRetObj->getPlaces() as $gObj)
        {
            if ($placeID == $gObj->getID())
            {
                $gObj->addSNACControlMetadata($newSCM);
                break;
            }
        }
        // language aka languagesUsed
        $newLang = clone($newRetObj->getLanguagesUsed()[0]);
        $newLang->setID(null);
        $newLang->setVersion(null);
        $newLang->setOperation(\snac\data\AbstractData::$OPERATION_INSERT);
        // Note singular "language" for add, although get has plural.
        $newRetObj->addLanguageUsed($newLang);

        // Yes, we are re-using $retObj.
        $retObj = $this->dbu->writeConstellation($this->user, $newRetObj,
                                                 'testing adding date to multi exist date');
        $thirdRetObj = $this->dbu->readConstellation($retObj->getID(), $retObj->getVersion());

        $this->assertEquals(count($thirdRetObj->getSources()), $firstSourceCount+1);
        $this->assertEquals(count($thirdRetObj->getPlaces()), $firstPlaceCount+1);
        foreach($thirdRetObj->getPlaces() as $gObj)
        {
            if ($placeID == $gObj->getID())
            {
                $this->assertEquals(count($gObj->getSNACControlMetadata()), $firstSCMCount+1);
                break;
            }
        }
        $this->assertEquals(count($thirdRetObj->getLanguagesUsed()), $firstLangCount+1);
        $this->assertEquals(count($thirdRetObj->getDateList()), $firstDateCount+1);

        /*
         * Every other time this test is run, the returned dates are in a different order. Unclear why, but we
         * don't have an "order by" clause in the SQL, so changing order is sort of expected. Create the tests
         * to be independent of order. There must be 3 dates.
         */ 

        $firstDateList = array();
        foreach($newRetObj->getDateList() as $gObj)
        {
            array_push($firstDateList, $gObj->getFromDate());
        }
        sort($firstDateList);

        $secondDateList = array();
        foreach($thirdRetObj->getDateList() as $gObj)
        {
            array_push($secondDateList, $gObj->getFromDate());
        }
        sort($secondDateList);

        $this->assertEquals($firstDateList[0], $secondDateList[0]);
        $this->assertEquals($firstDateList[1], $secondDateList[1]);
        $this->assertEquals($firstDateList[2], $secondDateList[2]);
    }

    /**
     * Exercise listConstellationsWithStatusForUser() and listConstellationsWithStatusForAny()
     *
     * We test with 'locked editing' which is user sensitive and 'published' which is for all users.
     */ 
    public function testWithStatus()
    {
        // Make any previous ones published
        $objList = $this->dbu->listConstellationsWithStatusForUser($this->user, 'locked editing');
        foreach ($objList as $c) {
            $this->dbu->writeConstellationStatus($this->user, $c->getID(), "published");
        }

        // Write 6 copies of the constellation
        $eParser = new \snac\util\EACCPFParser();
        $eParser->setConstellationOperation(\snac\data\AbstractData::$OPERATION_INSERT);
        $cObj = $eParser->parseFile("test/snac/server/database/test_record.xml");
        for ($i = 1; $i <= 6; $i++)
            $this->dbu->writeConstellation($this->user, $cObj, "TestWithStatus Database Test".$i);
        
        $objList = $this->dbu->listConstellationsWithStatusForUser($this->user, 'locked editing');
        $this->assertEquals(6, count($objList), "Should have 6 in locked editing for this user");

        if (count($objList) > 5)
        {
            $objList = $this->dbu->listConstellationsWithStatusForUser($this->user, 'locked editing', 5);
            $this->assertTrue(count($objList)==5);
            $objList = $this->dbu->listConstellationsWithStatusForUser($this->user, 'locked editing', 5, 1);
            $this->assertTrue(count($objList)==5);
        }

        /*
         * Assume that in 100 records of a test load, at least 20 are status published.
         */ 
        $objList = $this->dbu->listConstellationsWithStatusForAny('published');
        $this->assertTrue(count($objList)>=1);

        $objList = $this->dbu->listConstellationsWithStatusForAny('published', 10);
        $this->assertTrue(count($objList)==10);

        $objList = $this->dbu->listConstellationsWithStatusForAny('published', 10, 10);
        $this->assertTrue(count($objList)==10);
    }
    /**
     * Update contributor
     *
     * Modify a contributor without any changes happening to the nameEntry the contributor refers to.
     */ 
    public function testUpdateContrib()
    {
        $eParser = new \snac\util\EACCPFParser();
        $eParser->setConstellationOperation(\snac\data\AbstractData::$OPERATION_INSERT);
        $cObj = $eParser->parseFile("test/snac/server/database/test_record.xml");
        $firstJSON = $cObj->toJSON();
        $retObj = $this->dbu->writeConstellation($this->user, $cObj,
                                                 'bulk ingest of merged');
        $this->dbu->writeConstellationStatus($this->user, $retObj->getID(), 'published', 'change status to published');

        if (0)
        {
            $cbObj = $retObj->getNameEntries()[0];
            printf("\ndbutiltest post write name operation: %s\n", $cbObj->getOperation());
            $op = call_user_func(array($cbObj, 'getOperation'));
            // call_user_func_array(array($cbObj, 'setOperation'), array('foo'));
            $cbObj->setOperation(\snac\data\AbstractData::$OPERATION_UPDATE);
            printf("\ndbutiltest after callback setOperation op: %s operation: %s\n", $op, $cbObj->getOperation());
        }
        $origContribName = $retObj->getNameEntries()[0]->getContributors()[0]->getName();
        $nameVersion = $retObj->getNameEntries()[0]->getVersion();
        $contribVersion = $retObj->getNameEntries()[0]->getContributors()[0]->getVersion();

        /*
         * All the operations are set for $retObj, and there is no way to clear them. Read the constellation
         * from disk to get a new constellation with no operations. Then modify the new copy of the constellation as planned.
         */ 
        $newRetObj = $this->dbu->readConstellation($retObj->getID(), $retObj->getVersion());
        unset($retObj);
        $newRetObj->getNameEntries()[0]->getContributors()[0]->setOperation(\snac\data\AbstractData::$OPERATION_UPDATE);
        $modNameID = $newRetObj->getNameEntries()[0]->getContributors()[0]->getID();
        $newRetObj->getNameEntries()[0]->getContributors()[0]->setName("TestName");

        /* 
         * printf("\ndbutiltest: pre-change id: %s to name: %s pre-change cons version: %s\n",
         *        $modNameID,
         *        $newRetObj->getNameEntries()[0]->getContributors()[0]->getName(),
         *        $newRetObj->getVersion());
         */

        // printf("\nDBUtilTest Writing cons with changed contributor name\n");
        $postWriteObj = $this->dbu->writeConstellation($this->user, $newRetObj,
                                                     'change contributor name');
        $this->dbu->writeConstellationStatus($this->user, $postWriteObj->getID(), 'published', 'probably already published, but setting again');

        // printf("\nReading constellation version: %s\n", $postWriteObj->getVersion());
        $newObj = $this->dbu->readConstellation($postWriteObj->getID(),
                                                $postWriteObj->getVersion());
        
        // printf("\npost-change cons version: %s\n", $newObj->getVersion());

        $newContribName = $newObj->getNameEntries()[0]->getContributors()[0]->getName();
        $newNameVersion = $newObj->getNameEntries()[0]->getVersion();
        $newContribVersion = $newObj->getNameEntries()[0]->getContributors()[0]->getVersion();

        /* 
         * printf("dbutiltest post change name zero nameID: %s\n", $newObj->getNameEntries()[0]->getID());
         * 
         * foreach($newObj->getNameEntries()[0]->getContributors() as $item)
         * {
         *     printf("\ndbutiltest contrib name: %s id: %s post-change cons version: %s\n json:%s\n",
         *            $item->getName(),
         *            $item->getID(),
         *            $newObj->getVersion(),
         *            $item->toJSON());
         * }
         */

        $this->assertEquals("TestName", $newContribName);
        $this->assertEquals($nameVersion, $newNameVersion);
        $this->assertTrue($newContribVersion > $contribVersion);
    }

    /**
     * Ingest the full CPF test using the optional status arg
     *
     * Write a constellation with the optional status 'ingest cpf' to test contellation creation and
     * maintenance info capture in the version_history record.
     */
    public function testFullCPFIngestCPFStatus()
    {
        $eParser = new \snac\util\EACCPFParser();
        $eParser->setConstellationOperation(\snac\data\AbstractData::$OPERATION_INSERT);
        $cObj = $eParser->parseFile("test/snac/server/database/test_record.xml");

        $retObj = $this->dbu->writeConstellation($this->user, // $user
                                                 $cObj,       // $argObj
                                                 'testing ingest full CPF record with ingest cpf', // $note
                                                 'ingest cpf'); // $statusArg
        $this->assertTrue($cObj->equals($retObj, false), "Initial parsed constellation doesn't equal written one");
        
        // Get the most recent version.
        $readObj = $this->dbu->readConstellation($retObj->getID());
        
        /*
         * The constellation object does not contain a populated status because the server may change it. If
         * you want status you must call readConstellationStatus() and get it directly from the db.
         */ 
        $this->assertEquals($this->dbu->readConstellationStatus($readObj->getID()), 'locked editing');
    }

    public function testFullCPFDateIsRange()
    {
        $eParser = new \snac\util\EACCPFParser();
        $eParser->setConstellationOperation(\snac\data\AbstractData::$OPERATION_INSERT);
        $cObj = $eParser->parseFile("test/snac/server/database/test_record.xml");
        /*
         * Explicitly set isRange to false on all exist dates. The bug is/was that on reading it becomes true.
         */ 
        foreach($cObj->getDateList() as $gObj)
        {
            /*
             * setRange() w/o "Is" and getIsRange() w/ "Is" are the setter and getter.
             */ 
            $gObj->setRange(false);
            $this->assertFalse($gObj->getIsRange());
        }

        /*
         * Put the new object through json and back to make sure that retains the false isRange settings.
         */ 
        $json = $cObj->toJSON();
        $secondObj = new \snac\data\Constellation();
        $secondObj->fromJSON($json);

        $retObj = $this->dbu->writeConstellation($this->user, // $user
                                                 $secondObj,       // $argObj
                                                 'testing ingest full CPF record with ingest cpf', // $note
                                                 'ingest cpf'); // $statusArg
        $this->assertTrue($secondObj->equals($retObj, false), "Initial parsed constellation doesn't equal written one");
        
        $readObj = $this->dbu->readConstellation($retObj->getID());

        foreach($readObj->getDateList() as $gObj)
        {
            /*
             * setRange() w/o "Is" and getIsRange() w/ "Is" are the setter and getter.
             */
            $this->assertFalse($gObj->getIsRange());
        }
    }


    
    /**
     * Insert a test record, then change the status to update and make sure that nrd is updated.
     *
     * This is similar to testFullCPFWithEditList() below.
     *
     * Parse test record, set operation to insert, write to db. We know that the entity type is person.
     *
     * .dbutiltest et term json: {
     * "id": "698",
     * "term": "person"
     * }
     *
     * The next step is the whole point of the test: does table nrd get updated when operation is update.
     * 
     * Read the record from db, change entity type to family, set operation to update, write to db.
     *
     * Read the record from db and verify entity type is still family.
     * 
     */ 
    public function testFullCPFNrdOperationUpdate()
    {
        $eParser = new \snac\util\EACCPFParser();
        $eParser->setConstellationOperation(\snac\data\AbstractData::$OPERATION_INSERT);
        $cObj = $eParser->parseFile("test/snac/server/database/test_record.xml");
        $eParser->setConstellationOperation(\snac\data\AbstractData::$OPERATION_INSERT);
        $firstJSON = $cObj->toJSON();

        // $cObj->setOperation(\snac\data\AbstractData::$OPERATION_INSERT);
        $startingARK = $cObj->getArk();
        $startingEntity = $cObj->getEntityType()->getTerm();

        $retObj = $this->dbu->writeConstellation($this->user, $cObj,
                                                 'ingest from file');

        $this->assertNotNull($retObj);
        
        /* 
         * Read from the db what we just wrote to the db.
         *
         * Assume that the vocabulary table is carved in stone, as it should be. Hard code the id 697, and if
         * someone messes with vocabulary this should break. Multilingual vocabulary will break this, and will
         * break a query to retrieve the 697, so there's not much point in trying to use a query instead of
         * simply hard coding the id.
         *
         * (old)
         * 
         * wfdb=> select * from vocabulary where type='entity_type';
         *  id  |    type     |     value     | uri | description 
         * -----+-------------+---------------+-----+-------------
         *  698 | entity_type | person        |     | 
         *  697 | entity_type | family        |     | 
         *  696 | entity_type | corporateBody |     | 
         * (3 rows)
         *
         * may 24 2016 Things were added to the vocab, now the id value is different
         * 
         * wfdb=> select * from vocabulary where type='entity_type';
         * id  |    type     |     value     | uri | description 
         * -----+-------------+---------------+-----+-------------
         * 700 | entity_type | person        |     | 
         * 699 | entity_type | family        |     | 
         * 698 | entity_type | corporateBody |     | 
         * (3 rows)
         
         */

        $readObj = $this->dbu->readConstellation($retObj->getID(), $retObj->getVersion());

<<<<<<< HEAD
        $readObj->getEntityType()->setID(699);
=======
        /*
         * We are expecting only one result. Search the vocab list so even if the IDs change, we will get the
         * correct id for entity_type family.
         */ 
        $vocabList = $this->dbu->searchVocabulary('entity_type', 'family');
        if (count($vocabList) != 1)
        {
            throw new \snac\exceptions\SNACException("Did not get exactly 1 result for 'entity_type' and 'family'.");
        }
        if ($vocabList[0]['value'] != 'family')
        {
            throw new \snac\exceptions\SNACException("Did not get expected 'family' as value.");
        }

        $readObj->getEntityType()->setID($vocabList[0]['id']);
>>>>>>> 3aea7ac1
        $readObj->getEntityType()->setTerm('family');
        $readObj->setOperation(\snac\data\AbstractData::$OPERATION_UPDATE);
        $xObj = $this->dbu->writeConstellation($this->user, $readObj,
                                                 'change nrd term operation update');

        $finalObj = $this->dbu->readConstellation($xObj->getID(), $xObj->getVersion());
        $this->assertEquals($finalObj->getEntityType()->getTerm(), 'family');
    }

    /**
     * Test that an scm can use an existing source, and round trip the SCM.
     */ 
    public function testSourceSCM()
    {
        $eParser = new \snac\util\EACCPFParser();
        $eParser->setConstellationOperation(\snac\data\AbstractData::$OPERATION_INSERT);
        $cObj = $eParser->parseFile("test/snac/server/database/test_record.xml");
        $cObj->getPlaces()[1]->setConfirmed(true);

        $retObj = $this->dbu->writeConstellation($this->user, $cObj,
                                                 'ingest full CPF prior to checking adding source to scm');

        $readObj = $this->dbu->readConstellation($retObj->getID());

        $readObj->getPlaces()[0]->getSNACControlMetadata()[0]->setCitation($readObj->getSources()[0]);
        $readObj->getPlaces()[0]->getSNACControlMetadata()[0]->setNote("adding source");
        $readObj->getPlaces()[0]->getSNACControlMetadata()[0]->setOperation(\snac\data\AbstractData::$OPERATION_UPDATE);
        /* 
         * Run toJSON before write because write changes the constellation in place (apparently) even though
         * it should not be doing that.
         */
        $firstJSON = $readObj->toJSON();

        $origObj = $this->dbu->writeConstellation($this->user, $readObj,
                                                 'adding source to scm');
        
        $newObj = $this->dbu->readConstellation($readObj->getID());


        $secondJSON = $newObj->toJSON();

        /*
         * These files are sometimes useful for debugging.
         */ 
        /* 
         * $cfile = fopen('scm_before_save.txt', 'w');
         * fwrite($cfile, $firstJSON);
         * fclose($cfile); 
         * $cfile = fopen('scm_after_read.txt', 'w');
         * fwrite($cfile, $secondJSON);
         * fclose($cfile); 
         */
        /*
         * We have Constellation->equals() which is a more accurate check of equality than line count.
         */ 
        if (1)
        {
            $this->assertTrue($newObj->equals($origObj, false));
        }
        else
        {
            /*
             * There is one extra line in $firstJSON for "operation": "update" which is as we expect.  Everything
             * else is identical. This simply tests the line count, but I diff'd the files manually to confirm.
             */ 
            $this->assertEquals(substr_count( $firstJSON, "\n" ), substr_count($secondJSON, "\n")+1);
        }

        $sourceList = $newObj->getSources();

        $newSource = clone($sourceList[0]);
        $newSource->setID(null);
        $newSource->setVersion(null); // Seems like insert code should write over this.
        $newSource->setDisplayName("added source");
        $newSource->setURI("http://foo.com/bar/baz/");
        $newSource->setOperation(\snac\data\AbstractData::$OPERATION_INSERT);

        $newObj->addSource($newSource);

        $this->dbu->writeConstellation($this->user, $newObj, 'Added another source for foo.com');
        
        $postAddObj = $this->dbu->readConstellation($newObj->getID());

        $longerSourceList = $postAddObj->getSources();
        $this->assertEquals(count($sourceList)+1, count($longerSourceList));
    }

    /**
     * Read in the full test record
     *
     * Set the operation to be insert.
     *
     * After parsing, change the second place to be confirmed. It is only possibel to set confirmed on a place
     * with a geoplace (aka GeoTerm), and that's why we use [1] ainstead of [0].
     *
     * Count how many constellations are status 'locked editing'.
     *
     * Change the status of one record and compare the count of records locked for editing, which should be initial+1.
     *
     * Read the record back from the db, and make sure the ARK and entity type are correct.
     *
     * Delete a constellation, then attempt a read and make sure it did not read.
     *
     * Apr 21 2016 Added <descriptiveNote> to existDates in test_record.xml and verified that it shows up in
     * the JSON from parsing and reading back out of the db. There's no explicit test for that here, just like
     * there's no explicit test for all the other CPF elements.
     */
    public function testFullCPFWithEditList()
    {
        $eParser = new \snac\util\EACCPFParser();
        $eParser->setConstellationOperation(\snac\data\AbstractData::$OPERATION_INSERT);
        $cObj = $eParser->parseFile("test/snac/server/database/test_record.xml");
        $cObj->getPlaces()[1]->setConfirmed(true);
        $firstJSON = $cObj->toJSON();

        $startingARK = $cObj->getArk();
        $startingEntity = $cObj->getEntityType()->getTerm();

        $retObj = $this->dbu->writeConstellation($this->user, $cObj,
                                                 'testing ingest of a full CPF record');
        $this->assertTrue($cObj->equals($retObj, false), "Initial parsed constellation doesn't equal written one");
        
        $readObj = $this->dbu->readConstellation($retObj->getID(), $retObj->getVersion());
        
        $this->assertTrue($readObj->equals($retObj, false), "Written constellation is not equal to next read version");

        /*
         * Change the status to published so that we can change it to 'locked editing' further below.  The new
         * default on insert is 'locked editing', but we want to test listConstellationsWithStatusForUser() and to
         * do that we want to change status and call listConstellationsWithStatusForUser() a second time.
         *
         */ 
        $this->dbu->writeConstellationStatus($this->user, $retObj->getID(), 'published');

        $this->assertNotNull($retObj);


        // It defaults to 'locked editing', but be explicit anyway.
        $editList = $this->dbu->listConstellationsWithStatusForUser($this->user, 'locked editing', -1, -1);
        $initialEditCount = count($editList);

        
        $newSVersion = $this->dbu->writeConstellationStatus($this->user, $retObj->getID(), 
                                                            'locked editing',
                                                            'test write constellation status change published to locked editing');

        // Not really necessary, since other tests will fail later if the writeConstellationStatus() fails.
        $this->assertTrue($newSVersion > 1);

        $newStatus = $this->dbu->readConstellationStatus($retObj->getID());
        $newStatusToo = $this->dbu->readConstellationStatus($retObj->getID(), $newSVersion);

        /*
         * Get the post-status-change count, and test.
         */ 
        // It defaults to 'locked editing', but be explicit anyway.
        $editList = $this->dbu->listConstellationsWithStatusForUser($this->user, 'locked editing', -1, -1);
        $postEditCount = count($editList);

        $this->assertEquals('locked editing', $newStatus);
        $this->assertEquals('locked editing', $newStatusToo);

        /*
         * If you get a number like 42 doesn't match expected 43, look at the optional limit and offset for
         * listConstellationsWithStatusForUser(). The default limit is 42.
         */
        $this->assertEquals($initialEditCount+1, $postEditCount);

        /*
         * Change back to published so it doesn't show up on anyone's dashboard.
         * When we have real users this won't matter as much because testing will be done with the "test" user.
         */
        $this->dbu->writeConstellationStatus($this->user, $retObj->getID(), 'published', 'change status back to published in order toclean up');

        /*
         * Change status of some other constellation. This tests a bug Robbie found on Mar 25 where
         * non-contiguous version numbers for the otherRecordID (table otherid) caused selectOtherID() to not
         * return the records.
         *
         * Get the Washington record which as of this test has just become a requirement. We can use any
         * record, so you should be able to change the ARK below to any ARK which is known to be loaded.
         *
         * Incidentally, this exercises readPublishedConstellationByARK() and selectMainID().
         */ 
        $washObj = $this->dbu->readPublishedConstellationByARK('http://n2t.net/ark:/99166/w6028ps4');
        $this->dbu->writeConstellationStatus($this->user, $washObj->getID(), 'published', 'modify status as part of testFullCPFWithEditList');

        /* 
         * read from the db what we just wrote to the db back at the beginning.
         */
        $readObj = $this->dbu->readConstellation($retObj->getID(), $retObj->getVersion());

        $readingARK = $readObj->getArk();
        $readingEntity = $readObj->getEntityType()->getTerm();

        $this->assertEquals($startingARK, $readingARK);
        $this->assertEquals($startingEntity, $readingEntity);
        
        /*
         * Legalstatus is broken because all the terms are not in the db?
         */ 
        // $this->assertEquals("Sample legal status", $readObj->getLegalStatuses()[0]->getTerm()->getTerm());

        $secondJSON = $readObj->toJSON();

        /*
         * Before uncommenting this, copy the old files. Any time these need updating, you should diff the old
         * and new to confirm that what you think changed, changed, and nothing else.
         *
         * first is from $cObj.
         * second is from $readObj.
         */ 
        /* 
         * $cfile = fopen('first_json.txt', 'w');
         * fwrite($cfile, $firstJSON);
         * fclose($cfile); 
         * $cfile = fopen('second_json.txt', 'w');
         * fwrite($cfile, $secondJSON);
         * fclose($cfile); 
         */
        //HERE

        $this->assertTrue($retObj->equals($readObj, false));
        
        $readObj->setOperation(\snac\data\AbstractData::$OPERATION_DELETE);
        $deletedObj = $this->dbu->writeConstellation($this->user, $readObj,
                                                     'test deleting a whole constellation');

        /* 
         * readPublishedConstellationByID() should return false when the constellation in question has been
         * deleted.
         *     
         * Try to get it, then test the returned value to be false.
         *
         * Interestingly, this now also writes a log message.
         */
        $tryObj = $this->dbu->readPublishedConstellationByID($deletedObj->getID());
        $postDeleteJSON = "";
        if ($tryObj)
        {
            $postDeleteJSON = $tryObj->toJSON();
        }
        $this->assertFalse($tryObj);

        if (0)
        {
            // These files may be interesting when debugging
            $cfile = fopen('post_delete_json.txt', 'w');
            fwrite($cfile, $postDeleteJSON);
            fclose($cfile);
        }
    }

    /*
     * Make sure that table vocabulary has many entries. The real number is probably far larger than 100k, but
     * at least 100k means that someone tried to init the table.
     */ 
    public function testTableVocabularyPopulated()
    {
        /* Verbose:
         * $sql = $this->dbu->sqlObj();
         * $numRows = $sql->countVocabulary();
         *
         * Concise:
         */
        $numRows = $this->dbu->sqlObj()->countVocabulary();
        $this->assertTrue($numRows > 100000);
    }


    public function testDBUtilAll() 
    {
        $this->assertNotNull($this->dbu);
        $this->tba = true; // testDBUtilAll has run.
    }

    /*
     * Can we get a random Constellation?
     * Can we reverse the order of keys in $vhInfo?
     * Can we get 100 constellations from the db?
     * Can we delete 1 name from a multiname constellation?
     * Can we undelete the name we just deleted?
     *
     * https://phpunit.de/manual/current/en/writing-tests-for-phpunit.html#writing-tests-for-phpunit.data-providers
     *
     * Maybe use @dataProvider to test various records from the db for function, subject, etc.
     *
     * Check expected output: $this->expectOutputString()
     * 
     */
    public function testDemoConstellation()
    {
        

        $eParser = new \snac\util\EACCPFParser();
        $eParser->setConstellationOperation(\snac\data\AbstractData::$OPERATION_INSERT);
        $cObj = $eParser->parseFile("test/snac/server/database/test_record.xml");
        

        $tmp = $this->dbu->writeConstellation($this->user, $cObj,
                'test demo constellation');
        
        
        $cObj = $this->dbu->readConstellation($tmp->getID(), $tmp->getVersion());
        $this->assertNotNull($cObj);

        /* 
         * Delete a name and verify it. 
         */

        $preDeleteNameCount = count($cObj->getNameEntries());
        
        /*
         * We need the new version of the deleted record, which becomes the max(version) of the constellation.
         *
         * Older code used $mNObj->getNameEntries()[0]->getMainID() for the mainID, but it is better that
         * mainID aka ic_id exist only in the Constellation object. Or that we have a variable outside the
         * object as we do here.
         *
         */  
        $cObj->getNameEntries()[0]->setOperation(\snac\data\AbstractData::$OPERATION_DELETE);
        $cObj->setOperation(null);
        $returnedDeleteObj = $this->dbu->writeConstellation($this->user, $cObj,
                                                            'delete a name, that is: set is_deleted to true');

        /* 
         * Post delete. The delete operation mints a new version number which is returned in the object
         * returned by writeConstellation().  We combine the new version and the known (and unchanged ic_id)
         * to create a new vhInfo associative list. Then we pass that to readConstellation() to get the
         * current copy of the constellation from the database.
         *
         * Note: constellation object getID() returns the constellation id, not the per-record id as with
         * getID() for all other data objects.
         * 
         */
        $postDObj = $this->dbu->readConstellation($returnedDeleteObj->getID(),
                                                  $returnedDeleteObj->getVersion());
        $postDeleteNameCount = count($postDObj->getNameEntries());
        $this->assertEquals($preDeleteNameCount, ($postDeleteNameCount+1));

        /*
         * Modify a name and save the modified name only. No other parts of the constellation are updated,
         * which is reasonable because no other parts have been modified. After saving, re-read the entire
         * constellation and check that the number of names is unchanged, and that we have the modified
         * name. An early bug caused names to multiply on update.
         *
         * Note: getNameEntries() returns a reference, and changes to that reference modify $postDObj in place.
         * 
         * Use that name reference so we can modify the name in place without asking for it a second time.
         */ 
        $neNameListRef = $postDObj->getNameEntries();

        $origNCount = count($neNameListRef);
        $name = $neNameListRef[0]->getOriginal();
        $modName = preg_replace('/(^.*) /', '$1xx ', $name);
        $neNameListRef[0]->setOriginal($modName);
        $neNameListRef[0]->setOperation(\snac\data\AbstractData::$OPERATION_UPDATE);
        $retObj = $this->dbu->writeConstellation($this->user, $postDObj,
                                                 'modified first alt name');
        /*
         * This may be fine during testing, and simulates a record going off for review after a change.
         */ 
        $this->dbu->writeConstellationStatus($this->user, $retObj->getID(), 'needs review', 'send for review after a name change');

        
        /*
         * Confirm that we can read the modified name back from the db.
         */  
        $modObj = $this->dbu->readConstellation($retObj->getID(), $retObj->getVersion());
        $this->assertEquals($modName, $modObj->getNameEntries()[0]->getOriginal());
        $this->assertTrue($origNCount == count($modObj->getNameEntries()));
    }
        
    /*
     * Parse a file, and write to the db.
     * Get the just-inserted constellation back from the db.
     * Verify versoin and id of constellation read from db.
     * If the constellation has a function, verify non-zero version and id for the function.
     * Update the constellation, and quickly check version and id.
     *
     */
    public function testParseToDB()
    {
        // Parse a file, write the data into the db.
        
        $eParser = new \snac\util\EACCPFParser();
        $eParser->setConstellationOperation("insert");
        $constellationObj = $eParser->parseFile("/data/merge/99166-w6f2061g.xml");
        $retObj = $this->dbu->writeConstellation($this->user, $constellationObj,
                                                 'machine ingest of hand-crafted, full CPF test record');
        // printf("\nAfter first write version: %s\n", $retObj->getVersion());
        $this->assertNotNull($retObj);

        /* 
         * Get the constellation that was just inserted. As of Dec 2015, the inserted and selected
         * constellation won't be identical due to unresolved treatment of place and maintenance data.
         *
         * Mar 4 2016 Now that writeConstellation() returns the $constellationObj with id and version filled
         * in, and now that place, date, language, SCM are all working, things are better. Still, if a partial
         * update is done, then the partial is what is returned by writeConstellation() and that won't match
         * reading the full constellation from the db.
         *
         */
        $cObj = $this->dbu->readConstellation($retObj->getID(), $retObj->getVersion());
        $this->assertNotNull($cObj);

        /*
         * Check a couple of db info values for the Constellation. This is the constellation version aka
         * max(version) aka max(version_history.id) for the constellation. This is also
         * version_history.ic_id aka the constellation id (which is not the per-table record id since there
         * is no singular table for a constellation).
         */
        $this->assertTrue($cObj->getVersion() > 0);
        $this->assertTrue($cObj->getID() > 0);

        $this->assertEquals($retObj->getID(), $cObj->getID());
        $this->assertEquals($retObj->getVersion(), $cObj->getVersion());

        /*
         * Optional assertions, depending on if our constellation has function.  This is kind of a
         * weak idea, but until we have a test constellation with all sub-object, this is it.
         *
         * Since this is a function, getVersion() returns the version of this function which may be <= the constellation.
         *
         * Also, this is the per-table record id aka table.id (not the constellation ic_id).
         */
        if (($fObj = $cObj->getFunctions()))
        {
            $this->assertTrue($fObj->getVersion() > 0);
            $this->assertTrue($fObj->getID() > 0);
        }
        
        /*
         * Test that an update creates a new version number.
         *
         * How can this test that the constellation was successfully updated? We need more SQL functions to
         * look at parts of the newly updated constellation records in the various tables.
         */ 
        $cObj->setOperation(\snac\data\AbstractData::$OPERATION_UPDATE);
        $updatedObj = $this->dbu->writeConstellation($this->user, $cObj,
                                                     'updating constellation for test');
        $this->dbu->writeConstellationStatus($this->user, $updatedObj->getID(), 'needs review');
        /* 
         * printf("\nret: %s cons: %s upd: %s\n", 
         *        $retObj->getID(),
         *        $cObj->getID(),
         *        $updatedObj->getID());
         */

        $this->assertTrue($retObj->getVersion() < $updatedObj->getVersion());
        $this->assertEquals($retObj->getID(), $updatedObj->getID());
    }
    
    /**
     * Test parsing another problem cpf
     *
     */
    public function testIngestAnotherProblemCPF()
    {
        $eParser = new \snac\util\EACCPFParser();
        $eParser->setConstellationOperation(\snac\data\AbstractData::$OPERATION_INSERT);
        $cObj = $eParser->parseFile("test/snac/util/eac-cpf/99166-w65k3tsm.xml");
    
        $retObj = $this->dbu->writeConstellation($this->user, $cObj,
                'testing ingest of a full CPF record');

        // Assert that it was written
        $this->assertNotNull($retObj, "Something went wrong when trying to write the constellation");

        $ret = $this->dbu->writeConstellationStatus($this->user, $retObj->getID(), 'published');

        // Assert that we could change the status
        $this->assertNotFalse($ret, "Error writing status to object");
        
        // Delete it so it's not in our way anymore
        $ret = $this->dbu->writeConstellationStatus($this->user, $retObj->getID(), 'deleted');

        // Assert that we could change the status
        $this->assertNotFalse($ret, "Error writing deleted status to object");
    }
}<|MERGE_RESOLUTION|>--- conflicted
+++ resolved
@@ -452,9 +452,6 @@
 
         $readObj = $this->dbu->readConstellation($retObj->getID(), $retObj->getVersion());
 
-<<<<<<< HEAD
-        $readObj->getEntityType()->setID(699);
-=======
         /*
          * We are expecting only one result. Search the vocab list so even if the IDs change, we will get the
          * correct id for entity_type family.
@@ -470,7 +467,6 @@
         }
 
         $readObj->getEntityType()->setID($vocabList[0]['id']);
->>>>>>> 3aea7ac1
         $readObj->getEntityType()->setTerm('family');
         $readObj->setOperation(\snac\data\AbstractData::$OPERATION_UPDATE);
         $xObj = $this->dbu->writeConstellation($this->user, $readObj,
