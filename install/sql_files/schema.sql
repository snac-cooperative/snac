--- conflicted
+++ resolved
@@ -101,10 +101,7 @@
 drop table if exists resource_cache;
 drop table if exists resource_language;
 drop table if exists resource_origination_name;
-<<<<<<< HEAD
 drop table if exists constellation_lookup;
-=======
->>>>>>> 262b2d26
 drop table if exists messages;
 
 -- drop table if exists vocabulary_use;
@@ -1018,10 +1015,7 @@
         attachment_content      text,
         attachment_filename     text,
         read                    boolean default 'f',
-<<<<<<< HEAD
-=======
         deleted                 boolean default 'f',
->>>>>>> 262b2d26
         time_sent               timestamp default NOW()
 );
 create index messages_idx1 on messages (to_user, subject, read);
@@ -1483,18 +1477,4 @@
             on vh.id = g.ic_id
         where g.version < vh.version
         group by g.id, g.ic_id) mg on g.id = mg.id and g.version = mg.version
-    where not g.is_deleted;
-
--- Name Index for ordered browsing
-create table name_index (
-    nameEntry       text,
-    nameEntryLower  text, -- lower-cased version of the name entry
-    ark             text,
-    ic_id           int,  -- ic_id in snac
-    degree          int,  -- number of connections in snac
-    resources       int,  -- number of resources in snac
-    timestamp       timestamp default(now()));
-
-create unique index name_index_pk on name_index(ic_id);
-create index name_index_idx1 on name_index(nameEntryLower);
-create index name_index_idx2 on name_index(nameEntry);+    where not g.is_deleted;