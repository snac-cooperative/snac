-- SNAC web application Postgres schema

-- Notes
-- =============
-- 1. Main tables are single words
-- 2. Join/link tables are denoted by domain_range
-- 3. General format of the text:
--
--  table name definition (
--       field       type        notes/parameters,
--      ...         ...         ...
--
-- 4. Organized as follows:
--      A. Sequence definitions
--      B. Main tables
--      C. Join/Link tables

-- drop table if existss and sequences that may already exist, and create everything from scratch

-- drop table if exists control;
-- drop table if exists pre_snac_maintenance_history;

drop table if exists appuser; 
drop table if exists appuser_role_link;
drop table if exists biog_hist;
drop table if exists convention_declaration;
drop table if exists date_range;
drop table if exists function;
drop table if exists gender;
drop table if exists general_context;
drop table if exists geo_place;
drop table if exists language;
drop table if exists legal_status;
drop table if exists mandate;
drop table if exists name;
drop table if exists name_component;
drop table if exists name_contributor;
drop table if exists nationality;
drop table if exists nrd;
drop table if exists occupation;
drop table if exists otherid;
drop table if exists place_link;
drop table if exists related_identity;
drop table if exists related_resource;
drop table if exists role;
drop table if exists scm;
drop table if exists structure_genealogy;
drop table if exists source;
-- drop table if exists split_merge_history;
drop table if exists subject;
drop table if exists version_history;
drop table if exists source_link;
drop table if exists control;
drop table if exists pre_snac_maintenance_history;
drop table if exists contributor;
-- these shouldn't even be in the database anymore
drop table if exists place;
drop table if exists geoplace;


-- drop table if exists vocabulary_use;
drop sequence if exists version_history_id_seq;

-- Feb 19 2016 stop using type icstatus 
-- drop data types after any tables using them have been dropped.
-- drop type if exists icstatus;

drop sequence if exists id_seq;

--
-- Sequences
--

-- Sequence for data table record id values It is very, very important that both table.id and
-- version_history.main_id use this sequence. These two are used as foreign keys between table date_range and
-- other tables. Failure for nrd.main_id and table.id to be unique will (would) break data_range foreign
-- keys. (And might break other foreign keys and sql queries as well.)
CREATE SEQUENCE "id_seq";

-- Feb 11 2016 This was removed and came back apparently via a bad git merge. See vocabulary_init.sql
--
-- Jan 29 2016 Just as with table vocabulary above not being dropped, do not drop the vocabulary_id_seq.
-- Really, all the vocabulary schema should be in a separate file because we initialize it separately, often.
--
-- Sequence for controlled vocabulary
-- CREATE SEQUENCE "vocabulary_id_seq";

CREATE SEQUENCE "version_history_id_seq";

--
-- Utility and meta-data tables
--

-- Table version_history is the root table for a EAC-CPF identity constellation, in the sense that the meta
-- data here describes the history, and all data table record versions. Note: the main identity id value is
-- version_history.main_id.

-- identity constellation record status (is_locked, is_published) is handled here. The lock needs to be here if we increment version
-- number only on modified tables. (Why?)

-- We are using the multi-version model where field version is only updated in updated data tables. Selecting version is is:
-- select * from foo where version=(select max(version) from foo where id=$yy and version<=$vv) and main_id=$mm

-- A record must be inserted into version_history for every change of data or change of status.

-- Feb 19 2016: Commenting out icstatus. Too difficult to manage for no benefits. Just use text.
-- enum type for Identity Constellation status (thus type icstatus)
-- create type icstatus as enum ('published', 'needs review', 'rejected', 'being edited', 'bulk ingest');


-- By convention, limit status to certain values: published, needs review, rejected, being edited, bulk ingest, deleted
--
-- This list is expected to grow over time, but we probably shouldn't remove any items without careful
-- testing.

create table version_history (
        id int default nextval('version_history_id_seq'),
        main_id int default nextval('id_seq'), -- main constellation id, when inserting a new identity, allow this to default
        is_locked boolean default false,       -- (not used) boolean, true is locked by version_history.user_id
        user_id int,                           -- fk to appuser.id
        role_id int,                           -- fk to role.id, defaults to users primary role, but can be any role the user has
        timestamp timestamp default now(),     -- now()
        status text,                           -- a curated list of status terms.
        is_current boolean,                    -- (not used) most current published, optional field to enhance performance
        note text,                             -- checkin message
        primary key (id, main_id)
        );

-- We will often select status='published' so we need an index
create index version_history_idx1 on version_history(status);


-- Users of the system (editors, authors, researchers, admins etc)
-- SQL reserved word 'user', instead of always quoting it, change table name to appuser.

-- aka table user

create table appuser (
<<<<<<< HEAD
        id     int  primary key default nextval('id_seq'),
        userid text unique, -- text-based user id, the user email address
        first  text,        -- first name
        last   text,        -- last name
        name   text,        -- full name text
        avatar text         -- is this a file name? 
=======
        id           int primary key default nextval('id_seq'),
        userid       text unique, -- text-based user id, the user email address
        email        text,        -- perhaps redundant, since userid is probably the email
        first        text,        -- first name
        last         text,        -- last name
        fullname     text,        -- full name text
        avatar       text,        -- url
        avatar_small text,        -- url
        avatar_large text         -- url
>>>>>>> 13864e2a
        );

-- Linking table to handle role membership for users Do we need a 'primary' role boolean field? This would be
-- the default for version_history.role when one of the alternate roles isn't supplied.

create table appuser_role_link (
        uid        int,    -- fk to appuser.id
        rid        int,    -- fk to role.id
        is_primary boolean -- this role is the primary for the given appuser
        );

-- Add a constraint to enforce only one is_primary per uid
create unique index appuser_role_link_ndx2 on appuser_role_link (uid) where is_primary=true;

-- SNAC roles. This includes roles such as 'admin', 'editor'. Also instutional affiliation: 'duke_affiliation', 'yale_affiliation'. 
-- We will either need some name conventions, or more fields such as institution_id foreign key to an IC for an institution

create table role (
        id          int  primary key default nextval('id_seq'),
        label       text unique, -- short name of this role
        description text         -- description of this role
        );

-- There may be multiple active sessions per user, so we need a separate table for sessions.

create table session (
        appuser_fk   int,  -- fk to appuser.id
        access_token text, -- the openauth session token
        expires      text  -- when the token expires
);

-- As of Feb 10 2016 this table is not used. Perhaps we are planning to use it, but I suspect the split/merge
-- data has been moved to table version_history. Or somewhere else? Where?

-- create table split_merge_history (
--     from_id             int, -- fk nrd.id, also version_history.main_id
--     to_id               int, -- fk nrd.id, also version_history.main_id
--     timestamp           timestamp default now()
--     );

--
-- Data tables
--

-- Note1: table.version is always the same as nrd.version (constellation version). This won't be commented in
-- every table.

-- Note2: table.main_id is always the same as the related version_history.main_id. This won't be commented in
-- every table.

-- Table nrd is data with a 1:1 to the constellation. The glue of the constellation is table version_history,
-- although in historical times (before versioning) table nrd was "the" central CPF table.

-- Nov 12 2015 Remove unique constraint from ark_id because it is only unique with version, main_id.
-- Move to table: 
-- convention_declaration text,
-- mandate text,
-- general_context text,
-- structure_or_genealogy text,
-- nationality   int,          -- fk to vocabulary.id type nationality
-- gender        int,          -- fk to vocabulary.id type gender
-- language      text,         -- not in vocab yet, keep the string
-- language_code int,          -- (fk to vocabulary.id) 3 letter iso language code
-- script        text,         -- not in vocab yet, keep the string
-- script_code   int,          -- (fk to vocabulary.id) 
-- language_used int,          -- (fk to vocabulary.id) from languageUsed/language 
-- script_used   int,          -- (fk to vocabulary.id) from languageUsed, script (what the entity used)
-- exist_date    int,          -- fk to date_range.id

create table nrd (
    id            int default nextval('id_seq'),
    version       int not null,
    main_id       int not null, -- fk to version_history.main_id
    is_deleted    boolean default false,
    ark_id        text,         -- control/cpfId
    entity_type   int not null, -- (fk to vocabulary.id) corp, pers, family
    primary key (id, version)
    );

create unique index nrd_idx1 on nrd (ark_id,version,main_id);
create unique index nrd_idx2 on nrd(id,main_id,version);

-- I considered naming field text "value", but text is not a reserved word (amazingly), and although "text" is
-- overused, it fits our convention here.

create table convention_declaration (
    id            int default nextval('id_seq'),
    version       int not null,
    main_id       int not null, -- fk to version_history.main_id
    is_deleted    boolean default false,
    text text                  -- the text term
);

create unique index convention_declaration_idx1 on convention_declaration(id,main_id,version);

create table mandate (
    id            int default nextval('id_seq'),
    version       int not null,
    main_id       int not null, -- fk to version_history.main_id
    is_deleted    boolean default false,
    text text                   -- the text term
);

create unique index mandate_idx1 on mandate(id,main_id,version);

create table general_context (
    id            int default nextval('id_seq'),
    version       int not null,
    main_id       int not null, -- fk to version_history.main_id
    is_deleted    boolean default false,
    text text                  -- the text term
);

create unique index general_context_idx1 on general_context(id,main_id,version);

create table structure_genealogy (
    id            int default nextval('id_seq'),
    version       int not null,
    main_id       int not null, -- fk to version_history.main_id
    is_deleted    boolean default false,
    text text                  -- the text term
);

create unique index structure_genealogy_idx1 on structure_genealogy(id,main_id,version);

-- The biog_hist language is in table language, and is related to this where biog_hist.id=language.fk_id

create table biog_hist (
    id               int default nextval('id_seq'),
    version          int not null,
    main_id          int not null,
    is_deleted       boolean default false,
    text text
);

create unique index biog_hist_idx2 on biog_hist(id,main_id,version);


-- Name string. There may be multiple of these per identity constellation, nrd one-to-many name.
-- multiple authorizedForm, alternativeForm per name entry in the merged data

-- For authorizedForm or alternativeForm, see related table name_contributor.

-- Feb 10 2016 These fields aren't being used, so I've removed them. The rationale for corporate_name is
-- unclear, but there was a reason for this. There is no corporate_name equivalent in the NameEntry class.

-- The other fields are name components, and that is being handled by table name_component.

-- corporate_name   text,
-- prefix           text,
-- first            text,
-- middle           text,
-- last             text,
-- suffix           text,
-- additional_parts text,

create table name (
    id               int default nextval('id_seq'),
    version          int not null,
    main_id          int not null,
    is_deleted       boolean default false,
    preference_score float, -- Preference to use this name
    original         text,  -- actual name (in <part>)
    primary key(id, version)
    );

-- Parsed components of name string. There are multiple of these per one name.

-- Note: no main_id because this table only related to name.id, and through that to the identity
-- constellation.

create table name_component (
             id int default nextval('id_seq'),
        name_id int,  -- fk to name.id
        version int,
     is_deleted boolean default false,
       nc_label text, -- at least semi-controlled vocab or at least semi-controlled? Surname, forename, etc.
       nc_value text, -- the string value of the component, Smith, John, etc.
        c_order int,  -- component order within this name, assuming direct order? Or assume indirect order?
        primary key(id, version)
    );

create unique index name_component_idx1 on name_component(id,name_id,version);

-- Link names to their contributing organization. Derived from: nameEntry/authorizedForm,
-- nameEntry/alternativeForm, both of which contain the short SNAC name of a contributing institution.
-- Conceptually this seems wrong, or certainly incomplete.
--
--
-- (Wrong? The name was contributed, so contributor links to the name. It makes no sense to link contributor
-- to constellation id.) In any case, it needs to link to SNAC constellation id, not to table contributor. See
-- comments for table contributor.

create table name_contributor (
    id             int default nextval('id_seq'),
    version        int not null,
    main_id        int not null,
    is_deleted     boolean default false,
    name_id        int,  -- (fk to name.id)
    short_name     text, -- short name of the contributing entity (VIAF, LC, WorldCat, NLA, etc)
    name_type      int,  -- (fk to vocabulary.id) -- type of name (authorizedForm, alternativeForm)
    primary key(id, version)
    );

create unique index name_contributor_idx1 on name_contributor(id,main_id,version);

-- Jan 29 2016 The original intent is muddy, but it seems clear now that table contributor is a duplication of
-- table name_contributor. Thus everything below is commented out. If you modify anything here, please include
-- an extensive commentary with examples of data supporting the change.

-- Nov 12 2015: New think: skip the table contributor, and simply save the short_name in name_contributor. No
-- matter what we do, there is a mess to clean up later on.

-- Removed from table name_contributor:    contributor_id int,  
-- (fk to contributor.id, which is a temp table until we link to SNAC records for each contributor)

-- Applies only to name/authorizedForm and name/alternativeForm. contributor.short_name is contributor
-- institution sort-cut name (aps, taro, VIAF, LC, nyu, WorldCat, etc). contributor.id needs to be converted
-- to a SNAC constellation id after a record is created in SNAC for each institution that contributed a name.

-- create table contributor (
--     id         int default nextval('id_seq'),
--     version    int not null,
--     main_id    int not null,
--     is_deleted boolean default false,
--     short_name text, -- short name of the contributing entity (VIAF, LC, WorldCat, NLA, etc)
--     primary key(id, version)
--     );
-- create unique index contributor_idx1 on contributor (short_name);
-- create unique index contributor_idx2 on contributor (id,version,main_id);



-- Use this date table for all things with dates, not just the identity constellation. Both single dates and
-- date ranges can be stored in the date range table. The alternative is some messy conditional code to handle
-- single dates and date ranges as separate formats. Sets of dates can consist of singles and ranges. It is
-- best to treat everything as a range with optional fields. Some rules must be followed:

-- If is_range then must have from and to or must set missing_from or missing_to to true. (Why? If is_range==t
-- and one of the dates is missing then it is missing. The database doesn't really care that the user
-- confirmed that one date is missing.) If not is_range then a date is two dates (example: birth and death)

-- Non-range should have from_type and to_type specified for non-null dates. (Should this be a requirement?)

-- If not birth and death, and if two dates, is_range must be true. If birth and death, one of the dates can
-- be left empty without setting missing_from or missing_to.

-- Active dates may be a single (from_date) or date range. 

-- date string is iso standard (mostly), largest to smallest units, left to right. By using a string in this
-- format, dates will sort alphbetically correctly, even for partial dates.

-- Dates BCE sort inverted, and thus must be sorted separately. Unclear what to do when from_date is BCE and to_date is CE.

-- Date ranges where the to_date is the present date and will continue to be present have an empty to_date
-- with is_present set to true.

-- There may be multiple date ranges for a single record in a related table. For example, multiple dates for a
-- single occupation. However, the reciprocal is not true, therefore a linking table is not necessary.

-- Note about originals: from_original, to_original: These are not CPF original exactly. These are values of
-- <fromDate> and <toDate> which are themselves created by the XLST date parser. For this reason we have no
-- singular original string such as "1901-1989" as can be found in name strings.


create table date_range (
        id              int default nextval('id_seq'),
        version         int not null,
        main_id         int not null,
        is_deleted      boolean default false,
        is_range        boolean default false, -- distinguish 1 or 2 dates from a range with possibly missing bounds
        missing_from    boolean default false, -- from date is missing or unknown, only is_range=t
        from_date       text,                  -- date as an iso string
        from_type       int,                   -- (fk to vocabulary.id) birth, death, active
        from_bc         boolean default false, -- just in case we ever run into a BC date
        from_not_before text,
        from_not_after  text,
        from_original   text,                  -- from date tag value
        missing_to      boolean default false, -- to date is missing or unknown, only is_range=t
        to_date         text,
        to_type         int,                   -- (fk to vocabulary.id) birth, death, active
        to_bc           boolean default false, -- just in case we ever run into a BC date
        to_not_before   text,
        to_not_after    text,
        to_present      boolean,
        to_original     text,                  -- the to date tag value 
        fk_table        text,                  -- table name of the related foreign table. Exists only as a backup
        fk_id           int,                   -- table.id of the related record
        primary         key(id, version)
        );

create unique index date_range_idx1 on date_range(id,main_id,version);


-- This corresponds to a php Language object, and has both language id values and script_id values. This is
-- not language controlled vocabulary. The language controlled vocabulary id fk is language.language_id.

create table language (
        id              int default nextval('id_seq'),
        version           int not null,
        main_id           int not null,
        is_deleted        boolean default false,
        language_id       int,  -- fk to vocabulary
        script_id         int,  -- fk to vocabulary
        vocabulary_source text,
        note              text,
        fk_table          text, -- table name of the related foreign table. Exists only as a backup
        fk_id             int,  -- table.id of the related record
        primary         key(id, version)
        );

create unique index language_idx1 on date_range(id,main_id,version);

-- From the <source> element. The href and objectXMLWrap are not consistently used, so this may be
-- unnecessary. There will (often?) be a related entry in table language, related on source.id=language.fk_id.
--
-- From Source.php:
--
-- Snac Source File. A "source" is a citation source, and has qualities of an authority file although every
-- source is independent, even if it seems to be a duplicate.  This appears to derive from
-- /eac-cpf/control/source in the CPF. Going forward we use it for all sources.  For example,
-- SNACControlMetadata->citation is a Source object. Constellation->sources is a list of sources.
-- 
-- Source is not an authority or vocabulary, therefore the source links back to the original table via an fk
-- just like date. 

create table source (
    id           int default nextval('id_seq'),
    version      int not null,
    main_id      int not null,
    is_deleted   boolean default false,
    display_name text,    -- User entered display name to distinguish sources, esp in the UI
    text         text,    -- Text of this source
    note         text,    -- Note related to this source
    uri          text,    -- URI of this source
    type_id      integer, -- Type of this source, fk to vocabulary.id
    language_id  integer, -- language, fk to vocabulary.id
    fk_id        integer,
    fk_table     text,
    primary key(id, version)
    );

-- Not true that href values do not repeat. Why did we think href would be unique across the table?
-- create unique index source_idx1 on source (href);

create unique index source_idx2 on source (id,version,main_id);

-- Source is first order data, not an authority. Every source is treated separately. We rejected the idea of
-- an authority (broadly, controlled vocabulary) for source and will copy each source for each object it
-- applies to. As a result, linking is not necessary.
--
-- Hang on: I thought we decided to have a single set of source per constellation. That means we would need a
-- linking table.

-- create table source_link (
--     id         int default nextval('id_seq'),
--     version    int not null,
--     main_id    int not null,
--     is_deleted boolean default false,
--     fk_id      int, -- fk to the related table.id, always or usually nrd.id
--     source_id  int, -- fk to source.id
--     primary key(id, version)
--     );

-- Feb 10 2016 Data in <control> is planned to be stored elsewhere, probably version_history.

-- Some of the elements from <control>. Multiple control records per identity_constellation.  The XML
-- accumulated these over time, but we have versioning, so we can add records with a version. This kind of
-- begs the question what to do with multiple existing maintenance events.

-- create table control (
--     id                  int default nextval('id_seq'),
--     version             int not null,
--     main_id             int not null,
--     is_deleted          boolean default false,
--     maintenance_agency  text, -- ideally from a controlled vocab, but we don't have one for agencies yet.
--     maintenance_status  int,  -- (fk to vocabulary.id) 
--     conven_dec_citation text, -- from control/conventionDeclaration/citation (currently just VIAF)
--     primary key(id, version)
--     );
-- create unique index control_idx1 on control(id,main_id,version);

-- Feb 10 2016. Table pre_snac_maintenance_history not used. I think all of the pre-merge history was thrown
-- out. Also, history and status will be captured in table version_history.

-- maintenanceHistory before the record was imported into the database?

-- create table pre_snac_maintenance_history (
--     id                  int default nextval('id_seq'),
--     version             int not null,
--     main_id int not null,
--     is_deleted boolean default false,
--     modified_time       date,
--     event_type          int,  -- (fk to vocabulary.id)     
--     agent_type          int,  -- (fk to vocabulary.id)     
--     agent               text,
--     description         text,
--     primary key(id, version)
--     );
-- create unique index pre_snac_maintenance_history_idx1 on pre_snac_maintenance_history(id,main_id,version);

-- Are all these controlled vocabulary-type of things really the same, and should be in a unified
-- tagging/markup table? (occupation, function, nationality, subject

-- For dates: select * from occupation,date_range where date_range.fk_id=id;

-- See the comments with table date_range.

create table occupation (
    id                int default nextval('id_seq'),
    version           int not null,
    main_id           int not null,
    is_deleted        boolean default false,
    occupation_id     int,  -- (fk to vocabulary.id)
    vocabulary_source text, -- occupation/term/@vocabularySource
    note              text, -- occupation/descriptiveNote
    primary key(id, version)
    );

create unique index occupation_idx1 on occupation(id,main_id,version);

create table function (
    id                int default nextval('id_seq'),
    version           int not null,
    main_id           int not null,
    is_deleted        boolean default false,
    function_id       int,  -- function/term, fk to vocabulary.id
    function_type     text, -- function/@localType, null?, "DerivedFromRole"?, text for now, should be a fk to vocabulary.id
    vocabulary_source text, -- is this anf href to a controlled vocab?
    note              text,
    primary key(id, version)
    );

create unique index function_idx1 on function(id,main_id,version);

create table nationality (
    id             int default nextval('id_seq'),
    version        int not null,
    main_id        int not null,
    is_deleted     boolean default false,
    term_id int,  -- (fk to vocabulary.id for a given nationality)
    primary key(id, version)
    );

create unique index nationality_idx1 on nationality(id,main_id,version);

create table subject (
    id         int default nextval('id_seq'),
    version    int not null,
    main_id    int not null,
    is_deleted boolean default false,
    term_id int, -- (fk to vocabulary.id)
    primary key(id, version)
    );

create unique index subject_idx1 on subject(id,main_id,version);

create table legal_status (
    id         int default nextval('id_seq'),
    version    int not null,
    main_id    int not null,
    is_deleted boolean default false,
    term_id int, -- (fk to vocabulary.id)
    primary key(id, version)
    );

create unique index legal_status_idx1 on legal_status(id,main_id,version);

-- Jan 28 2016. This is newer than nationality, subject. I considered naming term_id vocab_id because "term"
-- is overused. However, term_id is conventional and descriptive.

create table gender (
    id         int default nextval('id_seq'),
    version    int not null,
    main_id    int not null,
    is_deleted boolean default false,
    term_id int, -- (fk to vocabulary.id)
    primary key(id, version)
    );

create unique index gender_idx1 on gender(id,main_id,version);


-- <cpfRelation> Was table cpf_relations. Fields moved here from the old table document: arcrole, role, href, type,
-- cpfRelationType. cpfRelation/relationEntry is a name, and (sadly) is not always identical to the preferred
-- name in the related record.  Field version relates to main_id, since this is a 1-way relation.

-- todo: remove extracted_record_id which is only in extracted CPF records, not in post-merge CPF records.

-- todo: related_identity.role is called targetEntityType in the php, and that's a less ambiguous name

-- todo: verify that extracted_record_id is (was) the related ARK and not a extracted CPF file/recordID, then
-- remove field extracted_record_id. Use related_ark

create table related_identity (
    id                  int default nextval('id_seq'),
    version             int not null,
    main_id             int not null,
    is_deleted          boolean default false,
    related_id          int,  -- fk to version_history.main_id of the related identity, was main_id2
    related_ark         text,
    role                int,  -- @xlink:role, fk to vocabulary.id, corporateBody, person, family
    arcrole             int,  -- @xlink:arcrole, (fk to vocabulary.id) associatedWith, correspondedWith, etc, was relation_type
    type                int,  -- @xlink:type, always simple?
    href                text, -- @xlink:href, optional
    relation_type       text, -- @cpfRelationType, only from AnF, maybe put in a second table
    relation_entry      text, -- relationEntry (name) of the related eac-cpf record (should be unnecessary in db)
    descriptive_note    text, -- descriptiveNote, xml fragment, used only for non-ExtractedRecordId data
    extracted_record_id text, -- descriptiveNote/p/span[localType='http://socialarchive.iath.virginia.edu/control/term#ExtractedRecordId']
    date                int,  -- fk to date_range.id, or something similar
    primary key(id, version)
    );

create unique index related_identity_idx1 on related_identity(id,main_id,version);

-- resourceRelation

create table related_resource (
    id                  int default nextval('id_seq'),
    version             int not null,
    main_id             int not null,
    is_deleted          boolean default false, --
    role                int,                   -- @xlink:role, fk to vocabulary.id, type document_type, e.g. ArchivalResource
    arcrole             int,                   -- @xlnk:arcrole, fk to vocabulary.id type document_role, creatorOf, referencedIn, etc
    type                int,                   -- @xlink:type, fk to vocabulary.id type source_type, was field document_type, always "simple"?
    href                text,                  -- @xlink:href, link to the resource
    relation_type       text,                  -- @resourceRelationType, only from AnF, maybe put in a second table
    relation_entry      text,                  -- relationEntry (name) of the related eac-cpf record (should be unnecessary in db)
    relation_entry_type text,                  -- relationEntry@localType, AnF, always "archiva"?
    descriptive_note text,
    object_xml_wrap     text,                  -- from objectXMLWrap, xml
    primary key(id, version)
    );

create unique index related_resource_idx1 on related_resource(id,main_id,version);

-- meta aka SNACControlMetadata aka SNAC Control Metadata
-- 
-- No language_id. Language is an object, and has its own table related where scm.id=language.fk_id.

create table scm (
    id           int default nextval('id_seq'),
    version      int not null,
    main_id      int not null,
    is_deleted   boolean default false,
    citation_id  int,  --  fk to source.id?
    sub_citation text, -- human readable location within the source
    source_data  text, -- original data "as entered" from CPF
    rule_id      int,  -- fk to some vocabulary of descriptive rules
    note         text,
    fk_id        int,  -- fk to related table.id
    fk_table     text  -- table name of the related foreign table. This field exists as backup
);


-- Link constellation to original imported record id, aka extract record id. Probably does not need version
-- since this is not user-editable, but we give everything id, version, and main_id for the sake of
-- consistency.

create table otherid (
        id         int default nextval('id_seq'),
        version    int not null,
        main_id    int not null,
        text text, -- unclear what this is parse from in CPF. See SameAs.php.
        uri  text, -- URI of the other record, might be extracted record id, fk to target version_history.main_id
        type int,  -- type of link, MergedRecord, viafID, fk to vocabulary.id
        primary    key(id, version)
    );


-- Tables needing place data use place_link to relate to geo_place. Table place_link also relates to snac meta
-- data in order to capture original strings. The php denormalizes (using more space, but optimising i/o) by
-- combining fields from place_link and geo_place into PlaceEntry.
--
-- At one point the Constellation concept of place required two classes, and three SQL tables. One of those
-- tables was place, now commented out.
--
-- Table place_link associates a place to another table. Each place_link relates to one geo_place authority
-- (controlled vocabulary) records. 
--
-- The original place text was here because it only occured once per Constellation place.
--
-- The various matches each had their own geo_place_id, place_match_type, and confidence so they were found in
-- table place_link.
--
-- Table place_link and geo_place are denormalized together to create php PlaceEntry objects.

-- Example values:
--
-- <place>
--   <placeRole>Lieu de Paris</placeRole>
--   <placeEntry localType="arrondissement_actuel" vocabularySource="d3nyv5k4th--1kog8v18wrm89">02e arrondissement</placeEntry>
--   <placeEntry localType="voie" vocabularySource="d3nzbt224g-1wpyx0m9bwiae">louis-le-grand (rue)</placeEntry>
--   <placeEntry localType="nomLieu">7 rue Louis-le-Grand</placeEntry>
-- </place>

-- <place localType="http://socialarchive.iath.virginia.edu/control/term#AssociatedPlace">
-- /data/merge/99166-w60v9g87.xml:            <placeEntry countryCode="FR"/>
-- /data/merge/99166-w6r24hfw.xml:            <placeEntry>Pennsylvania--Chester County</placeEntry>
-- /data/merge/99166-w6p37bxz.xml:            <placeEntry>Bermuda Islands, North Atlantic Ocean</placeEntry>
-- /data/merge/99166-w6rr6xvw.xml:            <placeEntry>Australia</placeEntry>

-- Feb 2 2016 table place unused. Stuff humans previously typed is in meta data related to place_link. First
-- order data which needs place uses place_link to relate to geo_place authority records.

-- create table place (
--     id         int default nextval('id_seq'),
--     version    int not null,
--     main_id    int not null,
--     is_deleted boolean default false,
--     original   text, -- the original place text
--     type       int,  -- fk to vocabulary.id, from place/@localType
--     note       text, -- descriptive note, from place/descriptiveNote
--     role       int   -- fk to vocabulary.id, from place/placeRole
--     primary key(id, version)
--     );

-- create unique index place_idx1 on place(id,main_id,version);

-- One to many linking table between place and geo_place. For the usual reasons SNAC place entry is
-- denormalized. Some of these fields are in the SNAC XML.
--
-- For convenience and i/o optimization, some of these fields are denormalized in the PHP PlaceEntry object.

        -- place_match_type int,  -- fk to vocabulary.id, likelySame, maybeSame, unmatched
        -- confidence       int,  -- confidence of this link, from snac place entry


create table place_link (
        id           int default nextval('id_seq'),
        version      int not null,
        main_id      int not null,
        is_deleted   boolean default false,
        fk_id        int,                   -- fk to related table.id
        fk_table     text,                  -- table name of the related foreign table. Exists only as a backup
        confirmed    boolean default false, -- true after confirmation by a human
        original     text,                  -- original as seen text from CPF import
        type         integer,               -- fk to vocabulary.id from place@localType
        role         integer,               -- fk to vocabulary.id, from cpf place/placeRole
        note         text,
        score        float,                 -- matching confidence score
        geo_place_id int,                   -- fk to geo_place.id, might be null
        primary key(id, version)
    );

create unique index place_link_idx1 on place_link(id,main_id,version);<|MERGE_RESOLUTION|>--- conflicted
+++ resolved
@@ -136,14 +136,6 @@
 -- aka table user
 
 create table appuser (
-<<<<<<< HEAD
-        id     int  primary key default nextval('id_seq'),
-        userid text unique, -- text-based user id, the user email address
-        first  text,        -- first name
-        last   text,        -- last name
-        name   text,        -- full name text
-        avatar text         -- is this a file name? 
-=======
         id           int primary key default nextval('id_seq'),
         userid       text unique, -- text-based user id, the user email address
         email        text,        -- perhaps redundant, since userid is probably the email
@@ -153,7 +145,6 @@
         avatar       text,        -- url
         avatar_small text,        -- url
         avatar_large text         -- url
->>>>>>> 13864e2a
         );
 
 -- Linking table to handle role membership for users Do we need a 'primary' role boolean field? This would be
