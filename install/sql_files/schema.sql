
-- SNAC web application Postgres schema

-- Notes
-- =============
-- 1. Main tables are single words
-- 2. Join/link tables are denoted by domain_range
-- 3. General format of the text:
--
--  table name definition (
--       field       type        notes/parameters,
--      ...         ...         ...
--
-- 4. Organized as follows:
--      A. Sequence definitions
--      B. Main tables
--      C. Join/Link tables

-- drop table if existss and sequences that may already exist, and create everything from scratch

-- drop table if exists control;
-- drop table if exists pre_snac_maintenance_history;

drop view if exists biog_hist_view;
drop view if exists convention_declaration_view;
drop view if exists date_range_view;
drop view if exists function_view;
drop view if exists gender_view;
drop view if exists general_context_view;
drop view if exists language_view;
drop view if exists legal_status_view;
drop view if exists mandate_view;
drop view if exists name_view;
drop view if exists name_component_view;
drop view if exists name_contributor_view;
drop view if exists nationality_view;
drop view if exists nrd_view;
drop view if exists occupation_view;
drop view if exists otherid_view;
drop view if exists entityid_view;
drop view if exists place_link_view;
drop view if exists related_identity_view;
drop view if exists related_resource_origination_name_view;
drop view if exists related_resource_view;
drop view if exists scm_view;
drop view if exists structure_genealogy_view;
drop view if exists source_view;
drop view if exists subject_view;
drop view if exists version_history_view;
drop view if exists address_line_view;


drop table if exists appuser;
drop table if exists appuser_role_link;
drop table if exists appuser_group;
drop table if exists appuser_group_link;
drop table if exists biog_hist;
drop table if exists convention_declaration;
drop table if exists date_range;
drop table if exists function;
drop table if exists gender;
drop table if exists general_context;
drop table if exists geo_place;
drop table if exists language;
drop table if exists legal_status;
drop table if exists mandate;
drop table if exists name;
drop table if exists name_component;
drop table if exists name_contributor;
drop table if exists nationality;
drop table if exists nrd;
drop table if exists occupation;
drop table if exists otherid;
drop table if exists entityid;
drop table if exists place_link;
drop table if exists related_identity;
drop table if exists related_resource_origination_name;
drop table if exists related_resource;
drop table if exists privilege_role_link;
drop table if exists privilege;
drop table if exists role;
drop table if exists session;
drop table if exists scm;
drop table if exists snac_institution;
drop table if exists structure_genealogy;
drop table if exists source;
drop table if exists maybe_same;
drop table if exists stakeholder;
-- drop table if exists split_merge_history;
drop table if exists subject;
drop table if exists version_history;
-- drop table if exists source_link;
drop table if exists control;
drop table if exists pre_snac_maintenance_history;
drop table if exists contributor;
-- these shouldn't even be in the database anymore
drop table if exists place;
drop table if exists geoplace;
drop table if exists address_line;
drop table if exists unassigned_arks;
drop table if exists resource_cache;
drop table if exists resource_language;
drop table if exists resource_origination_name;
drop table if exists messages;

-- drop table if exists vocabulary_use;
drop sequence if exists version_history_id_seq;

-- Feb 19 2016 stop using type icstatus
-- drop data types after any tables using them have been dropped.
-- drop type if exists icstatus;

drop sequence if exists id_seq;
drop sequence if exists "message_id_seq";
drop sequence if exists "resource_id_seq";
drop sequence if exists "resource_version_id_seq";

--
-- Sequences
--

-- Sequence for data table record id values It is very, very important that both table.id and
-- version_history.ic_id use this sequence. These two are used as foreign keys between table date_range and
-- other tables. Failure for nrd.ic_id and table.id to be unique will (would) break data_range foreign
-- keys. (And might break other foreign keys and sql queries as well.)
CREATE SEQUENCE "id_seq";

-- Feb 11 2016 This was removed and came back apparently via a bad git merge. See vocabulary_init.sql
--
-- Jan 29 2016 Just as with table vocabulary above not being dropped, do not drop the vocabulary_id_seq.
-- Really, all the vocabulary schema should be in a separate file because we initialize it separately, often.
--
-- Sequence for controlled vocabulary
-- CREATE SEQUENCE "vocabulary_id_seq";

CREATE SEQUENCE "version_history_id_seq";


CREATE SEQUENCE "resource_id_seq";
CREATE SEQUENCE "resource_version_id_seq";

CREATE SEQUENCE "message_id_seq";

--
-- Utility and meta-data tables
--

-- Table version_history is the root table for a EAC-CPF identity constellation, in the sense that the meta
-- data here describes the history, and all data table record versions. Note: the main identity id value is
-- version_history.ic_id.

-- identity constellation record status (is_locked, is_published) is handled here. The lock needs to be here if we increment version
-- number only on modified tables. (Why?)

-- We are using the multi-version model where field version is only updated in updated data tables. Selecting version is is:
-- select * from foo where version=(select max(version) from foo where id=$yy and version<=$vv) and ic_id=$mm

-- A record must be inserted into version_history for every change of data or change of status.

-- By convention, limit status to certain values: published, needs review, rejected, being edited, bulk
-- ingest, deleted, currently editing, ingest cpf.
--
-- That list is expected to grow over time, and adding items is fine. However, we probably shouldn't remove
-- any status values without careful testing.
--
-- Fields is_locked and is_current are not used. Their planned function has been taken over by a more
-- comprehensive system that relies on status.

create table version_history (
        id         int default nextval('id_seq'), -- constellation id, aka ic_id, use default when inserting new constellation
        version    int default nextval('version_history_id_seq'),
        is_locked  boolean default false,         -- (not used, see status) boolean, true is locked by version_history.user_id
        user_id    int,                           -- fk to appuser.id
        role_id    int,                           -- fk to role.id, defaults to users primary role, but can be any role the user has
        timestamp  timestamp default now(),       -- now()
        status     text,                          -- a curated list of status terms.
        is_current boolean,                       -- (not used) most current published, optional field to enhance performance
        note       text,                          -- checkin message
        primary key (id, version)
        );

-- We will often select status='published' so we need an index
create index version_history_idx1 on version_history(status);
create index version_history_idx2 on version_history(user_id);


-- Users of the system (editors, authors, researchers, admins etc)
-- SQL reserved word 'user', instead of always quoting it, change table name to appuser.

-- aka table user

create table appuser (
        id              int primary key default nextval('id_seq'),
        active          boolean default 't', -- true for active account
        username        text unique,         -- text-based user id, the user email address
        email           text,                -- non-unique, current default is username is also email
        first           text,                -- first name
        last            text,                -- last name
        fullname        text,                -- full name text
        password        text,
        avatar          text,                -- url
        avatar_small    text,                -- url
        avatar_large    text,                -- url
        work_email      text,
        work_phone      text,
        affiliation     int,                 -- fk is version_history.id aka constellation ID aka ic_id.
        preferred_rules text                 -- preferred descriptive name rules
        );

-- Linking table to handle role membership for users Do we need a 'primary' role boolean field? This would be
-- the default for version_history.role when one of the alternate roles isn't supplied.

create table appuser_role_link (
        uid        int,                -- fk to appuser.id
        rid        int,                -- fk to role.id
        is_primary boolean default 'f' -- this role is the primary for the given appuser
        );

-- Add a constraint to enforce only one is_primary per uid
create unique index appuser_role_link_ndx2 on appuser_role_link (uid) where is_primary=true;

-- SNAC roles. These are groups of privileges This includes roles such as 'admin', 'editor',
-- 'contributor'. This really is yet another vocabulary, and therefore should be in the vocabulary table. We
-- can always move it there later.

create table role (
        id          int  primary key default nextval('id_seq'),
        label       text unique, -- short name of this role
        description text         -- description of this role
        );

create table privilege (
        id          int  primary key default nextval('id_seq'),
        label       text unique, -- short name
        description text         -- description
        );

-- Linking table between privileges and roles. appuser links to role which links to privilege, and thus users
-- have privileges.

create table privilege_role_link (
        pid        int,                -- fk to privilege.id
        rid        int                -- fk to role.id
        );

-- There may be multiple active sessions per user, so we need a separate table for sessions.

create table session (
        appuser_fk   int,         -- fk to appuser.id
        access_token text unique, -- the session token
        expires      integer      -- when the token expires, seconds since the epoch, UTC
);

-- As of Feb 10 2016 this table is not used. Perhaps we are planning to use it, but I suspect the split/merge
-- data has been moved to table version_history. Or somewhere else? Where?

-- create table split_merge_history (
--     from_id             int, -- fk nrd.id, also version_history.ic_id
--     to_id               int, -- fk nrd.id, also version_history.ic_id
--     timestamp           timestamp default now()
--     );

--
-- Data tables
--

-- Note1: table.version is always the same as nrd.version (constellation version). This won't be commented in
-- every table.

-- Note2: table.ic_id is always the same as the related version_history.ic_id. This won't be commented in
-- every table.

-- Table nrd is data with a 1:1 to the constellation. The glue of the constellation is table version_history,
-- although in historical times (before versioning) table nrd was "the" central CPF table.

-- Nov 12 2015 Remove unique constraint from ark_id because it is only unique with version, ic_id.
-- Move to table:
-- convention_declaration text,
-- mandate text,
-- general_context text,
-- structure_or_genealogy text,
-- nationality   int,          -- fk to vocabulary.id type nationality
-- gender        int,          -- fk to vocabulary.id type gender
-- language      text,         -- not in vocab yet, keep the string
-- language_code int,          -- (fk to vocabulary.id) 3 letter iso language code
-- script        text,         -- not in vocab yet, keep the string
-- script_code   int,          -- (fk to vocabulary.id)
-- language_used int,          -- (fk to vocabulary.id) from languageUsed/language
-- script_used   int,          -- (fk to vocabulary.id) from languageUsed, script (what the entity used)
-- exist_date    int,          -- fk to date_range.id

-- Change nrd.id to not use a default. We are currently writing the ic_id into nrd.id, even though nrd.id is
-- never used. The "id" of nrd is the constellation id. Any foreign key to nrd must use the ic_id. The id of
-- table nrd is Constellation->getID() which is the constellation id, not a table id as with all other data
-- objects. Since "the id" of table nrd is the constellation id, we put that value in nrd.ic_id as
-- always. There are no tables that are related to nrd.
--
-- Important: the is no php object that corresponds to nrd, thus no object for which nrd.id = Object->getID(). Remember, Constellation->getID() is nrd.ic_id.

create table nrd (
        id          integer,
        version     int not null,
        ic_id     int not null, -- fk to version_history.ic_id
        is_deleted  boolean default false,
        ark_id      text,         -- control/cpfId
        entity_type int not null, -- (fk to vocabulary.id) corp, pers, family
        primary key (ic_id, version)
        );

create unique index nrd_idx1 on nrd (ark_id,version,ic_id);
create unique index nrd_idx2 on nrd(ic_id,version);

-- I considered naming field text "value", but text is not a reserved word (amazingly), and although "text" is
-- overused, it fits our convention here.

create table convention_declaration (
    id            int default nextval('id_seq'),
    version       int not null,
    ic_id       int not null, -- fk to version_history.ic_id
    is_deleted    boolean default false,
    text text                  -- the text term
);

create unique index convention_declaration_idx1 on convention_declaration(id,ic_id,version);

create table mandate (
    id            int default nextval('id_seq'),
    version       int not null,
    ic_id       int not null, -- fk to version_history.ic_id
    is_deleted    boolean default false,
    text text                   -- the text term
);

create unique index mandate_idx1 on mandate(id,ic_id,version);

create table general_context (
    id            int default nextval('id_seq'),
    version       int not null,
    ic_id       int not null, -- fk to version_history.ic_id
    is_deleted    boolean default false,
    text text                  -- the text term
);

create unique index general_context_idx1 on general_context(id,ic_id,version);

create table structure_genealogy (
    id            int default nextval('id_seq'),
    version       int not null,
    ic_id       int not null, -- fk to version_history.ic_id
    is_deleted    boolean default false,
    text text                  -- the text term
);

create unique index structure_genealogy_idx1 on structure_genealogy(id,ic_id,version);

-- The biog_hist language is in table language, and is related to this where biog_hist.id=language.fk_id

create table biog_hist (
    id               int default nextval('id_seq'),
    version          int not null,
    ic_id          int not null,
    is_deleted       boolean default false,
    text text
);

create unique index biog_hist_idx2 on biog_hist(id,ic_id,version);


-- Name string. There may be multiple of these per identity constellation, nrd one-to-many name.
-- multiple authorizedForm, alternativeForm per name entry in the merged data

-- For authorizedForm or alternativeForm, see related table name_contributor.

-- Feb 10 2016 These fields aren't being used, so I've removed them. The rationale for corporate_name is
-- unclear, but there was a reason for this. There is no corporate_name equivalent in the NameEntry class.

-- The other fields are name components, and that is being handled by table name_component.

-- corporate_name   text,
-- prefix           text,
-- first            text,
-- middle           text,
-- last             text,
-- suffix           text,
-- additional_parts text,

create table name (
    id               int default nextval('id_seq'),
    version          int not null,
    ic_id            int not null,
    is_deleted       boolean default false,
    preference_score float, -- Preference to use this name
    original         text,  -- actual name (in <part>)
    primary key(id, version)
    );

create index name_idx1 on name (ic_id, version);

-- Parsed components of name string. There are multiple of these per one name.

-- Note: no ic_id because this table only related to name.id, and through that to the identity
-- constellation.

create table name_component (
             id int default nextval('id_seq'),
        name_id int,  -- fk to name.id
          ic_id int,  -- fk to name.id
        version int,
     is_deleted boolean default false,
       nc_label int,  -- typeID, getType() fk to vocabulary.id, surname, forename, etc.
       nc_value text, -- text, getText(), the string value of the component, Smith, John, etc.
        c_order int,  -- component order within this name, as entered.
        primary key(id, version)
    );

create unique index name_component_idx1 on name_component(id,name_id,version);

-- Link names to their contributing organization. Derived from: nameEntry/authorizedForm,
-- nameEntry/alternativeForm, both of which contain the short SNAC name of a contributing institution.
-- Conceptually this seems wrong, or certainly incomplete.
--
--
-- (Wrong? The name was contributed, so contributor links to the name. It makes no sense to link contributor
-- to constellation id.) In any case, it needs to link to SNAC constellation id, not to table contributor. See
-- comments for table contributor.

create table name_contributor (
    id             int default nextval('id_seq'),
    version        int not null,
    ic_id        int not null,
    is_deleted     boolean default false,
    name_id        int,  -- (fk to name.id)
    short_name     text, -- short name of the contributing entity (VIAF, LC, WorldCat, NLA, etc)
    name_type      int,  -- (fk to vocabulary.id) -- type of name (authorizedForm, alternativeForm)
    rule           int,  -- (fk to vocabulary.id) -- rule used to formulate the bame by this contributing entity
    primary key(id, version)
    );

create unique index name_contributor_idx1 on name_contributor(id,ic_id,version);
create unique index name_contributor_idx2 on name_contributor(id,name_id,version);

-- Jan 29 2016 The original intent is muddy, but it seems clear now that table contributor is a duplication of
-- table name_contributor. Thus everything below is commented out. If you modify anything here, please include
-- an extensive commentary with examples of data supporting the change.

-- Nov 12 2015: New think: skip the table contributor, and simply save the short_name in name_contributor. No
-- matter what we do, there is a mess to clean up later on.

-- Removed from table name_contributor:    contributor_id int,
-- (fk to contributor.id, which is a temp table until we link to SNAC records for each contributor)

-- Applies only to name/authorizedForm and name/alternativeForm. contributor.short_name is contributor
-- institution sort-cut name (aps, taro, VIAF, LC, nyu, WorldCat, etc). contributor.id needs to be converted
-- to a SNAC constellation id after a record is created in SNAC for each institution that contributed a name.

-- create table contributor (
--     id         int default nextval('id_seq'),
--     version    int not null,
--     ic_id    int not null,
--     is_deleted boolean default false,
--     short_name text, -- short name of the contributing entity (VIAF, LC, WorldCat, NLA, etc)
--     primary key(id, version)
--     );
-- create unique index contributor_idx1 on contributor (short_name);
-- create unique index contributor_idx2 on contributor (id,version,ic_id);



-- Use this date table for all things with dates, not just the identity constellation. Both single dates and
-- date ranges can be stored in the date range table. The alternative is some messy conditional code to handle
-- single dates and date ranges as separate formats. Sets of dates can consist of singles and ranges. It is
-- best to treat everything as a range with optional fields. Some rules must be followed:

-- If is_range then must have from and to or must set missing_from or missing_to to true. (Why? If is_range==t
-- and one of the dates is missing then it is missing. The database doesn't really care that the user
-- confirmed that one date is missing.) If not is_range then a date is two dates (example: birth and death)

-- Non-range should have from_type and to_type specified for non-null dates. (Should this be a requirement?)

-- If not birth and death, and if two dates, is_range must be true. If birth and death, one of the dates can
-- be left empty without setting missing_from or missing_to.

-- Active dates may be a single (from_date) or date range.

-- date string is iso standard (mostly), largest to smallest units, left to right. By using a string in this
-- format, dates will sort alphbetically correctly, even for partial dates.

-- Dates BCE sort inverted, and thus must be sorted separately. Unclear what to do when from_date is BCE and to_date is CE.

-- Date ranges where the to_date is the present date and will continue to be present have an empty to_date
-- with is_present set to true.

-- There may be multiple date ranges for a single record in a related table. For example, multiple dates for a
-- single occupation. However, the reciprocal is not true, therefore a linking table is not necessary.

-- Note about originals: from_original, to_original: These are not CPF original exactly. These are values of
-- <fromDate> and <toDate> which are themselves created by the XLST date parser. For this reason we have no
-- singular original string such as "1901-1989" as can be found in name strings.


create table date_range (
        id               int default nextval('id_seq'),
        version          int not null,
        ic_id          int not null,
        is_deleted       boolean default false,
        is_range         boolean default false, -- distinguish 1 or 2 dates from a range with possibly missing bounds
        missing_from     boolean default false, -- from date is missing or unknown, only is_range=t
        from_date        text,                  -- date as an iso string
        from_type        int,                   -- (fk to vocabulary.id) birth, death, active
        from_bc          boolean default false, -- just in case we ever run into a BC date
        from_not_before  text,
        from_not_after   text,
        from_original    text,                  -- from date tag value
        missing_to       boolean default false, -- to date is missing or unknown, only is_range=t
        to_date          text,
        to_type          int,                   -- (fk to vocabulary.id) birth, death, active
        to_bc            boolean default false, -- just in case we ever run into a BC date
        to_not_before    text,
        to_not_after     text,
        to_present       boolean,
        to_original      text,                  -- the to date tag value
        descriptive_note text,
        fk_table         text,                  -- table name of the related foreign table. Exists only as a backup
        fk_id            int,                   -- table.id of the related record
        primary          key(id, version)
        );

create unique index date_range_idx1 on date_range(id,ic_id,version);


-- This corresponds to a php Language object, and has both language id values and script_id values. This is
-- not language controlled vocabulary. The language controlled vocabulary id fk is language.language_id.

create table language (
        id              int default nextval('id_seq'),
        version           int not null,
        ic_id           int not null,
        is_deleted        boolean default false,
        language_id       int,  -- fk to vocabulary
        script_id         int,  -- fk to vocabulary
        vocabulary_source text,
        note              text,
        fk_table          text, -- table name of the related foreign table. Exists only as a backup
        fk_id             int,  -- table.id of the related record
        primary         key(id, version)
        );

create unique index language_idx1 on language(id,ic_id,version);

-- From the <source> element. This appears to derive from /eac-cpf/control/source in the CPF. The href and
-- objectXMLWrap is not consistently used. There will (often?) be a related entry in table language, related
-- on source.id=language.fk_id.
--
-- SNAC Source File. A "source" is a cited (citation) source, and has qualities of an authority file.
-- Currently, each constellation has its own list of sources. (Other constellations might duplicate these
-- sources, but each constellation thinks its sources are unique).  Going forward we use this table for all
-- sources.  For example, SNACControlMetadata->citation is a Source object. Constellation->sources is a list
-- of sources.
--
-- Source is not an authority or vocabulary, therefore the source links back to the original table via an fk
-- just like date.

-- Apr 4 2016. We have switched to per constellation list of sources. Finally removing type, which is always
-- "simple", and essentially not used. Removing fk_id and fk_table since sources are linked to each
-- constellation by ic_id. Any constellation component using a source does a relational link aka foreign key
-- by source.id

create table source (
    id           int default nextval('id_seq'),
    version      int not null,
    ic_id        int not null,
    is_deleted   boolean default false,
    display_name text,    -- User entered display name to distinguish sources, esp in the UI
    text         text,    -- Text of this source
    note         text,    -- Note related to this source
    uri          text,    -- URI of this source
    language_id  integer, -- language, fk to vocabulary.id
    primary key(id, version)
    );

-- Not true that href values do not repeat. Why did we think href would be unique across the table?
-- create unique index source_idx1 on source (href);

create unique index source_idx2 on source (id,version,ic_id);

-- Source is related to whatever needs it by putting a source.id foreign key in the table that wants to refer
-- back to a source. There is no need for this linking table because we do not have a many-to-many relation.
--
-- At one point, Source was first order data, not an authority. Every source was treated separately.

-- create table source_link (
--     id         int default nextval('id_seq'),
--     version    int not null,
--     ic_id    int not null,
--     is_deleted boolean default false,
--     fk_id      int, -- fk to the related table.id, always or usually nrd.id
--     source_id  int, -- fk to source.id
--     primary key(id, version)
--     );
-- create unique index source__link_idx1 on source_link (id,version,ic_id);

-- Feb 10 2016 Data in <control> is planned to be stored elsewhere, probably version_history.

-- Some of the elements from <control>. Multiple control records per identity_constellation.  The XML
-- accumulated these over time, but we have versioning, so we can add records with a version. This kind of
-- begs the question what to do with multiple existing maintenance events.

-- create table control (
--     id                  int default nextval('id_seq'),
--     version             int not null,
--     ic_id             int not null,
--     is_deleted          boolean default false,
--     maintenance_agency  text, -- ideally from a controlled vocab, but we don't have one for agencies yet.
--     maintenance_status  int,  -- (fk to vocabulary.id)
--     conven_dec_citation text, -- from control/conventionDeclaration/citation (currently just VIAF)
--     primary key(id, version)
--     );
-- create unique index control_idx1 on control(id,ic_id,version);

-- Feb 10 2016. Table pre_snac_maintenance_history not used. I think all of the pre-merge history was thrown
-- out. Also, history and status will be captured in table version_history.

-- maintenanceHistory before the record was imported into the database?

-- create table pre_snac_maintenance_history (
--     id                  int default nextval('id_seq'),
--     version             int not null,
--     ic_id int not null,
--     is_deleted boolean default false,
--     modified_time       date,
--     event_type          int,  -- (fk to vocabulary.id)
--     agent_type          int,  -- (fk to vocabulary.id)
--     agent               text,
--     description         text,
--     primary key(id, version)
--     );
-- create unique index pre_snac_maintenance_history_idx1 on pre_snac_maintenance_history(id,ic_id,version);

-- Are all these controlled vocabulary-type of things really the same, and should be in a unified
-- tagging/markup table? (occupation, function, nationality, subject

-- For dates: select * from occupation,date_range where date_range.fk_id=id;

-- See the comments with table date_range.

create table occupation (
    id                int default nextval('id_seq'),
    version           int not null,
    ic_id           int not null,
    is_deleted        boolean default false,
    occupation_id     int,  -- (fk to vocabulary.id)
    vocabulary_source text, -- occupation/term/@vocabularySource
    note              text, -- occupation/descriptiveNote
    primary key(id, version)
    );

create unique index occupation_idx1 on occupation(id,ic_id,version);

create table function (
    id                int default nextval('id_seq'),
    version           int not null,
    ic_id           int not null,
    is_deleted        boolean default false,
    function_id       int,  -- function/term, fk to vocabulary.id
    function_type     text, -- function/@localType, null?, "DerivedFromRole"?, text for now, should be a fk to vocabulary.id
    vocabulary_source text, -- is this anf href to a controlled vocab?
    note              text,
    primary key(id, version)
    );

create unique index function_idx1 on function(id,ic_id,version);

create table nationality (
    id             int default nextval('id_seq'),
    version        int not null,
    ic_id        int not null,
    is_deleted     boolean default false,
    term_id int,  -- (fk to vocabulary.id for a given nationality)
    primary key(id, version)
    );

create unique index nationality_idx1 on nationality(id,ic_id,version);

create table subject (
    id         int default nextval('id_seq'),
    version    int not null,
    ic_id    int not null,
    is_deleted boolean default false,
    term_id int, -- (fk to vocabulary.id)
    primary key(id, version)
    );

create unique index subject_idx1 on subject(id,ic_id,version);

create table legal_status (
    id         int default nextval('id_seq'),
    version    int not null,
    ic_id    int not null,
    is_deleted boolean default false,
    term_id int, -- (fk to vocabulary.id)
    primary key(id, version)
    );

create unique index legal_status_idx1 on legal_status(id,ic_id,version);

-- Jan 28 2016. This is newer than nationality, subject. I considered naming term_id vocab_id because "term"
-- is overused. However, term_id is conventional and descriptive.

create table gender (
    id         int default nextval('id_seq'),
    version    int not null,
    ic_id    int not null,
    is_deleted boolean default false,
    term_id int, -- (fk to vocabulary.id)
    primary key(id, version)
    );

create unique index gender_idx1 on gender(id,ic_id,version);


-- <cpfRelation> Was table cpf_relations. Fields moved here from the old table document: arcrole, role, href, type,
-- cpfRelationType. cpfRelation/relationEntry is a name, and (sadly) is not always identical to the preferred
-- name in the related record.  Field version relates to ic_id, since this is a 1-way relation.

-- todo: remove extracted_record_id which is only in extracted CPF records, not in post-merge CPF records.

-- todo: related_identity.role is called targetEntityType in the php, and that's a less ambiguous name

-- todo: verify that extracted_record_id is (was) the related ARK and not a extracted CPF file/recordID, then
-- remove field extracted_record_id. Use related_ark

create table related_identity (
    id                  int default nextval('id_seq'),
    version             int not null,
    ic_id             int not null,
    is_deleted          boolean default false,
    related_id          int,  -- fk to version_history.ic_id of the related identity, was ic_id2
    related_ark         text,
    role                int,  -- @xlink:role, fk to vocabulary.id, corporateBody, person, family
    arcrole             int,  -- @xlink:arcrole, (fk to vocabulary.id) associatedWith, correspondedWith, etc, was relation_type
    type                int,  -- @xlink:type, always simple?
    href                text, -- @xlink:href, optional
    relation_type       int, -- @cpfRelationType, only from AnF, maybe put in a second table
    relation_entry      text, -- relationEntry (name) of the related eac-cpf record (should be unnecessary in db)
    descriptive_note    text, -- descriptiveNote, xml fragment, used only for non-ExtractedRecordId data
    extracted_record_id text, -- descriptiveNote/p/span[localType='http://socialarchive.iath.virginia.edu/control/term#ExtractedRecordId']
    date                int,  -- fk to date_range.id, or something similar
    primary key(id, version)
    );

create unique index related_identity_idx1 on related_identity(id,ic_id,version);

--
-- resourceRelation
-- The role aka roleTerm of repo_ic_id is always http://id.loc.gov/vocabulary/relators/rps
--

create table related_resource (
    id                  int default nextval('id_seq'),
    is_deleted          boolean default false,

    -- this constellation information
    version             int not null,
    ic_id               int not null,

    -- connection between this constellation and resource
    arcrole             int,  -- @xlnk:arcrole, fk to vocabulary.id type document_role, creatorOf, referencedIn, etc

    -- information about the resource
    relation_entry      text, -- relationEntry — “shortcut” description of this resource
                              -- other useful information
    resource_id         int,
    resource_version    int,

    descriptive_note    text,
    primary key(id, version)
);

create unique index related_resource_idx1 on related_resource(id,ic_id,version);
create index related_resource_idx2 on related_resource(ic_id,version);
create index related_resource_idx3 on related_resource(resource_id, resource_version);

-- Resources are cached directly, but also versioned
create table resource_cache (
        id         int default nextval('resource_id_seq'),
        version    int default nextval('resource_version_id_seq'),
        is_deleted boolean default false,
        href       text,
        type       int,
        entry_type int,
        title      text,
        abstract   text,
        extent     text,
        repo_ic_id int,
        object_xml_wrap text,
        primary key (id, version)
        );

create index resource_idx1 on resource_cache(href);
create index resource_idx2 on resource_cache(id, version, is_deleted);
create index resource_idx3 on resource_cache(repo_ic_id);

-- Languages relating to resources are stored identically to but separately
-- from languages for constellations.  They have their own versioning based on
-- resource_version!
create table resource_language (
        id                int default nextval('resource_id_seq'),
        version           int not null,
        resource_id       int not null,
        is_deleted        boolean default false,
        language_id       int,  -- fk to vocabulary
        script_id         int,  -- fk to vocabulary
        vocabulary_source text,
        note              text,
        primary           key(id, version)
        );

create unique index resource_language_idx1 on resource_language(id,resource_id,version);
create index resource_language_idx2 on resource_language(language_id, script_id);
create index resource_language_idx3 on resource_language (resource_id, is_deleted);

-- Origination names are now part of resources
create table resource_origination_name (
    id           int default nextval('resource_id_seq'),
    is_deleted   boolean default false,
    version      int not null,
    resource_id  int not null,
    name_ic_id   int,                            -- ic_id of this creator
    name         text                            -- name of creator
);

create unique index resource_origination_name_idx1 on resource_origination_name(id,resource_id,version);
create index resource_origination_name_idx2 on resource_origination_name (resource_id, is_deleted);

-- meta aka SNACControlMetadata aka SNAC Control Metadata
--
-- No language_id. Language is an object, and has its own table related where scm.id=language.fk_id.

create table scm (
    id           int default nextval('id_seq'),
    version      int not null,
    ic_id        int not null,
    is_deleted   boolean default false,
    citation_id  int,  -- fk to source.id
    sub_citation text, -- human readable location within the source
    source_data  text, -- original data "as entered" from CPF
    rule_id      int,  -- fk to some vocabulary of descriptive rules
    note         text,
    fk_id        int,  -- fk to related table.id
    fk_table     text  -- table name of the related foreign table. This field exists as backup
);


-- Link constellation to original imported record id, aka extract record id. Probably does not need version
-- since this is not user-editable, but we give everything id, version, and ic_id for the sake of
-- consistency.

create table otherid (
        id         int default nextval('id_seq'),
        version    int not null,
        ic_id    int not null,
        text text, -- unclear what this is parse from in CPF. See SameAs.php.
        uri  text, -- URI of the other record, might be extracted record id, fk to target version_history.ic_id
        type int,  -- type of link, MergedRecord, viafID, fk to vocabulary.id
        is_deleted       boolean default false,
        primary    key(id, version)
    );


-- Entity id table
create table entityid (
        id         int default nextval('id_seq'),
        version    int not null,
        ic_id    int not null,
        text text, -- text of the entityId field (ex: ISNI id, MARC organization code, etc)
        uri  text, -- URI of the other record, might not be used (not supported in EAC-CPF)
        type int,  -- type of id, such as ISNI, MARC org, etc
        is_deleted       boolean default false,
        primary    key(id, version)
);


-- Tables needing place data use place_link, and if there is a related geo_place then the place_link has the
-- geo_place foreign key as well. Table place_link also relates to snac meta data in order to capture original
-- strings. The php denormalizes (using more space, but optimising i/o) by combining fields from place_link
-- and geo_place into PlaceEntry.
--
-- At one point the Constellation concept of place required two classes, and three SQL tables. One of those
-- tables was place, now superceded by place_link.
--
-- Table place_link associates a place to another table. Each place_link relates to zero or one geo_place authority
-- (controlled vocabulary) records.
--
-- The original place text is here because it only occurs once per Constellation place.
--
-- When there are matches to geo_place, each match has their own geo_place_id, place_match_type, and score,
-- therefore the matches are handled via one record per match in table place_link.
--
-- Table place_link and geo_place are denormalized together to create php PlaceEntry objects.

-- Example values:
--
-- <place>
--   <placeRole>Lieu de Paris</placeRole>
--   <placeEntry localType="arrondissement_actuel" vocabularySource="d3nyv5k4th--1kog8v18wrm89">02e arrondissement</placeEntry>
--   <placeEntry localType="voie" vocabularySource="d3nzbt224g-1wpyx0m9bwiae">louis-le-grand (rue)</placeEntry>
--   <placeEntry localType="nomLieu">7 rue Louis-le-Grand</placeEntry>
-- </place>

-- <place localType="http://socialarchive.iath.virginia.edu/control/term#AssociatedPlace">
-- /data/merge/99166-w60v9g87.xml:            <placeEntry countryCode="FR"/>
-- /data/merge/99166-w6r24hfw.xml:            <placeEntry>Pennsylvania--Chester County</placeEntry>
-- /data/merge/99166-w6p37bxz.xml:            <placeEntry>Bermuda Islands, North Atlantic Ocean</placeEntry>
-- /data/merge/99166-w6rr6xvw.xml:            <placeEntry>Australia</placeEntry>

-- Capture place info and serve as a one to many linking table between any other table and geo_place. This has
-- the odd trait that there may be no related geo_place, so place_link is something of a conditional link. For
-- the usual reasons SNAC place entry is denormalized. Some of these fields are in the SNAC XML.
--
-- For convenience and i/o optimization, some of these fields are denormalized in the PHP PlaceEntry object.

create table place_link (
        id           int default nextval('id_seq'),
        version      int not null,
        ic_id        int not null,
        is_deleted   boolean default false,
        fk_id        int,                   -- fk to related table.id
        fk_table     text,                  -- table name of the related foreign table. Exists only as a backup
        confirmed    boolean default false, -- true after confirmation by a human
        original     text,                  -- original as seen text from CPF import
        type         integer,               -- fk to vocabulary.id from place@localType
        role         integer,               -- fk to vocabulary.id, from cpf place/placeRole
        note         text,
        score        float,                 -- matching confidence score
        geo_place_id int,                   -- fk to geo_place.id, might be null
        primary key(id, version)
    );

create unique index place_link_idx1 on place_link(id,ic_id,version);

-- Address lines related to a place_link. Note that place_link holds place data and optionally links that data
-- to a geo_place when possible.
--
-- The address_line mirrors the EAC-CPF addressLine tag, and is associated with place tags.  That seems to
-- make sense so that you can have a P.O. Box address for the special collections department and a geo_place
-- that has the lat/lon for the Small Library at UVA (for example)
    --

create table address_line (
             id int default nextval('id_seq'),
       place_id int,  -- fk to place.id
          ic_id int,  -- fk to place.id
        version int,
     is_deleted boolean default false,
          label int,  -- typeID, getType() fk to vocabulary.id: City, State, Street, etc..
          value text, -- text, getText(), the string value of the address line
     line_order int,  -- line order within this address/place, as entered.
        primary key(id, version)
    );

create unique index address_line_idx1 on address_line(id,place_id,version);

-- Maybe SameAs links, a binary relationship between Constellations that may be the same

create table maybe_same (
        ic_id1  integer,  -- fk to version_history.id
        ic_id2  integer,  -- fk to version_history.id
        status  integer,  -- fk to vocabulary.id, status of the maybe_same
        note    text      -- fk to version_history.id
);

-- Stakeholder links, a binary relationship between an institution constellation
-- and the constellation that it has a stake in.
create table stakeholder (
        institution_id  integer,  -- fk to version_history.id (institution's ic_id)
        ic_id           integer   -- fk to version_history.id (constellation's ic_id)
);


        -- SNAC institution records. These are records in SNAC for the institutions participating in SNAC. They are used for
-- appuser.affiliation. snac_institution.ic_id=appuser.affiliation.

create table snac_institution (
        ic_id int  -- fk to version_history.id, aka ic_id of the institution SNAC constellation
        );

-- Groups of appusers. Use case is a group of reviewers, or a group of editors.  Postgres group is a reserved
-- word, so if we name the table "group" we have to put "group" in double quotes all over the place and that's
-- not happening.

create table appuser_group (
        id          int  primary key default nextval('id_seq'),
        label       text unique, -- short name of this
        description text         -- description of this
        );

-- Linking table for appuser and groups. Field is_default no currently used, but reserved for future use.

create table appuser_group_link (
        uid        int,                -- fk to appuser.id
        gid        int,                -- fk to appuser_group.id
        is_default boolean default 'f' -- this group is a default for the given user
);

-- Messaging table

create table messages (
        id                      int primary key default nextval('message_id_seq'),
        to_user                 int,
        from_user               int,
        from_string             text,
        subject                 text,
        body                    text,
        attachment_content      text,
        attachment_filename     text,
        read                    boolean default 'f',
        time_sent               timestamp default NOW()
);
create index messages_idx1 on messages (to_user, subject, read);
create index messages_idx2 on messages (from_user, subject, read);
create index messages_idx3 on messages (from_string);
create index messages_idx4 on messages (to_user, from_user, from_string);



-- Table for the arks that the system may assign (queue)
create table unassigned_arks (
           ark text
);

-- Postgres Name Index (for Browsing support)
drop table if exists name_index;
create table name_index (
    name_entry       text,
    name_entry_lower text, -- lower-cased version of the name entry
    ark              text,
    ic_id            int,  -- ic_id in snac
    degree           int,  -- number of connections in snac
    resources        int,  -- number of resources in snac
    entity_type      text,
    timestamp        timestamp default(now()));

create unique index name_index_pk on name_index(ic_id);
create index name_index_idx1 on name_index(name_entry_lower);
create index name_index_idx2 on name_index(name_entry);
create index name_index_idx3 on name_index(name_entry_lower, entity_type);
create index name_index_idx4 on name_index(name_entry_lower, ic_id);
create index name_index_idx5 on name_index(name_entry, ic_id);

-- Report Storage and indices
drop table if exists reports;
drop sequence if exists report_id_seq;
create sequence report_id_seq;
create table reports (
    id               int primary key default nextval('report_id_seq'),
    name             text,
    report           text,
    user_id          int,  -- fk to appuser table, user that queried report
    affiliation_id   int,  -- fk to the institution that queried the report (usually icid from user's affiliation)
    timestamp        timestamp default(now()));
create index reports_idx1 on reports (timestamp);
create index reports_idx2 on reports (name, timestamp);
create index reports_idx3 on reports (user_id, affiliation_id);

-- Long list of indices that are useful in querying the database

create index otherid_idx1 on otherid (ic_id, version);
create index subject_idx2 on subject (ic_id, version);
create index scm_idx1 on scm (id, version, ic_id);
create index source_idx3 on source (ic_id, version);
create index related_identity_idx2 on related_identity (ic_id, version);
create index name_component_idx2 on name_component (name_id, version);
create index name_contributor_idx3 on name_contributor (name_id, version);
create index name_contributor_idx4 on name_contributor (ic_id, version);
create index language_idx2 on language (ic_id, version);
create index occupation_idx2 on occupation (ic_id, version);
create index function_idx2 on function (ic_id, version);
create index biog_hist_idx3 on biog_hist (ic_id, version);
create index address_line_idx2 on address_line (place_id, version);
create index address_line_idx3 on address_line (ic_id, version);
create index place_link_idx2 on place_link (ic_id, version);
create index place_link_idx3 on place_link (fk_id, fk_table, version);
create index convention_declaration_idx2 on convention_declaration (ic_id, version);
create index gender_idx2 on gender (ic_id, version);
create index general_context_idx2 on general_context (ic_id, version);
create index legal_status_idx2 on legal_status (ic_id, version);
create index language_idx3 on language (fk_id, fk_table, version);

-- Views that allow us to query the most recent constellation data

create or replace view address_line_view as
select g.*
    from address_line g
        right join
        (select g.id, g.ic_id, max(g.version) as version
        from address_line g
            left join
            (select id, max(version) as version
                from version_history
                where status='published'
                group by id) vh
            on vh.id = g.ic_id
        where g.version < vh.version
        group by g.id, g.ic_id) mg on g.id = mg.id and g.version = mg.version
    where not g.is_deleted;

create or replace view biog_hist_view as
select g.*
    from biog_hist g
        right join
        (select g.id, g.ic_id, max(g.version) as version
        from biog_hist g
            left join
            (select id, max(version) as version
                from version_history
                where status='published'
                group by id) vh
            on vh.id = g.ic_id
        where g.version < vh.version
        group by g.id, g.ic_id) mg on g.id = mg.id and g.version = mg.version
    where not g.is_deleted;

create or replace view convention_declaration_view as
select g.*
    from convention_declaration g
        right join
        (select g.id, g.ic_id, max(g.version) as version
        from convention_declaration g
            left join
            (select id, max(version) as version
                from version_history
                where status='published'
                group by id) vh
            on vh.id = g.ic_id
        where g.version < vh.version
        group by g.id, g.ic_id) mg on g.id = mg.id and g.version = mg.version
    where not g.is_deleted;

create or replace view date_range_view as
select g.*
    from date_range g
        right join
        (select g.id, g.ic_id, max(g.version) as version
        from date_range g
            left join
            (select id, max(version) as version
                from version_history
                where status='published'
                group by id) vh
            on vh.id = g.ic_id
        where g.version < vh.version
        group by g.id, g.ic_id) mg on g.id = mg.id and g.version = mg.version
    where not g.is_deleted;

create or replace view entityid_view as
select g.*
    from entityid g
        right join
        (select g.id, g.ic_id, max(g.version) as version
        from entityid g
            left join
            (select id, max(version) as version
                from version_history
                where status='published'
                group by id) vh
            on vh.id = g.ic_id
        where g.version < vh.version
        group by g.id, g.ic_id) mg on g.id = mg.id and g.version = mg.version
    where not g.is_deleted;

create or replace view function_view as
select g.*
    from function g
        right join
        (select g.id, g.ic_id, max(g.version) as version
        from function g
            left join
            (select id, max(version) as version
                from version_history
                where status='published'
                group by id) vh
            on vh.id = g.ic_id
        where g.version < vh.version
        group by g.id, g.ic_id) mg on g.id = mg.id and g.version = mg.version
    where not g.is_deleted;

create or replace view gender_view as
select g.*
    from gender g
        right join
        (select g.id, g.ic_id, max(g.version) as version
        from gender g
            left join
            (select id, max(version) as version
                from version_history
                where status='published'
                group by id) vh
            on vh.id = g.ic_id
        where g.version < vh.version
        group by g.id, g.ic_id) mg on g.id = mg.id and g.version = mg.version
    where not g.is_deleted;

create or replace view general_context_view as
select g.*
    from general_context g
        right join
        (select g.id, g.ic_id, max(g.version) as version
        from general_context g
            left join
            (select id, max(version) as version
                from version_history
                where status='published'
                group by id) vh
            on vh.id = g.ic_id
        where g.version < vh.version
        group by g.id, g.ic_id) mg on g.id = mg.id and g.version = mg.version
    where not g.is_deleted;

create or replace view language_view as
select g.*
    from language g
        right join
        (select g.id, g.ic_id, max(g.version) as version
        from language g
            left join
            (select id, max(version) as version
                from version_history
                where status='published'
                group by id) vh
            on vh.id = g.ic_id
        where g.version < vh.version
        group by g.id, g.ic_id) mg on g.id = mg.id and g.version = mg.version
    where not g.is_deleted;

create or replace view legal_status_view as
select g.*
    from legal_status g
        right join
        (select g.id, g.ic_id, max(g.version) as version
        from legal_status g
            left join
            (select id, max(version) as version
                from version_history
                where status='published'
                group by id) vh
            on vh.id = g.ic_id
        where g.version < vh.version
        group by g.id, g.ic_id) mg on g.id = mg.id and g.version = mg.version
    where not g.is_deleted;

create or replace view mandate_view as
select g.*
    from mandate g
        right join
        (select g.id, g.ic_id, max(g.version) as version
        from mandate g
            left join
            (select id, max(version) as version
                from version_history
                where status='published'
                group by id) vh
            on vh.id = g.ic_id
        where g.version < vh.version
        group by g.id, g.ic_id) mg on g.id = mg.id and g.version = mg.version
    where not g.is_deleted;

create or replace view name_view as
select g.*
    from name g
        right join
        (select g.id, g.ic_id, max(g.version) as version
        from name g
            left join
            (select id, max(version) as version
                from version_history
                where status='published'
                group by id) vh
            on vh.id = g.ic_id
        where g.version < vh.version
        group by g.id, g.ic_id) mg on g.id = mg.id and g.version = mg.version
    where not g.is_deleted;

create or replace view name_component_view as
select g.*
    from name_component g
        right join
        (select g.id, g.ic_id, max(g.version) as version
        from name_component g
            left join
            (select id, max(version) as version
                from version_history
                where status='published'
                group by id) vh
            on vh.id = g.ic_id
        where g.version < vh.version
        group by g.id, g.ic_id) mg on g.id = mg.id and g.version = mg.version
    where not g.is_deleted;

create or replace view name_contributor_view as
select g.*
    from name_contributor g
        right join
        (select g.id, g.ic_id, max(g.version) as version
        from name_contributor g
            left join
            (select id, max(version) as version
                from version_history
                where status='published'
                group by id) vh
            on vh.id = g.ic_id
        where g.version < vh.version
        group by g.id, g.ic_id) mg on g.id = mg.id and g.version = mg.version
    where not g.is_deleted;

create or replace view nationality_view as
select g.*
    from nationality g
        right join
        (select g.id, g.ic_id, max(g.version) as version
        from nationality g
            left join
            (select id, max(version) as version
                from version_history
                where status='published'
                group by id) vh
            on vh.id = g.ic_id
        where g.version < vh.version
        group by g.id, g.ic_id) mg on g.id = mg.id and g.version = mg.version
    where not g.is_deleted;

create or replace view nrd_view as
select g.*
    from nrd g
        right join
        (select g.id, g.ic_id, max(g.version) as version
        from nrd g
            left join
            (select id, max(version) as version
                from version_history
                where status='published'
                group by id) vh
            on vh.id = g.ic_id
        where g.version < vh.version
        group by g.id, g.ic_id) mg on g.id = mg.id and g.version = mg.version
    where not g.is_deleted;

create or replace view occupation_view as
select g.*
    from occupation g
        right join
        (select g.id, g.ic_id, max(g.version) as version
        from occupation g
            left join
            (select id, max(version) as version
                from version_history
                where status='published'
                group by id) vh
            on vh.id = g.ic_id
        where g.version < vh.version
        group by g.id, g.ic_id) mg on g.id = mg.id and g.version = mg.version
    where not g.is_deleted;

create or replace view otherid_view as
select g.*
    from otherid g
        right join
        (select g.id, g.ic_id, max(g.version) as version
        from otherid g
            left join
            (select id, max(version) as version
                from version_history
                where status='published'
                group by id) vh
            on vh.id = g.ic_id
        where g.version < vh.version
        group by g.id, g.ic_id) mg on g.id = mg.id and g.version = mg.version
    where not g.is_deleted;

create or replace view place_link_view as
select g.*
    from place_link g
        right join
        (select g.id, g.ic_id, max(g.version) as version
        from place_link g
            left join
            (select id, max(version) as version
                from version_history
                where status='published'
                group by id) vh
            on vh.id = g.ic_id
        where g.version < vh.version
        group by g.id, g.ic_id) mg on g.id = mg.id and g.version = mg.version
    where not g.is_deleted;

create or replace view related_identity_view as
select g.*
    from related_identity g
        right join
        (select g.id, g.ic_id, max(g.version) as version
        from related_identity g
            left join
            (select id, max(version) as version
                from version_history
                where status='published'
                group by id) vh
            on vh.id = g.ic_id
        where g.version < vh.version
        group by g.id, g.ic_id) mg on g.id = mg.id and g.version = mg.version
    where not g.is_deleted;

create or replace view related_resource_view as
select g.*
    from related_resource g
        right join
        (select g.id, g.ic_id, max(g.version) as version
        from related_resource g
            left join
            (select id, max(version) as version
                from version_history
                where status='published'
                group by id) vh
            on vh.id = g.ic_id
        where g.version < vh.version
        group by g.id, g.ic_id) mg on g.id = mg.id and g.version = mg.version
    where not g.is_deleted;

create or replace view scm_view as
select g.*
    from scm g
        right join
        (select g.id, g.ic_id, max(g.version) as version
        from scm g
            left join
            (select id, max(version) as version
                from version_history
                where status='published'
                group by id) vh
            on vh.id = g.ic_id
        where g.version < vh.version
        group by g.id, g.ic_id) mg on g.id = mg.id and g.version = mg.version
    where not g.is_deleted;

create or replace view subject_view as
select g.*
    from subject g
        right join
        (select g.id, g.ic_id, max(g.version) as version
        from subject g
            left join
            (select id, max(version) as version
                from version_history
                where status='published'
                group by id) vh
            on vh.id = g.ic_id
        where g.version < vh.version
        group by g.id, g.ic_id) mg on g.id = mg.id and g.version = mg.version
<<<<<<< HEAD
    where not g.is_deleted;
=======
    where not g.is_deleted;


-- Name Index for ordered browsing
create table name_index (
    nameEntry       text,
    nameEntryLower  text, -- lower-cased version of the name entry
    ark             text,
    ic_id           int,  -- ic_id in snac
    degree          int,  -- number of connections in snac
    resources       int,  -- number of resources in snac
    timestamp       timestamp default(now()));

create unique index name_index_pk on name_index(ic_id);
create index name_index_idx1 on name_index(nameEntryLower);
create index name_index_idx2 on name_index(nameEntry);


>>>>>>> a8fd2946
<|MERGE_RESOLUTION|>--- conflicted
+++ resolved
@@ -1454,11 +1454,7 @@
             on vh.id = g.ic_id
         where g.version < vh.version
         group by g.id, g.ic_id) mg on g.id = mg.id and g.version = mg.version
-<<<<<<< HEAD
-    where not g.is_deleted;
-=======
-    where not g.is_deleted;
-
+    where not g.is_deleted;
 
 -- Name Index for ordered browsing
 create table name_index (
@@ -1472,7 +1468,4 @@
 
 create unique index name_index_pk on name_index(ic_id);
 create index name_index_idx1 on name_index(nameEntryLower);
-create index name_index_idx2 on name_index(nameEntry);
-
-
->>>>>>> a8fd2946
+create index name_index_idx2 on name_index(nameEntry);