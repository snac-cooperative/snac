--- conflicted
+++ resolved
@@ -11,12 +11,8 @@
         "snac/eac-validator": "*",
         "graphaware/neo4j-php-client": "^4.0",
         "jasny/twig-extensions": "^1.1",
-<<<<<<< HEAD
-        "twig/extensions": "^1.5"
-=======
         "twig/extensions": "^1.5",
         "soundasleep/html2text": "~0.5"
->>>>>>> f0c56742
     },
     "require-dev": {
         "phpdocumentor/phpdocumentor": "*",
