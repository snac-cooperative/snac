--- conflicted
+++ resolved
@@ -45,19 +45,11 @@
         },
         {
             "type": "vcs",
-<<<<<<< HEAD
             "url": "https://github.com/snac-cooperative/ark-manager.git"
         },
         {
             "type": "vcs",
             "url": "https://github.com/snac-cooperative/eac-validator.git"
-=======
-            "url": "http://gitlab.iath.virginia.edu/snac/ark-manager.git"
-        },
-        {
-            "type": "vcs",
-            "url": "http://gitlab.iath.virginia.edu/snac/eac-validator.git"
->>>>>>> cf93e945
         }
 
     ],
@@ -65,10 +57,7 @@
             "process-timeout": 600,
             "preferred-install": "dist",
             "github-protocols": ["https"],
-<<<<<<< HEAD
-=======
             "secure-http": false,
->>>>>>> cf93e945
         "allow-plugins": {
             "php-http/discovery": true
         }
