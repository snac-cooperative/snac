--- conflicted
+++ resolved
@@ -10,12 +10,9 @@
         "snac/ark-manager": "*",
         "snac/eac-validator": "*",
         "graphaware/neo4j-php-client": "^4.0",
-<<<<<<< HEAD
         "jasny/twig-extensions": "^1.1",
-        "twig/extensions": "^1.5"
-=======
+        "twig/extensions": "^1.5",
         "soundasleep/html2text": "~0.5"
->>>>>>> c946a338
     },
     "require-dev": {
         "phpdocumentor/phpdocumentor": "*",
